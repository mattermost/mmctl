--- conflicted
+++ resolved
@@ -28,11 +28,8 @@
 
 	Format     string
 	Single     bool
-<<<<<<< HEAD
 	pager      *bool
-=======
 	Quiet      bool
->>>>>>> 41b3f6a9
 	Lines      []interface{}
 	ErrorLines []interface{}
 
@@ -60,7 +57,6 @@
 	printer.Format = t
 }
 
-<<<<<<< HEAD
 func SetCommand(cmd *cobra.Command) {
 	printer.cmd = cmd
 }
@@ -71,11 +67,11 @@
 
 func OverrideEnablePager(enable bool) {
 	printer.pager = &enable
-=======
+}
+
 // SetFormat sets the format for the final output of the printer
 func SetQuiet(q bool) {
 	printer.Quiet = q
->>>>>>> 41b3f6a9
 }
 
 // SetSingle sets the single flag on the printer. If this flag is set, the
@@ -115,8 +111,10 @@
 }
 
 // Flush writes the elements accumulated in the printer
-<<<<<<< HEAD
 func Flush() error {
+	if printer.Quiet {
+		return nil
+	}
 	opts := printOpts{
 		format: printer.Format,
 		single: printer.Single,
@@ -127,21 +125,6 @@
 		shortStat, err := printer.cmd.Flags().GetBool("short-stat")
 		if err == nil && printer.cmd.Name() == "list" && printer.cmd.Parent().Name() != "auth" {
 			opts.shortStat = shortStat
-=======
-func Flush() {
-	if printer.Quiet {
-		return
-	}
-	if printer.Format == FormatJSON {
-		var b []byte
-		switch {
-		case printer.Single && len(printer.Lines) == 0:
-			return
-		case printer.Single && len(printer.Lines) == 1:
-			b, _ = json.MarshalIndent(printer.Lines[0], "", "  ")
-		default:
-			b, _ = json.MarshalIndent(printer.Lines, "", "  ")
->>>>>>> 41b3f6a9
 		}
 	}
 
@@ -231,12 +214,14 @@
 // PrintError prints to the stderr.
 func PrintError(msg string) {
 	printer.ErrorLines = append(printer.ErrorLines, msg)
-<<<<<<< HEAD
 }
 
 // PrintWarning prints warning message to the error output, unlike Print and PrintError
 // functions, PrintWarning writes the output immediately instead of waiting command to finish.
 func PrintWarning(msg string) {
+	if printer.Quiet {
+		return
+	}
 	fmt.Fprintf(printer.eWriter, "%s\n", color.YellowString("WARNING: %s", msg))
 }
 
@@ -298,10 +283,4 @@
 	for i := range printer.ErrorLines {
 		fmt.Fprintln(printer.eWriter, printer.ErrorLines[i])
 	}
-=======
-	if printer.Quiet {
-		return
-	}
-	fmt.Fprintln(printer.eWriter, msg)
->>>>>>> 41b3f6a9
 }