// mkerrors.sh -Wall -Werror -static -I/tmp/include -fsigned-char
// Code generated by the command above; see README.md. DO NOT EDIT.

// +build arm64,linux

// Code generated by cmd/cgo -godefs; DO NOT EDIT.
// cgo -godefs -- -Wall -Werror -static -I/tmp/include -fsigned-char _const.go

package unix

import "syscall"

const (
	B1000000                         = 0x1008
	B115200                          = 0x1002
	B1152000                         = 0x1009
	B1500000                         = 0x100a
	B2000000                         = 0x100b
	B230400                          = 0x1003
	B2500000                         = 0x100c
	B3000000                         = 0x100d
	B3500000                         = 0x100e
	B4000000                         = 0x100f
	B460800                          = 0x1004
	B500000                          = 0x1005
	B57600                           = 0x1001
	B576000                          = 0x1006
	B921600                          = 0x1007
	BLKBSZGET                        = 0x80081270
	BLKBSZSET                        = 0x40081271
	BLKFLSBUF                        = 0x1261
	BLKFRAGET                        = 0x1265
	BLKFRASET                        = 0x1264
	BLKGETSIZE                       = 0x1260
	BLKGETSIZE64                     = 0x80081272
	BLKPBSZGET                       = 0x127b
	BLKRAGET                         = 0x1263
	BLKRASET                         = 0x1262
	BLKROGET                         = 0x125e
	BLKROSET                         = 0x125d
	BLKRRPART                        = 0x125f
	BLKSECTGET                       = 0x1267
	BLKSECTSET                       = 0x1266
	BLKSSZGET                        = 0x1268
	BOTHER                           = 0x1000
	BS1                              = 0x2000
	BSDLY                            = 0x2000
	CBAUD                            = 0x100f
	CBAUDEX                          = 0x1000
	CIBAUD                           = 0x100f0000
	CLOCAL                           = 0x800
	CR1                              = 0x200
	CR2                              = 0x400
	CR3                              = 0x600
	CRDLY                            = 0x600
	CREAD                            = 0x80
	CS6                              = 0x10
	CS7                              = 0x20
	CS8                              = 0x30
	CSIZE                            = 0x30
	CSTOPB                           = 0x40
	ECHOCTL                          = 0x200
	ECHOE                            = 0x10
	ECHOK                            = 0x20
	ECHOKE                           = 0x800
	ECHONL                           = 0x40
	ECHOPRT                          = 0x400
	EFD_CLOEXEC                      = 0x80000
	EFD_NONBLOCK                     = 0x800
	EPOLL_CLOEXEC                    = 0x80000
	ESR_MAGIC                        = 0x45535201
	EXTPROC                          = 0x10000
	EXTRA_MAGIC                      = 0x45585401
	FF1                              = 0x8000
	FFDLY                            = 0x8000
	FLUSHO                           = 0x1000
	FPSIMD_MAGIC                     = 0x46508001
	FS_IOC_ENABLE_VERITY             = 0x40806685
	FS_IOC_GETFLAGS                  = 0x80086601
	FS_IOC_GET_ENCRYPTION_POLICY     = 0x400c6615
	FS_IOC_GET_ENCRYPTION_PWSALT     = 0x40106614
	FS_IOC_SET_ENCRYPTION_POLICY     = 0x800c6613
	F_GETLK                          = 0x5
	F_GETLK64                        = 0x5
	F_GETOWN                         = 0x9
	F_RDLCK                          = 0x0
	F_SETLK                          = 0x6
	F_SETLK64                        = 0x6
	F_SETLKW                         = 0x7
	F_SETLKW64                       = 0x7
	F_SETOWN                         = 0x8
	F_UNLCK                          = 0x2
	F_WRLCK                          = 0x1
	HUPCL                            = 0x400
	ICANON                           = 0x2
	IEXTEN                           = 0x8000
	IN_CLOEXEC                       = 0x80000
	IN_NONBLOCK                      = 0x800
	IOCTL_VM_SOCKETS_GET_LOCAL_CID   = 0x7b9
	ISIG                             = 0x1
	IUCLC                            = 0x200
	IXOFF                            = 0x1000
	IXON                             = 0x400
	MAP_ANON                         = 0x20
	MAP_ANONYMOUS                    = 0x20
	MAP_DENYWRITE                    = 0x800
	MAP_EXECUTABLE                   = 0x1000
	MAP_GROWSDOWN                    = 0x100
	MAP_HUGETLB                      = 0x40000
	MAP_LOCKED                       = 0x2000
	MAP_NONBLOCK                     = 0x10000
	MAP_NORESERVE                    = 0x4000
	MAP_POPULATE                     = 0x8000
	MAP_STACK                        = 0x20000
	MAP_SYNC                         = 0x80000
	MCL_CURRENT                      = 0x1
	MCL_FUTURE                       = 0x2
	MCL_ONFAULT                      = 0x4
	NFDBITS                          = 0x40
	NLDLY                            = 0x100
	NOFLSH                           = 0x80
	NS_GET_NSTYPE                    = 0xb703
	NS_GET_OWNER_UID                 = 0xb704
	NS_GET_PARENT                    = 0xb702
	NS_GET_USERNS                    = 0xb701
	OLCUC                            = 0x2
	ONLCR                            = 0x4
	O_APPEND                         = 0x400
	O_ASYNC                          = 0x2000
	O_CLOEXEC                        = 0x80000
	O_CREAT                          = 0x40
	O_DIRECT                         = 0x10000
	O_DIRECTORY                      = 0x4000
	O_DSYNC                          = 0x1000
	O_EXCL                           = 0x80
	O_FSYNC                          = 0x101000
	O_LARGEFILE                      = 0x0
	O_NDELAY                         = 0x800
	O_NOATIME                        = 0x40000
	O_NOCTTY                         = 0x100
	O_NOFOLLOW                       = 0x8000
	O_NONBLOCK                       = 0x800
	O_PATH                           = 0x200000
	O_RSYNC                          = 0x101000
	O_SYNC                           = 0x101000
	O_TMPFILE                        = 0x404000
	O_TRUNC                          = 0x200
	PARENB                           = 0x100
	PARODD                           = 0x200
	PENDIN                           = 0x4000
	PERF_EVENT_IOC_DISABLE           = 0x2401
	PERF_EVENT_IOC_ENABLE            = 0x2400
	PERF_EVENT_IOC_ID                = 0x80082407
	PERF_EVENT_IOC_MODIFY_ATTRIBUTES = 0x4008240b
	PERF_EVENT_IOC_PAUSE_OUTPUT      = 0x40042409
	PERF_EVENT_IOC_PERIOD            = 0x40082404
	PERF_EVENT_IOC_QUERY_BPF         = 0xc008240a
	PERF_EVENT_IOC_REFRESH           = 0x2402
	PERF_EVENT_IOC_RESET             = 0x2403
	PERF_EVENT_IOC_SET_BPF           = 0x40042408
	PERF_EVENT_IOC_SET_FILTER        = 0x40082406
	PERF_EVENT_IOC_SET_OUTPUT        = 0x2405
	PPPIOCATTACH                     = 0x4004743d
	PPPIOCATTCHAN                    = 0x40047438
	PPPIOCCONNECT                    = 0x4004743a
	PPPIOCDETACH                     = 0x4004743c
	PPPIOCDISCONN                    = 0x7439
	PPPIOCGASYNCMAP                  = 0x80047458
	PPPIOCGCHAN                      = 0x80047437
	PPPIOCGDEBUG                     = 0x80047441
	PPPIOCGFLAGS                     = 0x8004745a
	PPPIOCGIDLE                      = 0x8010743f
	PPPIOCGIDLE32                    = 0x8008743f
	PPPIOCGIDLE64                    = 0x8010743f
	PPPIOCGL2TPSTATS                 = 0x80487436
	PPPIOCGMRU                       = 0x80047453
	PPPIOCGRASYNCMAP                 = 0x80047455
	PPPIOCGUNIT                      = 0x80047456
	PPPIOCGXASYNCMAP                 = 0x80207450
	PPPIOCSACTIVE                    = 0x40107446
	PPPIOCSASYNCMAP                  = 0x40047457
	PPPIOCSCOMPRESS                  = 0x4010744d
	PPPIOCSDEBUG                     = 0x40047440
	PPPIOCSFLAGS                     = 0x40047459
	PPPIOCSMAXCID                    = 0x40047451
	PPPIOCSMRRU                      = 0x4004743b
	PPPIOCSMRU                       = 0x40047452
	PPPIOCSNPMODE                    = 0x4008744b
	PPPIOCSPASS                      = 0x40107447
	PPPIOCSRASYNCMAP                 = 0x40047454
	PPPIOCSXASYNCMAP                 = 0x4020744f
	PPPIOCXFERUNIT                   = 0x744e
	PR_SET_PTRACER_ANY               = 0xffffffffffffffff
	PTRACE_SYSEMU                    = 0x1f
	PTRACE_SYSEMU_SINGLESTEP         = 0x20
	RLIMIT_AS                        = 0x9
	RLIMIT_MEMLOCK                   = 0x8
	RLIMIT_NOFILE                    = 0x7
	RLIMIT_NPROC                     = 0x6
	RLIMIT_RSS                       = 0x5
	RNDADDENTROPY                    = 0x40085203
	RNDADDTOENTCNT                   = 0x40045201
	RNDCLEARPOOL                     = 0x5206
	RNDGETENTCNT                     = 0x80045200
	RNDGETPOOL                       = 0x80085202
	RNDRESEEDCRNG                    = 0x5207
	RNDZAPENTCNT                     = 0x5204
	RTC_AIE_OFF                      = 0x7002
	RTC_AIE_ON                       = 0x7001
	RTC_ALM_READ                     = 0x80247008
	RTC_ALM_SET                      = 0x40247007
	RTC_EPOCH_READ                   = 0x8008700d
	RTC_EPOCH_SET                    = 0x4008700e
	RTC_IRQP_READ                    = 0x8008700b
	RTC_IRQP_SET                     = 0x4008700c
	RTC_PIE_OFF                      = 0x7006
	RTC_PIE_ON                       = 0x7005
	RTC_PLL_GET                      = 0x80207011
	RTC_PLL_SET                      = 0x40207012
	RTC_RD_TIME                      = 0x80247009
	RTC_SET_TIME                     = 0x4024700a
	RTC_UIE_OFF                      = 0x7004
	RTC_UIE_ON                       = 0x7003
	RTC_VL_CLR                       = 0x7014
	RTC_VL_READ                      = 0x80047013
	RTC_WIE_OFF                      = 0x7010
	RTC_WIE_ON                       = 0x700f
	RTC_WKALM_RD                     = 0x80287010
	RTC_WKALM_SET                    = 0x4028700f
	SCM_TIMESTAMPING                 = 0x25
	SCM_TIMESTAMPING_OPT_STATS       = 0x36
	SCM_TIMESTAMPING_PKTINFO         = 0x3a
	SCM_TIMESTAMPNS                  = 0x23
	SCM_TXTIME                       = 0x3d
	SCM_WIFI_STATUS                  = 0x29
	SFD_CLOEXEC                      = 0x80000
	SFD_NONBLOCK                     = 0x800
	SIOCATMARK                       = 0x8905
	SIOCGPGRP                        = 0x8904
	SIOCGSTAMPNS_NEW                 = 0x80108907
	SIOCGSTAMP_NEW                   = 0x80108906
	SIOCINQ                          = 0x541b
	SIOCOUTQ                         = 0x5411
	SIOCSPGRP                        = 0x8902
	SOCK_CLOEXEC                     = 0x80000
	SOCK_DGRAM                       = 0x2
	SOCK_NONBLOCK                    = 0x800
	SOCK_STREAM                      = 0x1
	SOL_SOCKET                       = 0x1
	SO_ACCEPTCONN                    = 0x1e
	SO_ATTACH_BPF                    = 0x32
	SO_ATTACH_REUSEPORT_CBPF         = 0x33
	SO_ATTACH_REUSEPORT_EBPF         = 0x34
	SO_BINDTODEVICE                  = 0x19
	SO_BINDTOIFINDEX                 = 0x3e
	SO_BPF_EXTENSIONS                = 0x30
	SO_BROADCAST                     = 0x6
	SO_BSDCOMPAT                     = 0xe
	SO_BUSY_POLL                     = 0x2e
	SO_CNX_ADVICE                    = 0x35
	SO_COOKIE                        = 0x39
	SO_DETACH_REUSEPORT_BPF          = 0x44
	SO_DOMAIN                        = 0x27
	SO_DONTROUTE                     = 0x5
	SO_ERROR                         = 0x4
	SO_INCOMING_CPU                  = 0x31
	SO_INCOMING_NAPI_ID              = 0x38
	SO_KEEPALIVE                     = 0x9
	SO_LINGER                        = 0xd
	SO_LOCK_FILTER                   = 0x2c
	SO_MARK                          = 0x24
	SO_MAX_PACING_RATE               = 0x2f
	SO_MEMINFO                       = 0x37
	SO_NOFCS                         = 0x2b
	SO_OOBINLINE                     = 0xa
	SO_PASSCRED                      = 0x10
	SO_PASSSEC                       = 0x22
	SO_PEEK_OFF                      = 0x2a
	SO_PEERCRED                      = 0x11
	SO_PEERGROUPS                    = 0x3b
	SO_PEERSEC                       = 0x1f
	SO_PROTOCOL                      = 0x26
	SO_RCVBUF                        = 0x8
	SO_RCVBUFFORCE                   = 0x21
	SO_RCVLOWAT                      = 0x12
	SO_RCVTIMEO                      = 0x14
	SO_RCVTIMEO_NEW                  = 0x42
	SO_RCVTIMEO_OLD                  = 0x14
	SO_REUSEADDR                     = 0x2
	SO_REUSEPORT                     = 0xf
	SO_RXQ_OVFL                      = 0x28
	SO_SECURITY_AUTHENTICATION       = 0x16
	SO_SECURITY_ENCRYPTION_NETWORK   = 0x18
	SO_SECURITY_ENCRYPTION_TRANSPORT = 0x17
	SO_SELECT_ERR_QUEUE              = 0x2d
	SO_SNDBUF                        = 0x7
	SO_SNDBUFFORCE                   = 0x20
	SO_SNDLOWAT                      = 0x13
	SO_SNDTIMEO                      = 0x15
	SO_SNDTIMEO_NEW                  = 0x43
	SO_SNDTIMEO_OLD                  = 0x15
	SO_TIMESTAMPING                  = 0x25
	SO_TIMESTAMPING_NEW              = 0x41
	SO_TIMESTAMPING_OLD              = 0x25
	SO_TIMESTAMPNS                   = 0x23
	SO_TIMESTAMPNS_NEW               = 0x40
	SO_TIMESTAMPNS_OLD               = 0x23
	SO_TIMESTAMP_NEW                 = 0x3f
	SO_TXTIME                        = 0x3d
	SO_TYPE                          = 0x3
	SO_WIFI_STATUS                   = 0x29
	SO_ZEROCOPY                      = 0x3c
	SVE_MAGIC                        = 0x53564501
	TAB1                             = 0x800
	TAB2                             = 0x1000
	TAB3                             = 0x1800
	TABDLY                           = 0x1800
	TCFLSH                           = 0x540b
	TCGETA                           = 0x5405
	TCGETS                           = 0x5401
	TCGETS2                          = 0x802c542a
	TCGETX                           = 0x5432
	TCSAFLUSH                        = 0x2
	TCSBRK                           = 0x5409
	TCSBRKP                          = 0x5425
	TCSETA                           = 0x5406
	TCSETAF                          = 0x5408
	TCSETAW                          = 0x5407
	TCSETS                           = 0x5402
	TCSETS2                          = 0x402c542b
	TCSETSF                          = 0x5404
	TCSETSF2                         = 0x402c542d
	TCSETSW                          = 0x5403
	TCSETSW2                         = 0x402c542c
	TCSETX                           = 0x5433
	TCSETXF                          = 0x5434
	TCSETXW                          = 0x5435
	TCXONC                           = 0x540a
<<<<<<< HEAD
=======
	TFD_CLOEXEC                      = 0x80000
	TFD_NONBLOCK                     = 0x800
>>>>>>> 65d0e512
	TIOCCBRK                         = 0x5428
	TIOCCONS                         = 0x541d
	TIOCEXCL                         = 0x540c
	TIOCGDEV                         = 0x80045432
	TIOCGETD                         = 0x5424
	TIOCGEXCL                        = 0x80045440
	TIOCGICOUNT                      = 0x545d
	TIOCGISO7816                     = 0x80285442
	TIOCGLCKTRMIOS                   = 0x5456
	TIOCGPGRP                        = 0x540f
	TIOCGPKT                         = 0x80045438
	TIOCGPTLCK                       = 0x80045439
	TIOCGPTN                         = 0x80045430
	TIOCGPTPEER                      = 0x5441
	TIOCGRS485                       = 0x542e
	TIOCGSERIAL                      = 0x541e
	TIOCGSID                         = 0x5429
	TIOCGSOFTCAR                     = 0x5419
	TIOCGWINSZ                       = 0x5413
	TIOCINQ                          = 0x541b
	TIOCLINUX                        = 0x541c
	TIOCMBIC                         = 0x5417
	TIOCMBIS                         = 0x5416
	TIOCMGET                         = 0x5415
	TIOCMIWAIT                       = 0x545c
	TIOCMSET                         = 0x5418
	TIOCM_CAR                        = 0x40
	TIOCM_CD                         = 0x40
	TIOCM_CTS                        = 0x20
	TIOCM_DSR                        = 0x100
	TIOCM_RI                         = 0x80
	TIOCM_RNG                        = 0x80
	TIOCM_SR                         = 0x10
	TIOCM_ST                         = 0x8
	TIOCNOTTY                        = 0x5422
	TIOCNXCL                         = 0x540d
	TIOCOUTQ                         = 0x5411
	TIOCPKT                          = 0x5420
	TIOCSBRK                         = 0x5427
	TIOCSCTTY                        = 0x540e
	TIOCSERCONFIG                    = 0x5453
	TIOCSERGETLSR                    = 0x5459
	TIOCSERGETMULTI                  = 0x545a
	TIOCSERGSTRUCT                   = 0x5458
	TIOCSERGWILD                     = 0x5454
	TIOCSERSETMULTI                  = 0x545b
	TIOCSERSWILD                     = 0x5455
	TIOCSER_TEMT                     = 0x1
	TIOCSETD                         = 0x5423
	TIOCSIG                          = 0x40045436
	TIOCSISO7816                     = 0xc0285443
	TIOCSLCKTRMIOS                   = 0x5457
	TIOCSPGRP                        = 0x5410
	TIOCSPTLCK                       = 0x40045431
	TIOCSRS485                       = 0x542f
	TIOCSSERIAL                      = 0x541f
	TIOCSSOFTCAR                     = 0x541a
	TIOCSTI                          = 0x5412
	TIOCSWINSZ                       = 0x5414
	TIOCVHANGUP                      = 0x5437
	TOSTOP                           = 0x100
	TUNATTACHFILTER                  = 0x401054d5
	TUNDETACHFILTER                  = 0x401054d6
	TUNGETDEVNETNS                   = 0x54e3
	TUNGETFEATURES                   = 0x800454cf
	TUNGETFILTER                     = 0x801054db
	TUNGETIFF                        = 0x800454d2
	TUNGETSNDBUF                     = 0x800454d3
	TUNGETVNETBE                     = 0x800454df
	TUNGETVNETHDRSZ                  = 0x800454d7
	TUNGETVNETLE                     = 0x800454dd
	TUNSETCARRIER                    = 0x400454e2
	TUNSETDEBUG                      = 0x400454c9
	TUNSETFILTEREBPF                 = 0x800454e1
	TUNSETGROUP                      = 0x400454ce
	TUNSETIFF                        = 0x400454ca
	TUNSETIFINDEX                    = 0x400454da
	TUNSETLINK                       = 0x400454cd
	TUNSETNOCSUM                     = 0x400454c8
	TUNSETOFFLOAD                    = 0x400454d0
	TUNSETOWNER                      = 0x400454cc
	TUNSETPERSIST                    = 0x400454cb
	TUNSETQUEUE                      = 0x400454d9
	TUNSETSNDBUF                     = 0x400454d4
	TUNSETSTEERINGEBPF               = 0x800454e0
	TUNSETTXFILTER                   = 0x400454d1
	TUNSETVNETBE                     = 0x400454de
	TUNSETVNETHDRSZ                  = 0x400454d8
	TUNSETVNETLE                     = 0x400454dc
	UBI_IOCATT                       = 0x40186f40
	UBI_IOCDET                       = 0x40046f41
	UBI_IOCEBCH                      = 0x40044f02
	UBI_IOCEBER                      = 0x40044f01
	UBI_IOCEBISMAP                   = 0x80044f05
	UBI_IOCEBMAP                     = 0x40084f03
	UBI_IOCEBUNMAP                   = 0x40044f04
	UBI_IOCMKVOL                     = 0x40986f00
	UBI_IOCRMVOL                     = 0x40046f01
	UBI_IOCRNVOL                     = 0x51106f03
	UBI_IOCRPEB                      = 0x40046f04
	UBI_IOCRSVOL                     = 0x400c6f02
	UBI_IOCSETVOLPROP                = 0x40104f06
	UBI_IOCSPEB                      = 0x40046f05
	UBI_IOCVOLCRBLK                  = 0x40804f07
	UBI_IOCVOLRMBLK                  = 0x4f08
	UBI_IOCVOLUP                     = 0x40084f00
	VDISCARD                         = 0xd
	VEOF                             = 0x4
	VEOL                             = 0xb
	VEOL2                            = 0x10
	VMIN                             = 0x6
	VREPRINT                         = 0xc
	VSTART                           = 0x8
	VSTOP                            = 0x9
	VSUSP                            = 0xa
	VSWTC                            = 0x7
	VT1                              = 0x4000
	VTDLY                            = 0x4000
	VTIME                            = 0x5
	VWERASE                          = 0xe
	WDIOC_GETBOOTSTATUS              = 0x80045702
	WDIOC_GETPRETIMEOUT              = 0x80045709
	WDIOC_GETSTATUS                  = 0x80045701
	WDIOC_GETSUPPORT                 = 0x80285700
	WDIOC_GETTEMP                    = 0x80045703
	WDIOC_GETTIMELEFT                = 0x8004570a
	WDIOC_GETTIMEOUT                 = 0x80045707
	WDIOC_KEEPALIVE                  = 0x80045705
	WDIOC_SETOPTIONS                 = 0x80045704
	WORDSIZE                         = 0x40
	XCASE                            = 0x4
	XTABS                            = 0x1800
)

// Errors
const (
	EADDRINUSE      = syscall.Errno(0x62)
	EADDRNOTAVAIL   = syscall.Errno(0x63)
	EADV            = syscall.Errno(0x44)
	EAFNOSUPPORT    = syscall.Errno(0x61)
	EALREADY        = syscall.Errno(0x72)
	EBADE           = syscall.Errno(0x34)
	EBADFD          = syscall.Errno(0x4d)
	EBADMSG         = syscall.Errno(0x4a)
	EBADR           = syscall.Errno(0x35)
	EBADRQC         = syscall.Errno(0x38)
	EBADSLT         = syscall.Errno(0x39)
	EBFONT          = syscall.Errno(0x3b)
	ECANCELED       = syscall.Errno(0x7d)
	ECHRNG          = syscall.Errno(0x2c)
	ECOMM           = syscall.Errno(0x46)
	ECONNABORTED    = syscall.Errno(0x67)
	ECONNREFUSED    = syscall.Errno(0x6f)
	ECONNRESET      = syscall.Errno(0x68)
	EDEADLK         = syscall.Errno(0x23)
	EDEADLOCK       = syscall.Errno(0x23)
	EDESTADDRREQ    = syscall.Errno(0x59)
	EDOTDOT         = syscall.Errno(0x49)
	EDQUOT          = syscall.Errno(0x7a)
	EHOSTDOWN       = syscall.Errno(0x70)
	EHOSTUNREACH    = syscall.Errno(0x71)
	EHWPOISON       = syscall.Errno(0x85)
	EIDRM           = syscall.Errno(0x2b)
	EILSEQ          = syscall.Errno(0x54)
	EINPROGRESS     = syscall.Errno(0x73)
	EISCONN         = syscall.Errno(0x6a)
	EISNAM          = syscall.Errno(0x78)
	EKEYEXPIRED     = syscall.Errno(0x7f)
	EKEYREJECTED    = syscall.Errno(0x81)
	EKEYREVOKED     = syscall.Errno(0x80)
	EL2HLT          = syscall.Errno(0x33)
	EL2NSYNC        = syscall.Errno(0x2d)
	EL3HLT          = syscall.Errno(0x2e)
	EL3RST          = syscall.Errno(0x2f)
	ELIBACC         = syscall.Errno(0x4f)
	ELIBBAD         = syscall.Errno(0x50)
	ELIBEXEC        = syscall.Errno(0x53)
	ELIBMAX         = syscall.Errno(0x52)
	ELIBSCN         = syscall.Errno(0x51)
	ELNRNG          = syscall.Errno(0x30)
	ELOOP           = syscall.Errno(0x28)
	EMEDIUMTYPE     = syscall.Errno(0x7c)
	EMSGSIZE        = syscall.Errno(0x5a)
	EMULTIHOP       = syscall.Errno(0x48)
	ENAMETOOLONG    = syscall.Errno(0x24)
	ENAVAIL         = syscall.Errno(0x77)
	ENETDOWN        = syscall.Errno(0x64)
	ENETRESET       = syscall.Errno(0x66)
	ENETUNREACH     = syscall.Errno(0x65)
	ENOANO          = syscall.Errno(0x37)
	ENOBUFS         = syscall.Errno(0x69)
	ENOCSI          = syscall.Errno(0x32)
	ENODATA         = syscall.Errno(0x3d)
	ENOKEY          = syscall.Errno(0x7e)
	ENOLCK          = syscall.Errno(0x25)
	ENOLINK         = syscall.Errno(0x43)
	ENOMEDIUM       = syscall.Errno(0x7b)
	ENOMSG          = syscall.Errno(0x2a)
	ENONET          = syscall.Errno(0x40)
	ENOPKG          = syscall.Errno(0x41)
	ENOPROTOOPT     = syscall.Errno(0x5c)
	ENOSR           = syscall.Errno(0x3f)
	ENOSTR          = syscall.Errno(0x3c)
	ENOSYS          = syscall.Errno(0x26)
	ENOTCONN        = syscall.Errno(0x6b)
	ENOTEMPTY       = syscall.Errno(0x27)
	ENOTNAM         = syscall.Errno(0x76)
	ENOTRECOVERABLE = syscall.Errno(0x83)
	ENOTSOCK        = syscall.Errno(0x58)
	ENOTSUP         = syscall.Errno(0x5f)
	ENOTUNIQ        = syscall.Errno(0x4c)
	EOPNOTSUPP      = syscall.Errno(0x5f)
	EOVERFLOW       = syscall.Errno(0x4b)
	EOWNERDEAD      = syscall.Errno(0x82)
	EPFNOSUPPORT    = syscall.Errno(0x60)
	EPROTO          = syscall.Errno(0x47)
	EPROTONOSUPPORT = syscall.Errno(0x5d)
	EPROTOTYPE      = syscall.Errno(0x5b)
	EREMCHG         = syscall.Errno(0x4e)
	EREMOTE         = syscall.Errno(0x42)
	EREMOTEIO       = syscall.Errno(0x79)
	ERESTART        = syscall.Errno(0x55)
	ERFKILL         = syscall.Errno(0x84)
	ESHUTDOWN       = syscall.Errno(0x6c)
	ESOCKTNOSUPPORT = syscall.Errno(0x5e)
	ESRMNT          = syscall.Errno(0x45)
	ESTALE          = syscall.Errno(0x74)
	ESTRPIPE        = syscall.Errno(0x56)
	ETIME           = syscall.Errno(0x3e)
	ETIMEDOUT       = syscall.Errno(0x6e)
	ETOOMANYREFS    = syscall.Errno(0x6d)
	EUCLEAN         = syscall.Errno(0x75)
	EUNATCH         = syscall.Errno(0x31)
	EUSERS          = syscall.Errno(0x57)
	EXFULL          = syscall.Errno(0x36)
)

// Signals
const (
	SIGBUS    = syscall.Signal(0x7)
	SIGCHLD   = syscall.Signal(0x11)
	SIGCLD    = syscall.Signal(0x11)
	SIGCONT   = syscall.Signal(0x12)
	SIGIO     = syscall.Signal(0x1d)
	SIGPOLL   = syscall.Signal(0x1d)
	SIGPROF   = syscall.Signal(0x1b)
	SIGPWR    = syscall.Signal(0x1e)
	SIGSTKFLT = syscall.Signal(0x10)
	SIGSTOP   = syscall.Signal(0x13)
	SIGSYS    = syscall.Signal(0x1f)
	SIGTSTP   = syscall.Signal(0x14)
	SIGTTIN   = syscall.Signal(0x15)
	SIGTTOU   = syscall.Signal(0x16)
	SIGURG    = syscall.Signal(0x17)
	SIGUSR1   = syscall.Signal(0xa)
	SIGUSR2   = syscall.Signal(0xc)
	SIGVTALRM = syscall.Signal(0x1a)
	SIGWINCH  = syscall.Signal(0x1c)
	SIGXCPU   = syscall.Signal(0x18)
	SIGXFSZ   = syscall.Signal(0x19)
)

// Error table
var errorList = [...]struct {
	num  syscall.Errno
	name string
	desc string
}{
	{1, "EPERM", "operation not permitted"},
	{2, "ENOENT", "no such file or directory"},
	{3, "ESRCH", "no such process"},
	{4, "EINTR", "interrupted system call"},
	{5, "EIO", "input/output error"},
	{6, "ENXIO", "no such device or address"},
	{7, "E2BIG", "argument list too long"},
	{8, "ENOEXEC", "exec format error"},
	{9, "EBADF", "bad file descriptor"},
	{10, "ECHILD", "no child processes"},
	{11, "EAGAIN", "resource temporarily unavailable"},
	{12, "ENOMEM", "cannot allocate memory"},
	{13, "EACCES", "permission denied"},
	{14, "EFAULT", "bad address"},
	{15, "ENOTBLK", "block device required"},
	{16, "EBUSY", "device or resource busy"},
	{17, "EEXIST", "file exists"},
	{18, "EXDEV", "invalid cross-device link"},
	{19, "ENODEV", "no such device"},
	{20, "ENOTDIR", "not a directory"},
	{21, "EISDIR", "is a directory"},
	{22, "EINVAL", "invalid argument"},
	{23, "ENFILE", "too many open files in system"},
	{24, "EMFILE", "too many open files"},
	{25, "ENOTTY", "inappropriate ioctl for device"},
	{26, "ETXTBSY", "text file busy"},
	{27, "EFBIG", "file too large"},
	{28, "ENOSPC", "no space left on device"},
	{29, "ESPIPE", "illegal seek"},
	{30, "EROFS", "read-only file system"},
	{31, "EMLINK", "too many links"},
	{32, "EPIPE", "broken pipe"},
	{33, "EDOM", "numerical argument out of domain"},
	{34, "ERANGE", "numerical result out of range"},
	{35, "EDEADLK", "resource deadlock avoided"},
	{36, "ENAMETOOLONG", "file name too long"},
	{37, "ENOLCK", "no locks available"},
	{38, "ENOSYS", "function not implemented"},
	{39, "ENOTEMPTY", "directory not empty"},
	{40, "ELOOP", "too many levels of symbolic links"},
	{42, "ENOMSG", "no message of desired type"},
	{43, "EIDRM", "identifier removed"},
	{44, "ECHRNG", "channel number out of range"},
	{45, "EL2NSYNC", "level 2 not synchronized"},
	{46, "EL3HLT", "level 3 halted"},
	{47, "EL3RST", "level 3 reset"},
	{48, "ELNRNG", "link number out of range"},
	{49, "EUNATCH", "protocol driver not attached"},
	{50, "ENOCSI", "no CSI structure available"},
	{51, "EL2HLT", "level 2 halted"},
	{52, "EBADE", "invalid exchange"},
	{53, "EBADR", "invalid request descriptor"},
	{54, "EXFULL", "exchange full"},
	{55, "ENOANO", "no anode"},
	{56, "EBADRQC", "invalid request code"},
	{57, "EBADSLT", "invalid slot"},
	{59, "EBFONT", "bad font file format"},
	{60, "ENOSTR", "device not a stream"},
	{61, "ENODATA", "no data available"},
	{62, "ETIME", "timer expired"},
	{63, "ENOSR", "out of streams resources"},
	{64, "ENONET", "machine is not on the network"},
	{65, "ENOPKG", "package not installed"},
	{66, "EREMOTE", "object is remote"},
	{67, "ENOLINK", "link has been severed"},
	{68, "EADV", "advertise error"},
	{69, "ESRMNT", "srmount error"},
	{70, "ECOMM", "communication error on send"},
	{71, "EPROTO", "protocol error"},
	{72, "EMULTIHOP", "multihop attempted"},
	{73, "EDOTDOT", "RFS specific error"},
	{74, "EBADMSG", "bad message"},
	{75, "EOVERFLOW", "value too large for defined data type"},
	{76, "ENOTUNIQ", "name not unique on network"},
	{77, "EBADFD", "file descriptor in bad state"},
	{78, "EREMCHG", "remote address changed"},
	{79, "ELIBACC", "can not access a needed shared library"},
	{80, "ELIBBAD", "accessing a corrupted shared library"},
	{81, "ELIBSCN", ".lib section in a.out corrupted"},
	{82, "ELIBMAX", "attempting to link in too many shared libraries"},
	{83, "ELIBEXEC", "cannot exec a shared library directly"},
	{84, "EILSEQ", "invalid or incomplete multibyte or wide character"},
	{85, "ERESTART", "interrupted system call should be restarted"},
	{86, "ESTRPIPE", "streams pipe error"},
	{87, "EUSERS", "too many users"},
	{88, "ENOTSOCK", "socket operation on non-socket"},
	{89, "EDESTADDRREQ", "destination address required"},
	{90, "EMSGSIZE", "message too long"},
	{91, "EPROTOTYPE", "protocol wrong type for socket"},
	{92, "ENOPROTOOPT", "protocol not available"},
	{93, "EPROTONOSUPPORT", "protocol not supported"},
	{94, "ESOCKTNOSUPPORT", "socket type not supported"},
	{95, "ENOTSUP", "operation not supported"},
	{96, "EPFNOSUPPORT", "protocol family not supported"},
	{97, "EAFNOSUPPORT", "address family not supported by protocol"},
	{98, "EADDRINUSE", "address already in use"},
	{99, "EADDRNOTAVAIL", "cannot assign requested address"},
	{100, "ENETDOWN", "network is down"},
	{101, "ENETUNREACH", "network is unreachable"},
	{102, "ENETRESET", "network dropped connection on reset"},
	{103, "ECONNABORTED", "software caused connection abort"},
	{104, "ECONNRESET", "connection reset by peer"},
	{105, "ENOBUFS", "no buffer space available"},
	{106, "EISCONN", "transport endpoint is already connected"},
	{107, "ENOTCONN", "transport endpoint is not connected"},
	{108, "ESHUTDOWN", "cannot send after transport endpoint shutdown"},
	{109, "ETOOMANYREFS", "too many references: cannot splice"},
	{110, "ETIMEDOUT", "connection timed out"},
	{111, "ECONNREFUSED", "connection refused"},
	{112, "EHOSTDOWN", "host is down"},
	{113, "EHOSTUNREACH", "no route to host"},
	{114, "EALREADY", "operation already in progress"},
	{115, "EINPROGRESS", "operation now in progress"},
	{116, "ESTALE", "stale file handle"},
	{117, "EUCLEAN", "structure needs cleaning"},
	{118, "ENOTNAM", "not a XENIX named type file"},
	{119, "ENAVAIL", "no XENIX semaphores available"},
	{120, "EISNAM", "is a named type file"},
	{121, "EREMOTEIO", "remote I/O error"},
	{122, "EDQUOT", "disk quota exceeded"},
	{123, "ENOMEDIUM", "no medium found"},
	{124, "EMEDIUMTYPE", "wrong medium type"},
	{125, "ECANCELED", "operation canceled"},
	{126, "ENOKEY", "required key not available"},
	{127, "EKEYEXPIRED", "key has expired"},
	{128, "EKEYREVOKED", "key has been revoked"},
	{129, "EKEYREJECTED", "key was rejected by service"},
	{130, "EOWNERDEAD", "owner died"},
	{131, "ENOTRECOVERABLE", "state not recoverable"},
	{132, "ERFKILL", "operation not possible due to RF-kill"},
	{133, "EHWPOISON", "memory page has hardware error"},
}

// Signal table
var signalList = [...]struct {
	num  syscall.Signal
	name string
	desc string
}{
	{1, "SIGHUP", "hangup"},
	{2, "SIGINT", "interrupt"},
	{3, "SIGQUIT", "quit"},
	{4, "SIGILL", "illegal instruction"},
	{5, "SIGTRAP", "trace/breakpoint trap"},
	{6, "SIGABRT", "aborted"},
	{7, "SIGBUS", "bus error"},
	{8, "SIGFPE", "floating point exception"},
	{9, "SIGKILL", "killed"},
	{10, "SIGUSR1", "user defined signal 1"},
	{11, "SIGSEGV", "segmentation fault"},
	{12, "SIGUSR2", "user defined signal 2"},
	{13, "SIGPIPE", "broken pipe"},
	{14, "SIGALRM", "alarm clock"},
	{15, "SIGTERM", "terminated"},
	{16, "SIGSTKFLT", "stack fault"},
	{17, "SIGCHLD", "child exited"},
	{18, "SIGCONT", "continued"},
	{19, "SIGSTOP", "stopped (signal)"},
	{20, "SIGTSTP", "stopped"},
	{21, "SIGTTIN", "stopped (tty input)"},
	{22, "SIGTTOU", "stopped (tty output)"},
	{23, "SIGURG", "urgent I/O condition"},
	{24, "SIGXCPU", "CPU time limit exceeded"},
	{25, "SIGXFSZ", "file size limit exceeded"},
	{26, "SIGVTALRM", "virtual timer expired"},
	{27, "SIGPROF", "profiling timer expired"},
	{28, "SIGWINCH", "window changed"},
	{29, "SIGIO", "I/O possible"},
	{30, "SIGPWR", "power failure"},
	{31, "SIGSYS", "bad system call"},
}<|MERGE_RESOLUTION|>--- conflicted
+++ resolved
@@ -336,11 +336,8 @@
 	TCSETXF                          = 0x5434
 	TCSETXW                          = 0x5435
 	TCXONC                           = 0x540a
-<<<<<<< HEAD
-=======
 	TFD_CLOEXEC                      = 0x80000
 	TFD_NONBLOCK                     = 0x800
->>>>>>> 65d0e512
 	TIOCCBRK                         = 0x5428
 	TIOCCONS                         = 0x541d
 	TIOCEXCL                         = 0x540c
