// Copyright (c) 2015-present Mattermost, Inc. All Rights Reserved.
// See LICENSE.txt for license information.

package model

import (
	"encoding/json"
	"io"
	"math/big"
)

const (
	SYSTEM_DIAGNOSTIC_ID                  = "DiagnosticId"
	SYSTEM_RAN_UNIT_TESTS                 = "RanUnitTests"
	SYSTEM_LAST_SECURITY_TIME             = "LastSecurityTime"
	SYSTEM_ACTIVE_LICENSE_ID              = "ActiveLicenseId"
	SYSTEM_LAST_COMPLIANCE_TIME           = "LastComplianceTime"
	SYSTEM_ASYMMETRIC_SIGNING_KEY         = "AsymmetricSigningKey"
	SYSTEM_POST_ACTION_COOKIE_SECRET      = "PostActionCookieSecret"
	SYSTEM_INSTALLATION_DATE_KEY          = "InstallationDate"
	SYSTEM_FIRST_SERVER_RUN_TIMESTAMP_KEY = "FirstServerRunTimestamp"
<<<<<<< HEAD
=======
	SYSTEM_CLUSTER_ENCRYPTION_KEY         = "ClusterEncryptionKey"
>>>>>>> 65d0e512
)

type System struct {
	Name  string `json:"name"`
	Value string `json:"value"`
}

func (o *System) ToJson() string {
	b, _ := json.Marshal(o)
	return string(b)
}

func SystemFromJson(data io.Reader) *System {
	var o *System
	json.NewDecoder(data).Decode(&o)
	return o
}

type SystemPostActionCookieSecret struct {
	Secret []byte `json:"key,omitempty"`
}

type SystemAsymmetricSigningKey struct {
	ECDSAKey *SystemECDSAKey `json:"ecdsa_key,omitempty"`
}

type SystemECDSAKey struct {
	Curve string   `json:"curve"`
	X     *big.Int `json:"x"`
	Y     *big.Int `json:"y"`
	D     *big.Int `json:"d,omitempty"`
}

// ServerBusyState provides serialization for app.Busy.
type ServerBusyState struct {
	Busy       bool   `json:"busy"`
	Expires    int64  `json:"expires"`
	Expires_ts string `json:"expires_ts,omitempty"`
}

func (sbs *ServerBusyState) ToJson() string {
	b, _ := json.Marshal(sbs)
	return string(b)
}

func ServerBusyStateFromJson(r io.Reader) *ServerBusyState {
	var sbs *ServerBusyState
	json.NewDecoder(r).Decode(&sbs)
	return sbs
}<|MERGE_RESOLUTION|>--- conflicted
+++ resolved
@@ -19,10 +19,7 @@
 	SYSTEM_POST_ACTION_COOKIE_SECRET      = "PostActionCookieSecret"
 	SYSTEM_INSTALLATION_DATE_KEY          = "InstallationDate"
 	SYSTEM_FIRST_SERVER_RUN_TIMESTAMP_KEY = "FirstServerRunTimestamp"
-<<<<<<< HEAD
-=======
 	SYSTEM_CLUSTER_ENCRYPTION_KEY         = "ClusterEncryptionKey"
->>>>>>> 65d0e512
 )
 
 type System struct {
