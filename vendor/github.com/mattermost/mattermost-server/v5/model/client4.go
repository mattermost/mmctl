// Copyright (c) 2015-present Mattermost, Inc. All Rights Reserved.
// See LICENSE.txt for license information.

package model

import (
	"bytes"
	"encoding/json"
	"fmt"
	"io"
	"io/ioutil"
	"mime/multipart"
	"net/http"
	"net/url"
	"strconv"
	"strings"
	"time"
)

const (
	HEADER_REQUEST_ID         = "X-Request-ID"
	HEADER_VERSION_ID         = "X-Version-ID"
	HEADER_CLUSTER_ID         = "X-Cluster-ID"
	HEADER_ETAG_SERVER        = "ETag"
	HEADER_ETAG_CLIENT        = "If-None-Match"
	HEADER_FORWARDED          = "X-Forwarded-For"
	HEADER_REAL_IP            = "X-Real-IP"
	HEADER_FORWARDED_PROTO    = "X-Forwarded-Proto"
	HEADER_TOKEN              = "token"
	HEADER_CSRF_TOKEN         = "X-CSRF-Token"
	HEADER_BEARER             = "BEARER"
	HEADER_AUTH               = "Authorization"
	HEADER_REQUESTED_WITH     = "X-Requested-With"
	HEADER_REQUESTED_WITH_XML = "XMLHttpRequest"
	STATUS                    = "status"
	STATUS_OK                 = "OK"
	STATUS_FAIL               = "FAIL"
	STATUS_UNHEALTHY          = "UNHEALTHY"
	STATUS_REMOVE             = "REMOVE"

	CLIENT_DIR = "client"

	API_URL_SUFFIX_V1 = "/api/v1"
	API_URL_SUFFIX_V4 = "/api/v4"
	API_URL_SUFFIX    = API_URL_SUFFIX_V4
)

type Response struct {
	StatusCode    int
	Error         *AppError
	RequestId     string
	Etag          string
	ServerVersion string
	Header        http.Header
}

type Client4 struct {
	Url        string       // The location of the server, for example  "http://localhost:8065"
	ApiUrl     string       // The api location of the server, for example "http://localhost:8065/api/v4"
	HttpClient *http.Client // The http client
	AuthToken  string
	AuthType   string
	HttpHeader map[string]string // Headers to be copied over for each request

	// TrueString is the string value sent to the server for true boolean query parameters.
	trueString string

	// FalseString is the string value sent to the server for false boolean query parameters.
	falseString string
}

// SetBoolString is a helper method for overriding how true and false query string parameters are
// sent to the server.
//
// This method is only exposed for testing. It is never necessary to configure these values
// in production.
func (c *Client4) SetBoolString(value bool, valueStr string) {
	if value {
		c.trueString = valueStr
	} else {
		c.falseString = valueStr
	}
}

// boolString builds the query string parameter for boolean values.
func (c *Client4) boolString(value bool) string {
	if value && c.trueString != "" {
		return c.trueString
	} else if !value && c.falseString != "" {
		return c.falseString
	}

	if value {
		return "true"
	} else {
		return "false"
	}
}

func closeBody(r *http.Response) {
	if r.Body != nil {
		_, _ = io.Copy(ioutil.Discard, r.Body)
		_ = r.Body.Close()
	}
}

// Must is a convenience function used for testing.
func (c *Client4) Must(result interface{}, resp *Response) interface{} {
	if resp.Error != nil {
		time.Sleep(time.Second)
		panic(resp.Error)
	}

	return result
}

func NewAPIv4Client(url string) *Client4 {
	return &Client4{url, url + API_URL_SUFFIX, &http.Client{}, "", "", map[string]string{}, "", ""}
}

func BuildErrorResponse(r *http.Response, err *AppError) *Response {
	var statusCode int
	var header http.Header
	if r != nil {
		statusCode = r.StatusCode
		header = r.Header
	} else {
		statusCode = 0
		header = make(http.Header)
	}

	return &Response{
		StatusCode: statusCode,
		Error:      err,
		Header:     header,
	}
}

func BuildResponse(r *http.Response) *Response {
	return &Response{
		StatusCode:    r.StatusCode,
		RequestId:     r.Header.Get(HEADER_REQUEST_ID),
		Etag:          r.Header.Get(HEADER_ETAG_SERVER),
		ServerVersion: r.Header.Get(HEADER_VERSION_ID),
		Header:        r.Header,
	}
}

func (c *Client4) SetToken(token string) {
	c.AuthToken = token
	c.AuthType = HEADER_BEARER
}

// MockSession is deprecated in favour of SetToken
func (c *Client4) MockSession(token string) {
	c.SetToken(token)
}

func (c *Client4) SetOAuthToken(token string) {
	c.AuthToken = token
	c.AuthType = HEADER_TOKEN
}

func (c *Client4) ClearOAuthToken() {
	c.AuthToken = ""
	c.AuthType = HEADER_BEARER
}

func (c *Client4) GetUsersRoute() string {
	return "/users"
}

func (c *Client4) GetUserRoute(userId string) string {
	return fmt.Sprintf(c.GetUsersRoute()+"/%v", userId)
}

func (c *Client4) GetUserAccessTokensRoute() string {
	return fmt.Sprintf(c.GetUsersRoute() + "/tokens")
}

func (c *Client4) GetUserAccessTokenRoute(tokenId string) string {
	return fmt.Sprintf(c.GetUsersRoute()+"/tokens/%v", tokenId)
}

func (c *Client4) GetUserByUsernameRoute(userName string) string {
	return fmt.Sprintf(c.GetUsersRoute()+"/username/%v", userName)
}

func (c *Client4) GetUserByEmailRoute(email string) string {
	return fmt.Sprintf(c.GetUsersRoute()+"/email/%v", email)
}

func (c *Client4) GetBotsRoute() string {
	return "/bots"
}

func (c *Client4) GetBotRoute(botUserId string) string {
	return fmt.Sprintf("%s/%s", c.GetBotsRoute(), botUserId)
}

func (c *Client4) GetTeamsRoute() string {
	return "/teams"
}

func (c *Client4) GetTeamRoute(teamId string) string {
	return fmt.Sprintf(c.GetTeamsRoute()+"/%v", teamId)
}

func (c *Client4) GetTeamAutoCompleteCommandsRoute(teamId string) string {
	return fmt.Sprintf(c.GetTeamsRoute()+"/%v/commands/autocomplete", teamId)
}

func (c *Client4) GetTeamByNameRoute(teamName string) string {
	return fmt.Sprintf(c.GetTeamsRoute()+"/name/%v", teamName)
}

func (c *Client4) GetTeamMemberRoute(teamId, userId string) string {
	return fmt.Sprintf(c.GetTeamRoute(teamId)+"/members/%v", userId)
}

func (c *Client4) GetTeamMembersRoute(teamId string) string {
	return fmt.Sprintf(c.GetTeamRoute(teamId) + "/members")
}

func (c *Client4) GetTeamStatsRoute(teamId string) string {
	return fmt.Sprintf(c.GetTeamRoute(teamId) + "/stats")
}

func (c *Client4) GetTeamImportRoute(teamId string) string {
	return fmt.Sprintf(c.GetTeamRoute(teamId) + "/import")
}

func (c *Client4) GetChannelsRoute() string {
	return "/channels"
}

func (c *Client4) GetChannelsForTeamRoute(teamId string) string {
	return fmt.Sprintf(c.GetTeamRoute(teamId) + "/channels")
}

func (c *Client4) GetChannelRoute(channelId string) string {
	return fmt.Sprintf(c.GetChannelsRoute()+"/%v", channelId)
}

func (c *Client4) GetChannelByNameRoute(channelName, teamId string) string {
	return fmt.Sprintf(c.GetTeamRoute(teamId)+"/channels/name/%v", channelName)
}

func (c *Client4) GetChannelsForTeamForUserRoute(teamId, userId string, includeDeleted bool) string {
	route := fmt.Sprintf(c.GetUserRoute(userId) + c.GetTeamRoute(teamId) + "/channels")
	if includeDeleted {
		query := fmt.Sprintf("?include_deleted=%v", includeDeleted)
		return route + query
	}
	return route
}

func (c *Client4) GetChannelByNameForTeamNameRoute(channelName, teamName string) string {
	return fmt.Sprintf(c.GetTeamByNameRoute(teamName)+"/channels/name/%v", channelName)
}

func (c *Client4) GetChannelMembersRoute(channelId string) string {
	return fmt.Sprintf(c.GetChannelRoute(channelId) + "/members")
}

func (c *Client4) GetChannelMemberRoute(channelId, userId string) string {
	return fmt.Sprintf(c.GetChannelMembersRoute(channelId)+"/%v", userId)
}

func (c *Client4) GetPostsRoute() string {
	return "/posts"
}

func (c *Client4) GetPostsEphemeralRoute() string {
	return "/posts/ephemeral"
}

func (c *Client4) GetConfigRoute() string {
	return "/config"
}

func (c *Client4) GetLicenseRoute() string {
	return "/license"
}

func (c *Client4) GetPostRoute(postId string) string {
	return fmt.Sprintf(c.GetPostsRoute()+"/%v", postId)
}

func (c *Client4) GetFilesRoute() string {
	return "/files"
}

func (c *Client4) GetFileRoute(fileId string) string {
	return fmt.Sprintf(c.GetFilesRoute()+"/%v", fileId)
}

func (c *Client4) GetPluginsRoute() string {
	return "/plugins"
}

func (c *Client4) GetPluginRoute(pluginId string) string {
	return fmt.Sprintf(c.GetPluginsRoute()+"/%v", pluginId)
}

func (c *Client4) GetSystemRoute() string {
	return "/system"
}

func (c *Client4) GetTestEmailRoute() string {
	return "/email/test"
}

func (c *Client4) GetTestSiteURLRoute() string {
	return "/site_url/test"
}

func (c *Client4) GetTestS3Route() string {
	return "/file/s3_test"
}

func (c *Client4) GetDatabaseRoute() string {
	return "/database"
}

func (c *Client4) GetCacheRoute() string {
	return "/caches"
}

func (c *Client4) GetClusterRoute() string {
	return "/cluster"
}

func (c *Client4) GetIncomingWebhooksRoute() string {
	return "/hooks/incoming"
}

func (c *Client4) GetIncomingWebhookRoute(hookID string) string {
	return fmt.Sprintf(c.GetIncomingWebhooksRoute()+"/%v", hookID)
}

func (c *Client4) GetComplianceReportsRoute() string {
	return "/compliance/reports"
}

func (c *Client4) GetComplianceReportRoute(reportId string) string {
	return fmt.Sprintf("/compliance/reports/%v", reportId)
}

func (c *Client4) GetOutgoingWebhooksRoute() string {
	return "/hooks/outgoing"
}

func (c *Client4) GetOutgoingWebhookRoute(hookID string) string {
	return fmt.Sprintf(c.GetOutgoingWebhooksRoute()+"/%v", hookID)
}

func (c *Client4) GetPreferencesRoute(userId string) string {
	return fmt.Sprintf(c.GetUserRoute(userId) + "/preferences")
}

func (c *Client4) GetUserStatusRoute(userId string) string {
	return fmt.Sprintf(c.GetUserRoute(userId) + "/status")
}

func (c *Client4) GetUserStatusesRoute() string {
	return fmt.Sprintf(c.GetUsersRoute() + "/status")
}

func (c *Client4) GetSamlRoute() string {
	return "/saml"
}

func (c *Client4) GetLdapRoute() string {
	return "/ldap"
}

func (c *Client4) GetBrandRoute() string {
	return "/brand"
}

func (c *Client4) GetDataRetentionRoute() string {
	return "/data_retention"
}

func (c *Client4) GetElasticsearchRoute() string {
	return "/elasticsearch"
<<<<<<< HEAD
=======
}

func (c *Client4) GetBleveRoute() string {
	return "/bleve"
>>>>>>> 65d0e512
}

func (c *Client4) GetCommandsRoute() string {
	return "/commands"
}

func (c *Client4) GetCommandRoute(commandId string) string {
	return fmt.Sprintf(c.GetCommandsRoute()+"/%v", commandId)
}

func (c *Client4) GetCommandMoveRoute(commandId string) string {
	return fmt.Sprintf(c.GetCommandsRoute()+"/%v/move", commandId)
}

func (c *Client4) GetEmojisRoute() string {
	return "/emoji"
}

func (c *Client4) GetEmojiRoute(emojiId string) string {
	return fmt.Sprintf(c.GetEmojisRoute()+"/%v", emojiId)
}

func (c *Client4) GetEmojiByNameRoute(name string) string {
	return fmt.Sprintf(c.GetEmojisRoute()+"/name/%v", name)
}

func (c *Client4) GetReactionsRoute() string {
	return "/reactions"
}

func (c *Client4) GetOAuthAppsRoute() string {
	return "/oauth/apps"
}

func (c *Client4) GetOAuthAppRoute(appId string) string {
	return fmt.Sprintf("/oauth/apps/%v", appId)
}

func (c *Client4) GetOpenGraphRoute() string {
	return "/opengraph"
}

func (c *Client4) GetJobsRoute() string {
	return "/jobs"
}

func (c *Client4) GetRolesRoute() string {
	return "/roles"
}

func (c *Client4) GetSchemesRoute() string {
	return "/schemes"
}

func (c *Client4) GetSchemeRoute(id string) string {
	return c.GetSchemesRoute() + fmt.Sprintf("/%v", id)
}

func (c *Client4) GetAnalyticsRoute() string {
	return "/analytics"
}

func (c *Client4) GetTimezonesRoute() string {
	return fmt.Sprintf(c.GetSystemRoute() + "/timezones")
}

func (c *Client4) GetChannelSchemeRoute(channelId string) string {
	return fmt.Sprintf(c.GetChannelsRoute()+"/%v/scheme", channelId)
}

func (c *Client4) GetTeamSchemeRoute(teamId string) string {
	return fmt.Sprintf(c.GetTeamsRoute()+"/%v/scheme", teamId)
}

func (c *Client4) GetTotalUsersStatsRoute() string {
	return fmt.Sprintf(c.GetUsersRoute() + "/stats")
}

func (c *Client4) GetRedirectLocationRoute() string {
	return "/redirect_location"
}

func (c *Client4) GetServerBusyRoute() string {
	return "/server_busy"
}

func (c *Client4) GetUserTermsOfServiceRoute(userId string) string {
	return c.GetUserRoute(userId) + "/terms_of_service"
}

func (c *Client4) GetTermsOfServiceRoute() string {
	return "/terms_of_service"
}

func (c *Client4) GetGroupsRoute() string {
	return "/groups"
}

func (c *Client4) GetPublishUserTypingRoute(userId string) string {
	return c.GetUserRoute(userId) + "/typing"
}

func (c *Client4) GetGroupRoute(groupID string) string {
	return fmt.Sprintf("%s/%s", c.GetGroupsRoute(), groupID)
}

func (c *Client4) GetGroupSyncableRoute(groupID, syncableID string, syncableType GroupSyncableType) string {
	return fmt.Sprintf("%s/%ss/%s", c.GetGroupRoute(groupID), strings.ToLower(syncableType.String()), syncableID)
}

func (c *Client4) GetGroupSyncablesRoute(groupID string, syncableType GroupSyncableType) string {
	return fmt.Sprintf("%s/%ss", c.GetGroupRoute(groupID), strings.ToLower(syncableType.String()))
}

func (c *Client4) DoApiGet(url string, etag string) (*http.Response, *AppError) {
	return c.DoApiRequest(http.MethodGet, c.ApiUrl+url, "", etag)
}

func (c *Client4) DoApiPost(url string, data string) (*http.Response, *AppError) {
	return c.DoApiRequest(http.MethodPost, c.ApiUrl+url, data, "")
}

func (c *Client4) doApiPostBytes(url string, data []byte) (*http.Response, *AppError) {
	return c.doApiRequestBytes(http.MethodPost, c.ApiUrl+url, data, "")
}

func (c *Client4) DoApiPut(url string, data string) (*http.Response, *AppError) {
	return c.DoApiRequest(http.MethodPut, c.ApiUrl+url, data, "")
}

func (c *Client4) doApiPutBytes(url string, data []byte) (*http.Response, *AppError) {
	return c.doApiRequestBytes(http.MethodPut, c.ApiUrl+url, data, "")
}

func (c *Client4) DoApiDelete(url string) (*http.Response, *AppError) {
	return c.DoApiRequest(http.MethodDelete, c.ApiUrl+url, "", "")
}

func (c *Client4) DoApiRequest(method, url, data, etag string) (*http.Response, *AppError) {
	return c.doApiRequestReader(method, url, strings.NewReader(data), etag)
}

func (c *Client4) doApiRequestBytes(method, url string, data []byte, etag string) (*http.Response, *AppError) {
	return c.doApiRequestReader(method, url, bytes.NewReader(data), etag)
}

func (c *Client4) doApiRequestReader(method, url string, data io.Reader, etag string) (*http.Response, *AppError) {
	rq, err := http.NewRequest(method, url, data)
	if err != nil {
		return nil, NewAppError(url, "model.client.connecting.app_error", nil, err.Error(), http.StatusBadRequest)
	}

	if len(etag) > 0 {
		rq.Header.Set(HEADER_ETAG_CLIENT, etag)
	}

	if len(c.AuthToken) > 0 {
		rq.Header.Set(HEADER_AUTH, c.AuthType+" "+c.AuthToken)
	}

	if c.HttpHeader != nil && len(c.HttpHeader) > 0 {
		for k, v := range c.HttpHeader {
			rq.Header.Set(k, v)
		}
	}

	rp, err := c.HttpClient.Do(rq)
	if err != nil || rp == nil {
		return nil, NewAppError(url, "model.client.connecting.app_error", nil, err.Error(), 0)
	}

	if rp.StatusCode == 304 {
		return rp, nil
	}

	if rp.StatusCode >= 300 {
		defer closeBody(rp)
		return rp, AppErrorFromJson(rp.Body)
	}

	return rp, nil
}

func (c *Client4) DoUploadFile(url string, data []byte, contentType string) (*FileUploadResponse, *Response) {
	return c.doUploadFile(url, bytes.NewReader(data), contentType, 0)
}

func (c *Client4) doUploadFile(url string, body io.Reader, contentType string, contentLength int64) (*FileUploadResponse, *Response) {
	rq, err := http.NewRequest("POST", c.ApiUrl+url, body)
	if err != nil {
		return nil, &Response{Error: NewAppError(url, "model.client.connecting.app_error", nil, err.Error(), http.StatusBadRequest)}
	}
	if contentLength != 0 {
		rq.ContentLength = contentLength
	}
	rq.Header.Set("Content-Type", contentType)

	if len(c.AuthToken) > 0 {
		rq.Header.Set(HEADER_AUTH, c.AuthType+" "+c.AuthToken)
	}

	rp, err := c.HttpClient.Do(rq)
	if err != nil || rp == nil {
		return nil, BuildErrorResponse(rp, NewAppError(url, "model.client.connecting.app_error", nil, err.Error(), 0))
	}
	defer closeBody(rp)

	if rp.StatusCode >= 300 {
		return nil, BuildErrorResponse(rp, AppErrorFromJson(rp.Body))
	}

	return FileUploadResponseFromJson(rp.Body), BuildResponse(rp)
}

func (c *Client4) DoEmojiUploadFile(url string, data []byte, contentType string) (*Emoji, *Response) {
	rq, err := http.NewRequest("POST", c.ApiUrl+url, bytes.NewReader(data))
	if err != nil {
		return nil, &Response{Error: NewAppError(url, "model.client.connecting.app_error", nil, err.Error(), http.StatusBadRequest)}
	}
	rq.Header.Set("Content-Type", contentType)

	if len(c.AuthToken) > 0 {
		rq.Header.Set(HEADER_AUTH, c.AuthType+" "+c.AuthToken)
	}

	rp, err := c.HttpClient.Do(rq)
	if err != nil || rp == nil {
		return nil, BuildErrorResponse(rp, NewAppError(url, "model.client.connecting.app_error", nil, err.Error(), 0))
	}
	defer closeBody(rp)

	if rp.StatusCode >= 300 {
		return nil, BuildErrorResponse(rp, AppErrorFromJson(rp.Body))
	}

	return EmojiFromJson(rp.Body), BuildResponse(rp)
}

func (c *Client4) DoUploadImportTeam(url string, data []byte, contentType string) (map[string]string, *Response) {
	rq, err := http.NewRequest("POST", c.ApiUrl+url, bytes.NewReader(data))
	if err != nil {
		return nil, &Response{Error: NewAppError(url, "model.client.connecting.app_error", nil, err.Error(), http.StatusBadRequest)}
	}
	rq.Header.Set("Content-Type", contentType)

	if len(c.AuthToken) > 0 {
		rq.Header.Set(HEADER_AUTH, c.AuthType+" "+c.AuthToken)
	}

	rp, err := c.HttpClient.Do(rq)
	if err != nil || rp == nil {
		return nil, BuildErrorResponse(rp, NewAppError(url, "model.client.connecting.app_error", nil, err.Error(), 0))
	}
	defer closeBody(rp)

	if rp.StatusCode >= 300 {
		return nil, BuildErrorResponse(rp, AppErrorFromJson(rp.Body))
	}

	return MapFromJson(rp.Body), BuildResponse(rp)
}

// CheckStatusOK is a convenience function for checking the standard OK response
// from the web service.
func CheckStatusOK(r *http.Response) bool {
	m := MapFromJson(r.Body)
	defer closeBody(r)

	if m != nil && m[STATUS] == STATUS_OK {
		return true
	}

	return false
}

// Authentication Section

// LoginById authenticates a user by user id and password.
func (c *Client4) LoginById(id string, password string) (*User, *Response) {
	m := make(map[string]string)
	m["id"] = id
	m["password"] = password
	return c.login(m)
}

// Login authenticates a user by login id, which can be username, email or some sort
// of SSO identifier based on server configuration, and a password.
func (c *Client4) Login(loginId string, password string) (*User, *Response) {
	m := make(map[string]string)
	m["login_id"] = loginId
	m["password"] = password
	return c.login(m)
}

// LoginByLdap authenticates a user by LDAP id and password.
func (c *Client4) LoginByLdap(loginId string, password string) (*User, *Response) {
	m := make(map[string]string)
	m["login_id"] = loginId
	m["password"] = password
	m["ldap_only"] = c.boolString(true)
	return c.login(m)
}

// LoginWithDevice authenticates a user by login id (username, email or some sort
// of SSO identifier based on configuration), password and attaches a device id to
// the session.
func (c *Client4) LoginWithDevice(loginId string, password string, deviceId string) (*User, *Response) {
	m := make(map[string]string)
	m["login_id"] = loginId
	m["password"] = password
	m["device_id"] = deviceId
	return c.login(m)
}

// LoginWithMFA logs a user in with a MFA token
func (c *Client4) LoginWithMFA(loginId, password, mfaToken string) (*User, *Response) {
	m := make(map[string]string)
	m["login_id"] = loginId
	m["password"] = password
	m["token"] = mfaToken
	return c.login(m)
}

func (c *Client4) login(m map[string]string) (*User, *Response) {
	r, err := c.DoApiPost("/users/login", MapToJson(m))
	if err != nil {
		return nil, BuildErrorResponse(r, err)
	}
	defer closeBody(r)
	c.AuthToken = r.Header.Get(HEADER_TOKEN)
	c.AuthType = HEADER_BEARER
	return UserFromJson(r.Body), BuildResponse(r)
}

// Logout terminates the current user's session.
func (c *Client4) Logout() (bool, *Response) {
	r, err := c.DoApiPost("/users/logout", "")
	if err != nil {
		return false, BuildErrorResponse(r, err)
	}
	defer closeBody(r)
	c.AuthToken = ""
	c.AuthType = HEADER_BEARER
	return CheckStatusOK(r), BuildResponse(r)
}

// SwitchAccountType changes a user's login type from one type to another.
func (c *Client4) SwitchAccountType(switchRequest *SwitchRequest) (string, *Response) {
	r, err := c.DoApiPost(c.GetUsersRoute()+"/login/switch", switchRequest.ToJson())
	if err != nil {
		return "", BuildErrorResponse(r, err)
	}
	defer closeBody(r)
	return MapFromJson(r.Body)["follow_link"], BuildResponse(r)
}

// User Section

// CreateUser creates a user in the system based on the provided user struct.
func (c *Client4) CreateUser(user *User) (*User, *Response) {
	r, err := c.DoApiPost(c.GetUsersRoute(), user.ToJson())
	if err != nil {
		return nil, BuildErrorResponse(r, err)
	}
	defer closeBody(r)
	return UserFromJson(r.Body), BuildResponse(r)
}

// CreateUserWithToken creates a user in the system based on the provided tokenId.
func (c *Client4) CreateUserWithToken(user *User, tokenId string) (*User, *Response) {
	if tokenId == "" {
		err := NewAppError("MissingHashOrData", "api.user.create_user.missing_token.app_error", nil, "", http.StatusBadRequest)
		return nil, &Response{StatusCode: err.StatusCode, Error: err}
	}

	query := fmt.Sprintf("?t=%v", tokenId)
	r, err := c.DoApiPost(c.GetUsersRoute()+query, user.ToJson())
	if err != nil {
		return nil, BuildErrorResponse(r, err)
	}
	defer closeBody(r)

	return UserFromJson(r.Body), BuildResponse(r)
}

// CreateUserWithInviteId creates a user in the system based on the provided invited id.
func (c *Client4) CreateUserWithInviteId(user *User, inviteId string) (*User, *Response) {
	if inviteId == "" {
		err := NewAppError("MissingInviteId", "api.user.create_user.missing_invite_id.app_error", nil, "", http.StatusBadRequest)
		return nil, &Response{StatusCode: err.StatusCode, Error: err}
	}

	query := fmt.Sprintf("?iid=%v", url.QueryEscape(inviteId))
	r, err := c.DoApiPost(c.GetUsersRoute()+query, user.ToJson())
	if err != nil {
		return nil, BuildErrorResponse(r, err)
	}
	defer closeBody(r)

	return UserFromJson(r.Body), BuildResponse(r)
}

// GetMe returns the logged in user.
func (c *Client4) GetMe(etag string) (*User, *Response) {
	r, err := c.DoApiGet(c.GetUserRoute(ME), etag)
	if err != nil {
		return nil, BuildErrorResponse(r, err)
	}
	defer closeBody(r)
	return UserFromJson(r.Body), BuildResponse(r)
}

// GetUser returns a user based on the provided user id string.
func (c *Client4) GetUser(userId, etag string) (*User, *Response) {
	r, err := c.DoApiGet(c.GetUserRoute(userId), etag)
	if err != nil {
		return nil, BuildErrorResponse(r, err)
	}
	defer closeBody(r)
	return UserFromJson(r.Body), BuildResponse(r)
}

// GetUserByUsername returns a user based on the provided user name string.
func (c *Client4) GetUserByUsername(userName, etag string) (*User, *Response) {
	r, err := c.DoApiGet(c.GetUserByUsernameRoute(userName), etag)
	if err != nil {
		return nil, BuildErrorResponse(r, err)
	}
	defer closeBody(r)
	return UserFromJson(r.Body), BuildResponse(r)
}

// GetUserByEmail returns a user based on the provided user email string.
func (c *Client4) GetUserByEmail(email, etag string) (*User, *Response) {
	r, err := c.DoApiGet(c.GetUserByEmailRoute(email), etag)
	if err != nil {
		return nil, BuildErrorResponse(r, err)
	}
	defer closeBody(r)
	return UserFromJson(r.Body), BuildResponse(r)
}

// AutocompleteUsersInTeam returns the users on a team based on search term.
func (c *Client4) AutocompleteUsersInTeam(teamId string, username string, limit int, etag string) (*UserAutocomplete, *Response) {
	query := fmt.Sprintf("?in_team=%v&name=%v&limit=%d", teamId, username, limit)
	r, err := c.DoApiGet(c.GetUsersRoute()+"/autocomplete"+query, etag)
	if err != nil {
		return nil, BuildErrorResponse(r, err)
	}
	defer closeBody(r)
	return UserAutocompleteFromJson(r.Body), BuildResponse(r)
}

// AutocompleteUsersInChannel returns the users in a channel based on search term.
func (c *Client4) AutocompleteUsersInChannel(teamId string, channelId string, username string, limit int, etag string) (*UserAutocomplete, *Response) {
	query := fmt.Sprintf("?in_team=%v&in_channel=%v&name=%v&limit=%d", teamId, channelId, username, limit)
	r, err := c.DoApiGet(c.GetUsersRoute()+"/autocomplete"+query, etag)
	if err != nil {
		return nil, BuildErrorResponse(r, err)
	}
	defer closeBody(r)
	return UserAutocompleteFromJson(r.Body), BuildResponse(r)
}

// AutocompleteUsers returns the users in the system based on search term.
func (c *Client4) AutocompleteUsers(username string, limit int, etag string) (*UserAutocomplete, *Response) {
	query := fmt.Sprintf("?name=%v&limit=%d", username, limit)
	r, err := c.DoApiGet(c.GetUsersRoute()+"/autocomplete"+query, etag)
	if err != nil {
		return nil, BuildErrorResponse(r, err)
	}
	defer closeBody(r)
	return UserAutocompleteFromJson(r.Body), BuildResponse(r)
}

// GetDefaultProfileImage gets the default user's profile image. Must be logged in.
func (c *Client4) GetDefaultProfileImage(userId string) ([]byte, *Response) {
	r, appErr := c.DoApiGet(c.GetUserRoute(userId)+"/image/default", "")
	if appErr != nil {
		return nil, BuildErrorResponse(r, appErr)
	}
	defer closeBody(r)

	data, err := ioutil.ReadAll(r.Body)
	if err != nil {
		return nil, BuildErrorResponse(r, NewAppError("GetDefaultProfileImage", "model.client.read_file.app_error", nil, err.Error(), r.StatusCode))
	}

	return data, BuildResponse(r)
}

// GetProfileImage gets user's profile image. Must be logged in.
func (c *Client4) GetProfileImage(userId, etag string) ([]byte, *Response) {
	r, appErr := c.DoApiGet(c.GetUserRoute(userId)+"/image", etag)
	if appErr != nil {
		return nil, BuildErrorResponse(r, appErr)
	}
	defer closeBody(r)

	data, err := ioutil.ReadAll(r.Body)
	if err != nil {
		return nil, BuildErrorResponse(r, NewAppError("GetProfileImage", "model.client.read_file.app_error", nil, err.Error(), r.StatusCode))
	}
	return data, BuildResponse(r)
}

// GetUsers returns a page of users on the system. Page counting starts at 0.
func (c *Client4) GetUsers(page int, perPage int, etag string) ([]*User, *Response) {
	query := fmt.Sprintf("?page=%v&per_page=%v", page, perPage)
	r, err := c.DoApiGet(c.GetUsersRoute()+query, etag)
	if err != nil {
		return nil, BuildErrorResponse(r, err)
	}
	defer closeBody(r)
	return UserListFromJson(r.Body), BuildResponse(r)
}

// GetUsersInTeam returns a page of users on a team. Page counting starts at 0.
func (c *Client4) GetUsersInTeam(teamId string, page int, perPage int, etag string) ([]*User, *Response) {
	query := fmt.Sprintf("?in_team=%v&page=%v&per_page=%v", teamId, page, perPage)
	r, err := c.DoApiGet(c.GetUsersRoute()+query, etag)
	if err != nil {
		return nil, BuildErrorResponse(r, err)
	}
	defer closeBody(r)
	return UserListFromJson(r.Body), BuildResponse(r)
}

// GetNewUsersInTeam returns a page of users on a team. Page counting starts at 0.
func (c *Client4) GetNewUsersInTeam(teamId string, page int, perPage int, etag string) ([]*User, *Response) {
	query := fmt.Sprintf("?sort=create_at&in_team=%v&page=%v&per_page=%v", teamId, page, perPage)
	r, err := c.DoApiGet(c.GetUsersRoute()+query, etag)
	if err != nil {
		return nil, BuildErrorResponse(r, err)
	}
	defer closeBody(r)
	return UserListFromJson(r.Body), BuildResponse(r)
}

// GetRecentlyActiveUsersInTeam returns a page of users on a team. Page counting starts at 0.
func (c *Client4) GetRecentlyActiveUsersInTeam(teamId string, page int, perPage int, etag string) ([]*User, *Response) {
	query := fmt.Sprintf("?sort=last_activity_at&in_team=%v&page=%v&per_page=%v", teamId, page, perPage)
	r, err := c.DoApiGet(c.GetUsersRoute()+query, etag)
	if err != nil {
		return nil, BuildErrorResponse(r, err)
	}
	defer closeBody(r)
	return UserListFromJson(r.Body), BuildResponse(r)
}

// GetUsersNotInTeam returns a page of users who are not in a team. Page counting starts at 0.
func (c *Client4) GetUsersNotInTeam(teamId string, page int, perPage int, etag string) ([]*User, *Response) {
	query := fmt.Sprintf("?not_in_team=%v&page=%v&per_page=%v", teamId, page, perPage)
	r, err := c.DoApiGet(c.GetUsersRoute()+query, etag)
	if err != nil {
		return nil, BuildErrorResponse(r, err)
	}
	defer closeBody(r)
	return UserListFromJson(r.Body), BuildResponse(r)
}

// GetUsersInChannel returns a page of users in a channel. Page counting starts at 0.
func (c *Client4) GetUsersInChannel(channelId string, page int, perPage int, etag string) ([]*User, *Response) {
	query := fmt.Sprintf("?in_channel=%v&page=%v&per_page=%v", channelId, page, perPage)
	r, err := c.DoApiGet(c.GetUsersRoute()+query, etag)
	if err != nil {
		return nil, BuildErrorResponse(r, err)
	}
	defer closeBody(r)
	return UserListFromJson(r.Body), BuildResponse(r)
}

// GetUsersInChannelByStatus returns a page of users in a channel. Page counting starts at 0. Sorted by Status
func (c *Client4) GetUsersInChannelByStatus(channelId string, page int, perPage int, etag string) ([]*User, *Response) {
	query := fmt.Sprintf("?in_channel=%v&page=%v&per_page=%v&sort=status", channelId, page, perPage)
	r, err := c.DoApiGet(c.GetUsersRoute()+query, etag)
	if err != nil {
		return nil, BuildErrorResponse(r, err)
	}
	defer closeBody(r)
	return UserListFromJson(r.Body), BuildResponse(r)
}

// GetUsersNotInChannel returns a page of users not in a channel. Page counting starts at 0.
func (c *Client4) GetUsersNotInChannel(teamId, channelId string, page int, perPage int, etag string) ([]*User, *Response) {
	query := fmt.Sprintf("?in_team=%v&not_in_channel=%v&page=%v&per_page=%v", teamId, channelId, page, perPage)
	r, err := c.DoApiGet(c.GetUsersRoute()+query, etag)
	if err != nil {
		return nil, BuildErrorResponse(r, err)
	}
	defer closeBody(r)
	return UserListFromJson(r.Body), BuildResponse(r)
}

// GetUsersWithoutTeam returns a page of users on the system that aren't on any teams. Page counting starts at 0.
func (c *Client4) GetUsersWithoutTeam(page int, perPage int, etag string) ([]*User, *Response) {
	query := fmt.Sprintf("?without_team=1&page=%v&per_page=%v", page, perPage)
	r, err := c.DoApiGet(c.GetUsersRoute()+query, etag)
	if err != nil {
		return nil, BuildErrorResponse(r, err)
	}
	defer closeBody(r)
	return UserListFromJson(r.Body), BuildResponse(r)
}

// GetUsersInGroup returns a page of users in a group. Page counting starts at 0.
func (c *Client4) GetUsersInGroup(groupID string, page int, perPage int, etag string) ([]*User, *Response) {
	query := fmt.Sprintf("?in_group=%v&page=%v&per_page=%v", groupID, page, perPage)
	r, err := c.DoApiGet(c.GetUsersRoute()+query, etag)
	if err != nil {
		return nil, BuildErrorResponse(r, err)
	}
	defer closeBody(r)
	return UserListFromJson(r.Body), BuildResponse(r)
}

// GetUsersByIds returns a list of users based on the provided user ids.
func (c *Client4) GetUsersByIds(userIds []string) ([]*User, *Response) {
	r, err := c.DoApiPost(c.GetUsersRoute()+"/ids", ArrayToJson(userIds))
	if err != nil {
		return nil, BuildErrorResponse(r, err)
	}
	defer closeBody(r)
	return UserListFromJson(r.Body), BuildResponse(r)
}

// GetUsersByIds returns a list of users based on the provided user ids.
func (c *Client4) GetUsersByIdsWithOptions(userIds []string, options *UserGetByIdsOptions) ([]*User, *Response) {
	v := url.Values{}
	if options.Since != 0 {
		v.Set("since", fmt.Sprintf("%d", options.Since))
	}

	url := c.GetUsersRoute() + "/ids"
	if len(v) > 0 {
		url += "?" + v.Encode()
	}

	r, err := c.DoApiPost(url, ArrayToJson(userIds))
	if err != nil {
		return nil, BuildErrorResponse(r, err)
	}
	defer closeBody(r)
	return UserListFromJson(r.Body), BuildResponse(r)
}

// GetUsersByUsernames returns a list of users based on the provided usernames.
func (c *Client4) GetUsersByUsernames(usernames []string) ([]*User, *Response) {
	r, err := c.DoApiPost(c.GetUsersRoute()+"/usernames", ArrayToJson(usernames))
	if err != nil {
		return nil, BuildErrorResponse(r, err)
	}
	defer closeBody(r)
	return UserListFromJson(r.Body), BuildResponse(r)
}

// GetUsersByGroupChannelIds returns a map with channel ids as keys
// and a list of users as values based on the provided user ids.
func (c *Client4) GetUsersByGroupChannelIds(groupChannelIds []string) (map[string][]*User, *Response) {
	r, err := c.DoApiPost(c.GetUsersRoute()+"/group_channels", ArrayToJson(groupChannelIds))
	if err != nil {
		return nil, BuildErrorResponse(r, err)
	}
	defer closeBody(r)

	usersByChannelId := map[string][]*User{}
	json.NewDecoder(r.Body).Decode(&usersByChannelId)
	return usersByChannelId, BuildResponse(r)
}

// SearchUsers returns a list of users based on some search criteria.
func (c *Client4) SearchUsers(search *UserSearch) ([]*User, *Response) {
	r, err := c.doApiPostBytes(c.GetUsersRoute()+"/search", search.ToJson())
	if err != nil {
		return nil, BuildErrorResponse(r, err)
	}
	defer closeBody(r)
	return UserListFromJson(r.Body), BuildResponse(r)
}

// UpdateUser updates a user in the system based on the provided user struct.
func (c *Client4) UpdateUser(user *User) (*User, *Response) {
	r, err := c.DoApiPut(c.GetUserRoute(user.Id), user.ToJson())
	if err != nil {
		return nil, BuildErrorResponse(r, err)
	}
	defer closeBody(r)
	return UserFromJson(r.Body), BuildResponse(r)
}

// PatchUser partially updates a user in the system. Any missing fields are not updated.
func (c *Client4) PatchUser(userId string, patch *UserPatch) (*User, *Response) {
	r, err := c.DoApiPut(c.GetUserRoute(userId)+"/patch", patch.ToJson())
	if err != nil {
		return nil, BuildErrorResponse(r, err)
	}
	defer closeBody(r)
	return UserFromJson(r.Body), BuildResponse(r)
}

// UpdateUserAuth updates a user AuthData (uthData, authService and password) in the system.
func (c *Client4) UpdateUserAuth(userId string, userAuth *UserAuth) (*UserAuth, *Response) {
	r, err := c.DoApiPut(c.GetUserRoute(userId)+"/auth", userAuth.ToJson())
	if err != nil {
		return nil, BuildErrorResponse(r, err)
	}
	defer closeBody(r)
	return UserAuthFromJson(r.Body), BuildResponse(r)
}

// UpdateUserMfa activates multi-factor authentication for a user if activate
// is true and a valid code is provided. If activate is false, then code is not
// required and multi-factor authentication is disabled for the user.
func (c *Client4) UpdateUserMfa(userId, code string, activate bool) (bool, *Response) {
	requestBody := make(map[string]interface{})
	requestBody["activate"] = activate
	requestBody["code"] = code

	r, err := c.DoApiPut(c.GetUserRoute(userId)+"/mfa", StringInterfaceToJson(requestBody))
	if err != nil {
		return false, BuildErrorResponse(r, err)
	}
	defer closeBody(r)
	return CheckStatusOK(r), BuildResponse(r)
}

// CheckUserMfa checks whether a user has MFA active on their account or not based on the
// provided login id.
// Deprecated: Clients should use Login method and check for MFA Error
func (c *Client4) CheckUserMfa(loginId string) (bool, *Response) {
	requestBody := make(map[string]interface{})
	requestBody["login_id"] = loginId
	r, err := c.DoApiPost(c.GetUsersRoute()+"/mfa", StringInterfaceToJson(requestBody))
	if err != nil {
		return false, BuildErrorResponse(r, err)
	}
	defer closeBody(r)

	data := StringInterfaceFromJson(r.Body)
	mfaRequired, ok := data["mfa_required"].(bool)
	if !ok {
		return false, BuildResponse(r)
	}
	return mfaRequired, BuildResponse(r)
}

// GenerateMfaSecret will generate a new MFA secret for a user and return it as a string and
// as a base64 encoded image QR code.
func (c *Client4) GenerateMfaSecret(userId string) (*MfaSecret, *Response) {
	r, err := c.DoApiPost(c.GetUserRoute(userId)+"/mfa/generate", "")
	if err != nil {
		return nil, BuildErrorResponse(r, err)
	}
	defer closeBody(r)
	return MfaSecretFromJson(r.Body), BuildResponse(r)
}

// UpdateUserPassword updates a user's password. Must be logged in as the user or be a system administrator.
func (c *Client4) UpdateUserPassword(userId, currentPassword, newPassword string) (bool, *Response) {
	requestBody := map[string]string{"current_password": currentPassword, "new_password": newPassword}
	r, err := c.DoApiPut(c.GetUserRoute(userId)+"/password", MapToJson(requestBody))
	if err != nil {
		return false, BuildErrorResponse(r, err)
	}
	defer closeBody(r)
	return CheckStatusOK(r), BuildResponse(r)
}

// PromoteGuestToUser convert a guest into a regular user
func (c *Client4) PromoteGuestToUser(guestId string) (bool, *Response) {
	r, err := c.DoApiPost(c.GetUserRoute(guestId)+"/promote", "")
	if err != nil {
		return false, BuildErrorResponse(r, err)
	}
	defer closeBody(r)
	return CheckStatusOK(r), BuildResponse(r)
}

// DemoteUserToGuest convert a regular user into a guest
func (c *Client4) DemoteUserToGuest(guestId string) (bool, *Response) {
	r, err := c.DoApiPost(c.GetUserRoute(guestId)+"/demote", "")
	if err != nil {
		return false, BuildErrorResponse(r, err)
	}
	defer closeBody(r)
	return CheckStatusOK(r), BuildResponse(r)
}

// UpdateUserRoles updates a user's roles in the system. A user can have "system_user" and "system_admin" roles.
func (c *Client4) UpdateUserRoles(userId, roles string) (bool, *Response) {
	requestBody := map[string]string{"roles": roles}
	r, err := c.DoApiPut(c.GetUserRoute(userId)+"/roles", MapToJson(requestBody))
	if err != nil {
		return false, BuildErrorResponse(r, err)
	}
	defer closeBody(r)
	return CheckStatusOK(r), BuildResponse(r)
}

// UpdateUserActive updates status of a user whether active or not.
func (c *Client4) UpdateUserActive(userId string, active bool) (bool, *Response) {
	requestBody := make(map[string]interface{})
	requestBody["active"] = active
	r, err := c.DoApiPut(c.GetUserRoute(userId)+"/active", StringInterfaceToJson(requestBody))
	if err != nil {
		return false, BuildErrorResponse(r, err)
	}
	defer closeBody(r)

	return CheckStatusOK(r), BuildResponse(r)
}

// DeleteUser deactivates a user in the system based on the provided user id string.
func (c *Client4) DeleteUser(userId string) (bool, *Response) {
	r, err := c.DoApiDelete(c.GetUserRoute(userId))
	if err != nil {
		return false, BuildErrorResponse(r, err)
	}
	defer closeBody(r)
	return CheckStatusOK(r), BuildResponse(r)
}

// SendPasswordResetEmail will send a link for password resetting to a user with the
// provided email.
func (c *Client4) SendPasswordResetEmail(email string) (bool, *Response) {
	requestBody := map[string]string{"email": email}
	r, err := c.DoApiPost(c.GetUsersRoute()+"/password/reset/send", MapToJson(requestBody))
	if err != nil {
		return false, BuildErrorResponse(r, err)
	}
	defer closeBody(r)
	return CheckStatusOK(r), BuildResponse(r)
}

// ResetPassword uses a recovery code to update reset a user's password.
func (c *Client4) ResetPassword(token, newPassword string) (bool, *Response) {
	requestBody := map[string]string{"token": token, "new_password": newPassword}
	r, err := c.DoApiPost(c.GetUsersRoute()+"/password/reset", MapToJson(requestBody))
	if err != nil {
		return false, BuildErrorResponse(r, err)
	}
	defer closeBody(r)
	return CheckStatusOK(r), BuildResponse(r)
}

// GetSessions returns a list of sessions based on the provided user id string.
func (c *Client4) GetSessions(userId, etag string) ([]*Session, *Response) {
	r, err := c.DoApiGet(c.GetUserRoute(userId)+"/sessions", etag)
	if err != nil {
		return nil, BuildErrorResponse(r, err)
	}
	defer closeBody(r)
	return SessionsFromJson(r.Body), BuildResponse(r)
}

// RevokeSession revokes a user session based on the provided user id and session id strings.
func (c *Client4) RevokeSession(userId, sessionId string) (bool, *Response) {
	requestBody := map[string]string{"session_id": sessionId}
	r, err := c.DoApiPost(c.GetUserRoute(userId)+"/sessions/revoke", MapToJson(requestBody))
	if err != nil {
		return false, BuildErrorResponse(r, err)
	}
	defer closeBody(r)
	return CheckStatusOK(r), BuildResponse(r)
}

// RevokeAllSessions revokes all sessions for the provided user id string.
func (c *Client4) RevokeAllSessions(userId string) (bool, *Response) {
	r, err := c.DoApiPost(c.GetUserRoute(userId)+"/sessions/revoke/all", "")
	if err != nil {
		return false, BuildErrorResponse(r, err)
	}
	defer closeBody(r)
	return CheckStatusOK(r), BuildResponse(r)
}

// RevokeAllSessions revokes all sessions for all the users.
func (c *Client4) RevokeSessionsFromAllUsers() (bool, *Response) {
	r, err := c.DoApiPost(c.GetUsersRoute()+"/sessions/revoke/all", "")
	if err != nil {
		return false, BuildErrorResponse(r, err)
	}
	defer closeBody(r)
	return CheckStatusOK(r), BuildResponse(r)
}

// AttachDeviceId attaches a mobile device ID to the current session.
func (c *Client4) AttachDeviceId(deviceId string) (bool, *Response) {
	requestBody := map[string]string{"device_id": deviceId}
	r, err := c.DoApiPut(c.GetUsersRoute()+"/sessions/device", MapToJson(requestBody))
	if err != nil {
		return false, BuildErrorResponse(r, err)
	}
	defer closeBody(r)
	return CheckStatusOK(r), BuildResponse(r)
}

// GetTeamsUnreadForUser will return an array with TeamUnread objects that contain the amount
// of unread messages and mentions the current user has for the teams it belongs to.
// An optional team ID can be set to exclude that team from the results. Must be authenticated.
func (c *Client4) GetTeamsUnreadForUser(userId, teamIdToExclude string) ([]*TeamUnread, *Response) {
	var optional string
	if teamIdToExclude != "" {
		optional += fmt.Sprintf("?exclude_team=%s", url.QueryEscape(teamIdToExclude))
	}

	r, err := c.DoApiGet(c.GetUserRoute(userId)+"/teams/unread"+optional, "")
	if err != nil {
		return nil, BuildErrorResponse(r, err)
	}
	defer closeBody(r)
	return TeamsUnreadFromJson(r.Body), BuildResponse(r)
}

// GetUserAudits returns a list of audit based on the provided user id string.
func (c *Client4) GetUserAudits(userId string, page int, perPage int, etag string) (Audits, *Response) {
	query := fmt.Sprintf("?page=%v&per_page=%v", page, perPage)
	r, err := c.DoApiGet(c.GetUserRoute(userId)+"/audits"+query, etag)
	if err != nil {
		return nil, BuildErrorResponse(r, err)
	}
	defer closeBody(r)
	return AuditsFromJson(r.Body), BuildResponse(r)
}

// VerifyUserEmail will verify a user's email using the supplied token.
func (c *Client4) VerifyUserEmail(token string) (bool, *Response) {
	requestBody := map[string]string{"token": token}
	r, err := c.DoApiPost(c.GetUsersRoute()+"/email/verify", MapToJson(requestBody))
	if err != nil {
		return false, BuildErrorResponse(r, err)
	}
	defer closeBody(r)
	return CheckStatusOK(r), BuildResponse(r)
}

// VerifyUserEmailWithoutToken will verify a user's email by its Id. (Requires manage system role)
func (c *Client4) VerifyUserEmailWithoutToken(userId string) (*User, *Response) {
	r, err := c.DoApiPost(c.GetUserRoute(userId)+"/email/verify/member", "")
	if err != nil {
		return nil, BuildErrorResponse(r, err)
	}
	defer closeBody(r)
	return UserFromJson(r.Body), BuildResponse(r)
}

// SendVerificationEmail will send an email to the user with the provided email address, if
// that user exists. The email will contain a link that can be used to verify the user's
// email address.
func (c *Client4) SendVerificationEmail(email string) (bool, *Response) {
	requestBody := map[string]string{"email": email}
	r, err := c.DoApiPost(c.GetUsersRoute()+"/email/verify/send", MapToJson(requestBody))
	if err != nil {
		return false, BuildErrorResponse(r, err)
	}
	defer closeBody(r)
	return CheckStatusOK(r), BuildResponse(r)
}

// SetDefaultProfileImage resets the profile image to a default generated one.
func (c *Client4) SetDefaultProfileImage(userId string) (bool, *Response) {
	r, err := c.DoApiDelete(c.GetUserRoute(userId) + "/image")
	if err != nil {
		return false, BuildErrorResponse(r, err)
	}
	return CheckStatusOK(r), BuildResponse(r)
}

// SetProfileImage sets profile image of the user.
func (c *Client4) SetProfileImage(userId string, data []byte) (bool, *Response) {
	body := &bytes.Buffer{}
	writer := multipart.NewWriter(body)

	part, err := writer.CreateFormFile("image", "profile.png")
	if err != nil {
		return false, &Response{Error: NewAppError("SetProfileImage", "model.client.set_profile_user.no_file.app_error", nil, err.Error(), http.StatusBadRequest)}
	}

	if _, err = io.Copy(part, bytes.NewBuffer(data)); err != nil {
		return false, &Response{Error: NewAppError("SetProfileImage", "model.client.set_profile_user.no_file.app_error", nil, err.Error(), http.StatusBadRequest)}
	}

	if err = writer.Close(); err != nil {
		return false, &Response{Error: NewAppError("SetProfileImage", "model.client.set_profile_user.writer.app_error", nil, err.Error(), http.StatusBadRequest)}
	}

	rq, err := http.NewRequest("POST", c.ApiUrl+c.GetUserRoute(userId)+"/image", bytes.NewReader(body.Bytes()))
	if err != nil {
		return false, &Response{Error: NewAppError("SetProfileImage", "model.client.connecting.app_error", nil, err.Error(), http.StatusBadRequest)}
	}
	rq.Header.Set("Content-Type", writer.FormDataContentType())

	if len(c.AuthToken) > 0 {
		rq.Header.Set(HEADER_AUTH, c.AuthType+" "+c.AuthToken)
	}

	rp, err := c.HttpClient.Do(rq)
	if err != nil || rp == nil {
		return false, &Response{StatusCode: http.StatusForbidden, Error: NewAppError(c.GetUserRoute(userId)+"/image", "model.client.connecting.app_error", nil, err.Error(), http.StatusForbidden)}
	}
	defer closeBody(rp)

	if rp.StatusCode >= 300 {
		return false, BuildErrorResponse(rp, AppErrorFromJson(rp.Body))
	}

	return CheckStatusOK(rp), BuildResponse(rp)
}

// CreateUserAccessToken will generate a user access token that can be used in place
// of a session token to access the REST API. Must have the 'create_user_access_token'
// permission and if generating for another user, must have the 'edit_other_users'
// permission. A non-blank description is required.
func (c *Client4) CreateUserAccessToken(userId, description string) (*UserAccessToken, *Response) {
	requestBody := map[string]string{"description": description}
	r, err := c.DoApiPost(c.GetUserRoute(userId)+"/tokens", MapToJson(requestBody))
	if err != nil {
		return nil, BuildErrorResponse(r, err)
	}
	defer closeBody(r)
	return UserAccessTokenFromJson(r.Body), BuildResponse(r)
}

// GetUserAccessTokens will get a page of access tokens' id, description, is_active
// and the user_id in the system. The actual token will not be returned. Must have
// the 'manage_system' permission.
func (c *Client4) GetUserAccessTokens(page int, perPage int) ([]*UserAccessToken, *Response) {
	query := fmt.Sprintf("?page=%v&per_page=%v", page, perPage)
	r, err := c.DoApiGet(c.GetUserAccessTokensRoute()+query, "")
	if err != nil {
		return nil, BuildErrorResponse(r, err)
	}
	defer closeBody(r)
	return UserAccessTokenListFromJson(r.Body), BuildResponse(r)
}

// GetUserAccessToken will get a user access tokens' id, description, is_active
// and the user_id of the user it is for. The actual token will not be returned.
// Must have the 'read_user_access_token' permission and if getting for another
// user, must have the 'edit_other_users' permission.
func (c *Client4) GetUserAccessToken(tokenId string) (*UserAccessToken, *Response) {
	r, err := c.DoApiGet(c.GetUserAccessTokenRoute(tokenId), "")
	if err != nil {
		return nil, BuildErrorResponse(r, err)
	}
	defer closeBody(r)
	return UserAccessTokenFromJson(r.Body), BuildResponse(r)
}

// GetUserAccessTokensForUser will get a paged list of user access tokens showing id,
// description and user_id for each. The actual tokens will not be returned. Must have
// the 'read_user_access_token' permission and if getting for another user, must have the
// 'edit_other_users' permission.
func (c *Client4) GetUserAccessTokensForUser(userId string, page, perPage int) ([]*UserAccessToken, *Response) {
	query := fmt.Sprintf("?page=%v&per_page=%v", page, perPage)
	r, err := c.DoApiGet(c.GetUserRoute(userId)+"/tokens"+query, "")
	if err != nil {
		return nil, BuildErrorResponse(r, err)
	}
	defer closeBody(r)
	return UserAccessTokenListFromJson(r.Body), BuildResponse(r)
}

// RevokeUserAccessToken will revoke a user access token by id. Must have the
// 'revoke_user_access_token' permission and if revoking for another user, must have the
// 'edit_other_users' permission.
func (c *Client4) RevokeUserAccessToken(tokenId string) (bool, *Response) {
	requestBody := map[string]string{"token_id": tokenId}
	r, err := c.DoApiPost(c.GetUsersRoute()+"/tokens/revoke", MapToJson(requestBody))
	if err != nil {
		return false, BuildErrorResponse(r, err)
	}
	defer closeBody(r)
	return CheckStatusOK(r), BuildResponse(r)
}

// SearchUserAccessTokens returns user access tokens matching the provided search term.
func (c *Client4) SearchUserAccessTokens(search *UserAccessTokenSearch) ([]*UserAccessToken, *Response) {
	r, err := c.DoApiPost(c.GetUsersRoute()+"/tokens/search", search.ToJson())
	if err != nil {
		return nil, BuildErrorResponse(r, err)
	}
	defer closeBody(r)
	return UserAccessTokenListFromJson(r.Body), BuildResponse(r)
}

// DisableUserAccessToken will disable a user access token by id. Must have the
// 'revoke_user_access_token' permission and if disabling for another user, must have the
// 'edit_other_users' permission.
func (c *Client4) DisableUserAccessToken(tokenId string) (bool, *Response) {
	requestBody := map[string]string{"token_id": tokenId}
	r, err := c.DoApiPost(c.GetUsersRoute()+"/tokens/disable", MapToJson(requestBody))
	if err != nil {
		return false, BuildErrorResponse(r, err)
	}
	defer closeBody(r)
	return CheckStatusOK(r), BuildResponse(r)
}

// EnableUserAccessToken will enable a user access token by id. Must have the
// 'create_user_access_token' permission and if enabling for another user, must have the
// 'edit_other_users' permission.
func (c *Client4) EnableUserAccessToken(tokenId string) (bool, *Response) {
	requestBody := map[string]string{"token_id": tokenId}
	r, err := c.DoApiPost(c.GetUsersRoute()+"/tokens/enable", MapToJson(requestBody))
	if err != nil {
		return false, BuildErrorResponse(r, err)
	}
	defer closeBody(r)
	return CheckStatusOK(r), BuildResponse(r)
}

// Bots section

// CreateBot creates a bot in the system based on the provided bot struct.
func (c *Client4) CreateBot(bot *Bot) (*Bot, *Response) {
	r, err := c.doApiPostBytes(c.GetBotsRoute(), bot.ToJson())
	if err != nil {
		return nil, BuildErrorResponse(r, err)
	}
	defer closeBody(r)
	return BotFromJson(r.Body), BuildResponse(r)
}

// PatchBot partially updates a bot. Any missing fields are not updated.
func (c *Client4) PatchBot(userId string, patch *BotPatch) (*Bot, *Response) {
	r, err := c.doApiPutBytes(c.GetBotRoute(userId), patch.ToJson())
	if err != nil {
		return nil, BuildErrorResponse(r, err)
	}
	defer closeBody(r)
	return BotFromJson(r.Body), BuildResponse(r)
}

// GetBot fetches the given, undeleted bot.
func (c *Client4) GetBot(userId string, etag string) (*Bot, *Response) {
	r, err := c.DoApiGet(c.GetBotRoute(userId), etag)
	if err != nil {
		return nil, BuildErrorResponse(r, err)
	}
	defer closeBody(r)
	return BotFromJson(r.Body), BuildResponse(r)
}

// GetBot fetches the given bot, even if it is deleted.
func (c *Client4) GetBotIncludeDeleted(userId string, etag string) (*Bot, *Response) {
	r, err := c.DoApiGet(c.GetBotRoute(userId)+"?include_deleted="+c.boolString(true), etag)
	if err != nil {
		return nil, BuildErrorResponse(r, err)
	}
	defer closeBody(r)
	return BotFromJson(r.Body), BuildResponse(r)
}

// GetBots fetches the given page of bots, excluding deleted.
func (c *Client4) GetBots(page, perPage int, etag string) ([]*Bot, *Response) {
	query := fmt.Sprintf("?page=%v&per_page=%v", page, perPage)
	r, err := c.DoApiGet(c.GetBotsRoute()+query, etag)
	if err != nil {
		return nil, BuildErrorResponse(r, err)
	}
	defer closeBody(r)
	return BotListFromJson(r.Body), BuildResponse(r)
}

// GetBotsIncludeDeleted fetches the given page of bots, including deleted.
func (c *Client4) GetBotsIncludeDeleted(page, perPage int, etag string) ([]*Bot, *Response) {
	query := fmt.Sprintf("?page=%v&per_page=%v&include_deleted="+c.boolString(true), page, perPage)
	r, err := c.DoApiGet(c.GetBotsRoute()+query, etag)
	if err != nil {
		return nil, BuildErrorResponse(r, err)
	}
	defer closeBody(r)
	return BotListFromJson(r.Body), BuildResponse(r)
}

// GetBotsOrphaned fetches the given page of bots, only including orphanded bots.
func (c *Client4) GetBotsOrphaned(page, perPage int, etag string) ([]*Bot, *Response) {
	query := fmt.Sprintf("?page=%v&per_page=%v&only_orphaned="+c.boolString(true), page, perPage)
	r, err := c.DoApiGet(c.GetBotsRoute()+query, etag)
	if err != nil {
		return nil, BuildErrorResponse(r, err)
	}
	defer closeBody(r)
	return BotListFromJson(r.Body), BuildResponse(r)
}

// DisableBot disables the given bot in the system.
func (c *Client4) DisableBot(botUserId string) (*Bot, *Response) {
	r, err := c.doApiPostBytes(c.GetBotRoute(botUserId)+"/disable", nil)
	if err != nil {
		return nil, BuildErrorResponse(r, err)
	}
	defer closeBody(r)
	return BotFromJson(r.Body), BuildResponse(r)
}

// EnableBot disables the given bot in the system.
func (c *Client4) EnableBot(botUserId string) (*Bot, *Response) {
	r, err := c.doApiPostBytes(c.GetBotRoute(botUserId)+"/enable", nil)
	if err != nil {
		return nil, BuildErrorResponse(r, err)
	}
	defer closeBody(r)
	return BotFromJson(r.Body), BuildResponse(r)
}

// AssignBot assigns the given bot to the given user
func (c *Client4) AssignBot(botUserId, newOwnerId string) (*Bot, *Response) {
	r, err := c.doApiPostBytes(c.GetBotRoute(botUserId)+"/assign/"+newOwnerId, nil)
	if err != nil {
		return nil, BuildErrorResponse(r, err)
	}
	defer closeBody(r)
	return BotFromJson(r.Body), BuildResponse(r)
}

// SetBotIconImage sets LHS bot icon image.
func (c *Client4) SetBotIconImage(botUserId string, data []byte) (bool, *Response) {
	body := &bytes.Buffer{}
	writer := multipart.NewWriter(body)

	part, err := writer.CreateFormFile("image", "icon.svg")
	if err != nil {
		return false, &Response{Error: NewAppError("SetBotIconImage", "model.client.set_bot_icon_image.no_file.app_error", nil, err.Error(), http.StatusBadRequest)}
	}

	if _, err = io.Copy(part, bytes.NewBuffer(data)); err != nil {
		return false, &Response{Error: NewAppError("SetBotIconImage", "model.client.set_bot_icon_image.no_file.app_error", nil, err.Error(), http.StatusBadRequest)}
	}

	if err = writer.Close(); err != nil {
		return false, &Response{Error: NewAppError("SetBotIconImage", "model.client.set_bot_icon_image.writer.app_error", nil, err.Error(), http.StatusBadRequest)}
	}

	rq, err := http.NewRequest("POST", c.ApiUrl+c.GetBotRoute(botUserId)+"/icon", bytes.NewReader(body.Bytes()))
	if err != nil {
		return false, &Response{Error: NewAppError("SetBotIconImage", "model.client.connecting.app_error", nil, err.Error(), http.StatusBadRequest)}
	}
	rq.Header.Set("Content-Type", writer.FormDataContentType())

	if len(c.AuthToken) > 0 {
		rq.Header.Set(HEADER_AUTH, c.AuthType+" "+c.AuthToken)
	}

	rp, err := c.HttpClient.Do(rq)
	if err != nil || rp == nil {
		return false, &Response{StatusCode: http.StatusForbidden, Error: NewAppError(c.GetBotRoute(botUserId)+"/icon", "model.client.connecting.app_error", nil, err.Error(), http.StatusForbidden)}
	}
	defer closeBody(rp)

	if rp.StatusCode >= 300 {
		return false, BuildErrorResponse(rp, AppErrorFromJson(rp.Body))
	}

	return CheckStatusOK(rp), BuildResponse(rp)
}

// GetBotIconImage gets LHS bot icon image. Must be logged in.
func (c *Client4) GetBotIconImage(botUserId string) ([]byte, *Response) {
	r, appErr := c.DoApiGet(c.GetBotRoute(botUserId)+"/icon", "")
	if appErr != nil {
		return nil, BuildErrorResponse(r, appErr)
	}
	defer closeBody(r)

	data, err := ioutil.ReadAll(r.Body)
	if err != nil {
		return nil, BuildErrorResponse(r, NewAppError("GetBotIconImage", "model.client.read_file.app_error", nil, err.Error(), r.StatusCode))
	}
	return data, BuildResponse(r)
}

// DeleteBotIconImage deletes LHS bot icon image. Must be logged in.
func (c *Client4) DeleteBotIconImage(botUserId string) (bool, *Response) {
	r, appErr := c.DoApiDelete(c.GetBotRoute(botUserId) + "/icon")
	if appErr != nil {
		return false, BuildErrorResponse(r, appErr)
	}
	defer closeBody(r)
	return CheckStatusOK(r), BuildResponse(r)
}

// Team Section

// CreateTeam creates a team in the system based on the provided team struct.
func (c *Client4) CreateTeam(team *Team) (*Team, *Response) {
	r, err := c.DoApiPost(c.GetTeamsRoute(), team.ToJson())
	if err != nil {
		return nil, BuildErrorResponse(r, err)
	}
	defer closeBody(r)
	return TeamFromJson(r.Body), BuildResponse(r)
}

// GetTeam returns a team based on the provided team id string.
func (c *Client4) GetTeam(teamId, etag string) (*Team, *Response) {
	r, err := c.DoApiGet(c.GetTeamRoute(teamId), etag)
	if err != nil {
		return nil, BuildErrorResponse(r, err)
	}
	defer closeBody(r)
	return TeamFromJson(r.Body), BuildResponse(r)
}

// GetAllTeams returns all teams based on permissions.
func (c *Client4) GetAllTeams(etag string, page int, perPage int) ([]*Team, *Response) {
	query := fmt.Sprintf("?page=%v&per_page=%v", page, perPage)
	r, err := c.DoApiGet(c.GetTeamsRoute()+query, etag)
	if err != nil {
		return nil, BuildErrorResponse(r, err)
	}
	defer closeBody(r)
	return TeamListFromJson(r.Body), BuildResponse(r)
}

// GetAllTeamsWithTotalCount returns all teams based on permissions.
func (c *Client4) GetAllTeamsWithTotalCount(etag string, page int, perPage int) ([]*Team, int64, *Response) {
	query := fmt.Sprintf("?page=%v&per_page=%v&include_total_count="+c.boolString(true), page, perPage)
	r, err := c.DoApiGet(c.GetTeamsRoute()+query, etag)
	if err != nil {
		return nil, 0, BuildErrorResponse(r, err)
	}
	defer closeBody(r)
	teamsListWithCount := TeamsWithCountFromJson(r.Body)
	return teamsListWithCount.Teams, teamsListWithCount.TotalCount, BuildResponse(r)
}

// GetTeamByName returns a team based on the provided team name string.
func (c *Client4) GetTeamByName(name, etag string) (*Team, *Response) {
	r, err := c.DoApiGet(c.GetTeamByNameRoute(name), etag)
	if err != nil {
		return nil, BuildErrorResponse(r, err)
	}
	defer closeBody(r)
	return TeamFromJson(r.Body), BuildResponse(r)
}

// SearchTeams returns teams matching the provided search term.
func (c *Client4) SearchTeams(search *TeamSearch) ([]*Team, *Response) {
	r, err := c.DoApiPost(c.GetTeamsRoute()+"/search", search.ToJson())
	if err != nil {
		return nil, BuildErrorResponse(r, err)
	}
	defer closeBody(r)
	return TeamListFromJson(r.Body), BuildResponse(r)
}

// SearchTeamsPaged returns a page of teams and the total count matching the provided search term.
func (c *Client4) SearchTeamsPaged(search *TeamSearch) ([]*Team, int64, *Response) {
	if search.Page == nil {
		search.Page = NewInt(0)
	}
	if search.PerPage == nil {
		search.PerPage = NewInt(100)
	}
	r, err := c.DoApiPost(c.GetTeamsRoute()+"/search", search.ToJson())
	if err != nil {
		return nil, 0, BuildErrorResponse(r, err)
	}
	defer closeBody(r)
	twc := TeamsWithCountFromJson(r.Body)
	return twc.Teams, twc.TotalCount, BuildResponse(r)
}

// TeamExists returns true or false if the team exist or not.
func (c *Client4) TeamExists(name, etag string) (bool, *Response) {
	r, err := c.DoApiGet(c.GetTeamByNameRoute(name)+"/exists", etag)
	if err != nil {
		return false, BuildErrorResponse(r, err)
	}
	defer closeBody(r)
	return MapBoolFromJson(r.Body)["exists"], BuildResponse(r)
}

// GetTeamsForUser returns a list of teams a user is on. Must be logged in as the user
// or be a system administrator.
func (c *Client4) GetTeamsForUser(userId, etag string) ([]*Team, *Response) {
	r, err := c.DoApiGet(c.GetUserRoute(userId)+"/teams", etag)
	if err != nil {
		return nil, BuildErrorResponse(r, err)
	}
	defer closeBody(r)
	return TeamListFromJson(r.Body), BuildResponse(r)
}

// GetTeamMember returns a team member based on the provided team and user id strings.
func (c *Client4) GetTeamMember(teamId, userId, etag string) (*TeamMember, *Response) {
	r, err := c.DoApiGet(c.GetTeamMemberRoute(teamId, userId), etag)
	if err != nil {
		return nil, BuildErrorResponse(r, err)
	}
	defer closeBody(r)
	return TeamMemberFromJson(r.Body), BuildResponse(r)
}

// UpdateTeamMemberRoles will update the roles on a team for a user.
func (c *Client4) UpdateTeamMemberRoles(teamId, userId, newRoles string) (bool, *Response) {
	requestBody := map[string]string{"roles": newRoles}
	r, err := c.DoApiPut(c.GetTeamMemberRoute(teamId, userId)+"/roles", MapToJson(requestBody))
	if err != nil {
		return false, BuildErrorResponse(r, err)
	}
	defer closeBody(r)
	return CheckStatusOK(r), BuildResponse(r)
}

// UpdateTeamMemberSchemeRoles will update the scheme-derived roles on a team for a user.
func (c *Client4) UpdateTeamMemberSchemeRoles(teamId string, userId string, schemeRoles *SchemeRoles) (bool, *Response) {
	r, err := c.DoApiPut(c.GetTeamMemberRoute(teamId, userId)+"/schemeRoles", schemeRoles.ToJson())
	if err != nil {
		return false, BuildErrorResponse(r, err)
	}
	defer closeBody(r)
	return CheckStatusOK(r), BuildResponse(r)
}

// UpdateTeam will update a team.
func (c *Client4) UpdateTeam(team *Team) (*Team, *Response) {
	r, err := c.DoApiPut(c.GetTeamRoute(team.Id), team.ToJson())
	if err != nil {
		return nil, BuildErrorResponse(r, err)
	}
	defer closeBody(r)
	return TeamFromJson(r.Body), BuildResponse(r)
}

// PatchTeam partially updates a team. Any missing fields are not updated.
func (c *Client4) PatchTeam(teamId string, patch *TeamPatch) (*Team, *Response) {
	r, err := c.DoApiPut(c.GetTeamRoute(teamId)+"/patch", patch.ToJson())
	if err != nil {
		return nil, BuildErrorResponse(r, err)
	}
	defer closeBody(r)
	return TeamFromJson(r.Body), BuildResponse(r)
}

// RestoreTeam restores a previously deleted team.
func (c *Client4) RestoreTeam(teamId string) (*Team, *Response) {
	r, err := c.DoApiPost(c.GetTeamRoute(teamId)+"/restore", "")
	if err != nil {
		return nil, BuildErrorResponse(r, err)
	}
	defer closeBody(r)
	return TeamFromJson(r.Body), BuildResponse(r)
}

// RegenerateTeamInviteId requests a new invite ID to be generated.
func (c *Client4) RegenerateTeamInviteId(teamId string) (*Team, *Response) {
	r, err := c.DoApiPost(c.GetTeamRoute(teamId)+"/regenerate_invite_id", "")
	if err != nil {
		return nil, BuildErrorResponse(r, err)
	}
	defer closeBody(r)
	return TeamFromJson(r.Body), BuildResponse(r)
}

// SoftDeleteTeam deletes the team softly (archive only, not permanent delete).
func (c *Client4) SoftDeleteTeam(teamId string) (bool, *Response) {
	r, err := c.DoApiDelete(c.GetTeamRoute(teamId))
	if err != nil {
		return false, BuildErrorResponse(r, err)
	}
	defer closeBody(r)
	return CheckStatusOK(r), BuildResponse(r)
}

// PermanentDeleteTeam deletes the team, should only be used when needed for
// compliance and the like.
func (c *Client4) PermanentDeleteTeam(teamId string) (bool, *Response) {
	r, err := c.DoApiDelete(c.GetTeamRoute(teamId) + "?permanent=" + c.boolString(true))
	if err != nil {
		return false, BuildErrorResponse(r, err)
	}
	defer closeBody(r)
	return CheckStatusOK(r), BuildResponse(r)
}

// UpdateTeamPrivacy modifies the team type (model.TEAM_OPEN <--> model.TEAM_INVITE) and sets
// the corresponding AllowOpenInvite appropriately.
func (c *Client4) UpdateTeamPrivacy(teamId string, privacy string) (*Team, *Response) {
	requestBody := map[string]string{"privacy": privacy}
	r, err := c.DoApiPut(c.GetTeamRoute(teamId)+"/privacy", MapToJson(requestBody))
	if err != nil {
		return nil, BuildErrorResponse(r, err)
	}
	defer closeBody(r)
	return TeamFromJson(r.Body), BuildResponse(r)
}

// GetTeamMembers returns team members based on the provided team id string.
func (c *Client4) GetTeamMembers(teamId string, page int, perPage int, etag string) ([]*TeamMember, *Response) {
	query := fmt.Sprintf("?page=%v&per_page=%v", page, perPage)
	r, err := c.DoApiGet(c.GetTeamMembersRoute(teamId)+query, etag)
	if err != nil {
		return nil, BuildErrorResponse(r, err)
	}
	defer closeBody(r)
	return TeamMembersFromJson(r.Body), BuildResponse(r)
}

// GetTeamMembersWithoutDeletedUsers returns team members based on the provided team id string. Additional parameters of sort and exclude_deleted_users accepted as well
// Could not add it to above function due to it be a breaking change.
func (c *Client4) GetTeamMembersSortAndWithoutDeletedUsers(teamId string, page int, perPage int, sort string, exclude_deleted_users bool, etag string) ([]*TeamMember, *Response) {
	query := fmt.Sprintf("?page=%v&per_page=%v&sort=%v&exclude_deleted_users=%v", page, perPage, sort, exclude_deleted_users)
	r, err := c.DoApiGet(c.GetTeamMembersRoute(teamId)+query, etag)
	if err != nil {
		return nil, BuildErrorResponse(r, err)
	}
	defer closeBody(r)
	return TeamMembersFromJson(r.Body), BuildResponse(r)
}

// GetTeamMembersForUser returns the team members for a user.
func (c *Client4) GetTeamMembersForUser(userId string, etag string) ([]*TeamMember, *Response) {
	r, err := c.DoApiGet(c.GetUserRoute(userId)+"/teams/members", etag)
	if err != nil {
		return nil, BuildErrorResponse(r, err)
	}
	defer closeBody(r)
	return TeamMembersFromJson(r.Body), BuildResponse(r)
}

// GetTeamMembersByIds will return an array of team members based on the
// team id and a list of user ids provided. Must be authenticated.
func (c *Client4) GetTeamMembersByIds(teamId string, userIds []string) ([]*TeamMember, *Response) {
	r, err := c.DoApiPost(fmt.Sprintf("/teams/%v/members/ids", teamId), ArrayToJson(userIds))
	if err != nil {
		return nil, BuildErrorResponse(r, err)
	}
	defer closeBody(r)
	return TeamMembersFromJson(r.Body), BuildResponse(r)
}

// AddTeamMember adds user to a team and return a team member.
func (c *Client4) AddTeamMember(teamId, userId string) (*TeamMember, *Response) {
	member := &TeamMember{TeamId: teamId, UserId: userId}
	r, err := c.DoApiPost(c.GetTeamMembersRoute(teamId), member.ToJson())
	if err != nil {
		return nil, BuildErrorResponse(r, err)
	}
	defer closeBody(r)
	return TeamMemberFromJson(r.Body), BuildResponse(r)
}

// AddTeamMemberFromInvite adds a user to a team and return a team member using an invite id
// or an invite token/data pair.
func (c *Client4) AddTeamMemberFromInvite(token, inviteId string) (*TeamMember, *Response) {
	var query string

	if inviteId != "" {
		query += fmt.Sprintf("?invite_id=%v", inviteId)
	}

	if token != "" {
		query += fmt.Sprintf("?token=%v", token)
	}

	r, err := c.DoApiPost(c.GetTeamsRoute()+"/members/invite"+query, "")
	if err != nil {
		return nil, BuildErrorResponse(r, err)
	}
	defer closeBody(r)
	return TeamMemberFromJson(r.Body), BuildResponse(r)
}

// AddTeamMembers adds a number of users to a team and returns the team members.
func (c *Client4) AddTeamMembers(teamId string, userIds []string) ([]*TeamMember, *Response) {
	var members []*TeamMember
	for _, userId := range userIds {
		member := &TeamMember{TeamId: teamId, UserId: userId}
		members = append(members, member)
	}

	r, err := c.DoApiPost(c.GetTeamMembersRoute(teamId)+"/batch", TeamMembersToJson(members))
	if err != nil {
		return nil, BuildErrorResponse(r, err)
	}
	defer closeBody(r)
	return TeamMembersFromJson(r.Body), BuildResponse(r)
}

// AddTeamMembers adds a number of users to a team and returns the team members.
func (c *Client4) AddTeamMembersGracefully(teamId string, userIds []string) ([]*TeamMemberWithError, *Response) {
	var members []*TeamMember
	for _, userId := range userIds {
		member := &TeamMember{TeamId: teamId, UserId: userId}
		members = append(members, member)
	}

	r, err := c.DoApiPost(c.GetTeamMembersRoute(teamId)+"/batch?graceful="+c.boolString(true), TeamMembersToJson(members))
	if err != nil {
		return nil, BuildErrorResponse(r, err)
	}
	defer closeBody(r)
	return TeamMembersWithErrorFromJson(r.Body), BuildResponse(r)
}

// RemoveTeamMember will remove a user from a team.
func (c *Client4) RemoveTeamMember(teamId, userId string) (bool, *Response) {
	r, err := c.DoApiDelete(c.GetTeamMemberRoute(teamId, userId))
	if err != nil {
		return false, BuildErrorResponse(r, err)
	}
	defer closeBody(r)
	return CheckStatusOK(r), BuildResponse(r)
}

// GetTeamStats returns a team stats based on the team id string.
// Must be authenticated.
func (c *Client4) GetTeamStats(teamId, etag string) (*TeamStats, *Response) {
	r, err := c.DoApiGet(c.GetTeamStatsRoute(teamId), etag)
	if err != nil {
		return nil, BuildErrorResponse(r, err)
	}
	defer closeBody(r)
	return TeamStatsFromJson(r.Body), BuildResponse(r)
}

// GetTotalUsersStats returns a total system user stats.
// Must be authenticated.
func (c *Client4) GetTotalUsersStats(etag string) (*UsersStats, *Response) {
	r, err := c.DoApiGet(c.GetTotalUsersStatsRoute(), etag)
	if err != nil {
		return nil, BuildErrorResponse(r, err)
	}
	defer closeBody(r)
	return UsersStatsFromJson(r.Body), BuildResponse(r)
}

// GetTeamUnread will return a TeamUnread object that contains the amount of
// unread messages and mentions the user has for the specified team.
// Must be authenticated.
func (c *Client4) GetTeamUnread(teamId, userId string) (*TeamUnread, *Response) {
	r, err := c.DoApiGet(c.GetUserRoute(userId)+c.GetTeamRoute(teamId)+"/unread", "")
	if err != nil {
		return nil, BuildErrorResponse(r, err)
	}
	defer closeBody(r)
	return TeamUnreadFromJson(r.Body), BuildResponse(r)
}

// ImportTeam will import an exported team from other app into a existing team.
func (c *Client4) ImportTeam(data []byte, filesize int, importFrom, filename, teamId string) (map[string]string, *Response) {
	body := &bytes.Buffer{}
	writer := multipart.NewWriter(body)

	part, err := writer.CreateFormFile("file", filename)
	if err != nil {
		return nil, &Response{Error: NewAppError("UploadImportTeam", "model.client.upload_post_attachment.file.app_error", nil, err.Error(), http.StatusBadRequest)}
	}

	if _, err = io.Copy(part, bytes.NewBuffer(data)); err != nil {
		return nil, &Response{Error: NewAppError("UploadImportTeam", "model.client.upload_post_attachment.file.app_error", nil, err.Error(), http.StatusBadRequest)}
	}

	part, err = writer.CreateFormField("filesize")
	if err != nil {
		return nil, &Response{Error: NewAppError("UploadImportTeam", "model.client.upload_post_attachment.file_size.app_error", nil, err.Error(), http.StatusBadRequest)}
	}

	if _, err = io.Copy(part, strings.NewReader(strconv.Itoa(filesize))); err != nil {
		return nil, &Response{Error: NewAppError("UploadImportTeam", "model.client.upload_post_attachment.file_size.app_error", nil, err.Error(), http.StatusBadRequest)}
	}

	part, err = writer.CreateFormField("importFrom")
	if err != nil {
		return nil, &Response{Error: NewAppError("UploadImportTeam", "model.client.upload_post_attachment.import_from.app_error", nil, err.Error(), http.StatusBadRequest)}
	}

	if _, err := io.Copy(part, strings.NewReader(importFrom)); err != nil {
		return nil, &Response{Error: NewAppError("UploadImportTeam", "model.client.upload_post_attachment.import_from.app_error", nil, err.Error(), http.StatusBadRequest)}
	}

	if err := writer.Close(); err != nil {
		return nil, &Response{Error: NewAppError("UploadImportTeam", "model.client.upload_post_attachment.writer.app_error", nil, err.Error(), http.StatusBadRequest)}
	}

	return c.DoUploadImportTeam(c.GetTeamImportRoute(teamId), body.Bytes(), writer.FormDataContentType())
}

// InviteUsersToTeam invite users by email to the team.
func (c *Client4) InviteUsersToTeam(teamId string, userEmails []string) (bool, *Response) {
	r, err := c.DoApiPost(c.GetTeamRoute(teamId)+"/invite/email", ArrayToJson(userEmails))
	if err != nil {
		return false, BuildErrorResponse(r, err)
	}
	defer closeBody(r)
	return CheckStatusOK(r), BuildResponse(r)
}

// InviteGuestsToTeam invite guest by email to some channels in a team.
func (c *Client4) InviteGuestsToTeam(teamId string, userEmails []string, channels []string, message string) (bool, *Response) {
	guestsInvite := GuestsInvite{
		Emails:   userEmails,
		Channels: channels,
		Message:  message,
	}
	r, err := c.DoApiPost(c.GetTeamRoute(teamId)+"/invite-guests/email", guestsInvite.ToJson())
	if err != nil {
		return false, BuildErrorResponse(r, err)
	}
	defer closeBody(r)
	return CheckStatusOK(r), BuildResponse(r)
}

// InviteUsersToTeam invite users by email to the team.
func (c *Client4) InviteUsersToTeamGracefully(teamId string, userEmails []string) ([]*EmailInviteWithError, *Response) {
	r, err := c.DoApiPost(c.GetTeamRoute(teamId)+"/invite/email?graceful="+c.boolString(true), ArrayToJson(userEmails))
	if err != nil {
		return nil, BuildErrorResponse(r, err)
	}
	defer closeBody(r)
	return EmailInviteWithErrorFromJson(r.Body), BuildResponse(r)
}

// InviteGuestsToTeam invite guest by email to some channels in a team.
func (c *Client4) InviteGuestsToTeamGracefully(teamId string, userEmails []string, channels []string, message string) ([]*EmailInviteWithError, *Response) {
	guestsInvite := GuestsInvite{
		Emails:   userEmails,
		Channels: channels,
		Message:  message,
	}
	r, err := c.DoApiPost(c.GetTeamRoute(teamId)+"/invite-guests/email?graceful="+c.boolString(true), guestsInvite.ToJson())
	if err != nil {
		return nil, BuildErrorResponse(r, err)
	}
	defer closeBody(r)
	return EmailInviteWithErrorFromJson(r.Body), BuildResponse(r)
}

// InvalidateEmailInvites will invalidate active email invitations that have not been accepted by the user.
func (c *Client4) InvalidateEmailInvites() (bool, *Response) {
	r, err := c.DoApiDelete(c.GetTeamsRoute() + "/invites/email")
	if err != nil {
		return false, BuildErrorResponse(r, err)
	}
	defer closeBody(r)
	return CheckStatusOK(r), BuildResponse(r)
}

// GetTeamInviteInfo returns a team object from an invite id containing sanitized information.
func (c *Client4) GetTeamInviteInfo(inviteId string) (*Team, *Response) {
	r, err := c.DoApiGet(c.GetTeamsRoute()+"/invite/"+inviteId, "")
	if err != nil {
		return nil, BuildErrorResponse(r, err)
	}
	defer closeBody(r)
	return TeamFromJson(r.Body), BuildResponse(r)
}

// SetTeamIcon sets team icon of the team.
func (c *Client4) SetTeamIcon(teamId string, data []byte) (bool, *Response) {
	body := &bytes.Buffer{}
	writer := multipart.NewWriter(body)

	part, err := writer.CreateFormFile("image", "teamIcon.png")
	if err != nil {
		return false, &Response{Error: NewAppError("SetTeamIcon", "model.client.set_team_icon.no_file.app_error", nil, err.Error(), http.StatusBadRequest)}
	}

	if _, err = io.Copy(part, bytes.NewBuffer(data)); err != nil {
		return false, &Response{Error: NewAppError("SetTeamIcon", "model.client.set_team_icon.no_file.app_error", nil, err.Error(), http.StatusBadRequest)}
	}

	if err = writer.Close(); err != nil {
		return false, &Response{Error: NewAppError("SetTeamIcon", "model.client.set_team_icon.writer.app_error", nil, err.Error(), http.StatusBadRequest)}
	}

	rq, err := http.NewRequest("POST", c.ApiUrl+c.GetTeamRoute(teamId)+"/image", bytes.NewReader(body.Bytes()))
	if err != nil {
		return false, &Response{Error: NewAppError("SetTeamIcon", "model.client.connecting.app_error", nil, err.Error(), http.StatusBadRequest)}
	}
	rq.Header.Set("Content-Type", writer.FormDataContentType())

	if len(c.AuthToken) > 0 {
		rq.Header.Set(HEADER_AUTH, c.AuthType+" "+c.AuthToken)
	}

	rp, err := c.HttpClient.Do(rq)
	if err != nil || rp == nil {
		// set to http.StatusForbidden(403)
		return false, &Response{StatusCode: http.StatusForbidden, Error: NewAppError(c.GetTeamRoute(teamId)+"/image", "model.client.connecting.app_error", nil, err.Error(), 403)}
	}
	defer closeBody(rp)

	if rp.StatusCode >= 300 {
		return false, BuildErrorResponse(rp, AppErrorFromJson(rp.Body))
	}

	return CheckStatusOK(rp), BuildResponse(rp)
}

// GetTeamIcon gets the team icon of the team.
func (c *Client4) GetTeamIcon(teamId, etag string) ([]byte, *Response) {
	r, appErr := c.DoApiGet(c.GetTeamRoute(teamId)+"/image", etag)
	if appErr != nil {
		return nil, BuildErrorResponse(r, appErr)
	}
	defer closeBody(r)

	data, err := ioutil.ReadAll(r.Body)
	if err != nil {
		return nil, BuildErrorResponse(r, NewAppError("GetTeamIcon", "model.client.get_team_icon.app_error", nil, err.Error(), r.StatusCode))
	}
	return data, BuildResponse(r)
}

// RemoveTeamIcon updates LastTeamIconUpdate to 0 which indicates team icon is removed.
func (c *Client4) RemoveTeamIcon(teamId string) (bool, *Response) {
	r, err := c.DoApiDelete(c.GetTeamRoute(teamId) + "/image")
	if err != nil {
		return false, BuildErrorResponse(r, err)
	}
	defer closeBody(r)
	return CheckStatusOK(r), BuildResponse(r)
}

// Channel Section

// GetAllChannels get all the channels. Must be a system administrator.
func (c *Client4) GetAllChannels(page int, perPage int, etag string) (*ChannelListWithTeamData, *Response) {
	return c.getAllChannels(page, perPage, etag, false)
}

// GetAllChannelsIncludeDeleted get all the channels. Must be a system administrator.
func (c *Client4) GetAllChannelsIncludeDeleted(page int, perPage int, etag string) (*ChannelListWithTeamData, *Response) {
	return c.getAllChannels(page, perPage, etag, true)
}

func (c *Client4) getAllChannels(page int, perPage int, etag string, includeDeleted bool) (*ChannelListWithTeamData, *Response) {
	query := fmt.Sprintf("?page=%v&per_page=%v&include_deleted=%v", page, perPage, includeDeleted)
	r, err := c.DoApiGet(c.GetChannelsRoute()+query, etag)
	if err != nil {
		return nil, BuildErrorResponse(r, err)
	}
	defer closeBody(r)
	return ChannelListWithTeamDataFromJson(r.Body), BuildResponse(r)
}

// GetAllChannelsWithCount get all the channels including the total count. Must be a system administrator.
func (c *Client4) GetAllChannelsWithCount(page int, perPage int, etag string) (*ChannelListWithTeamData, int64, *Response) {
	query := fmt.Sprintf("?page=%v&per_page=%v&include_total_count="+c.boolString(true), page, perPage)
	r, err := c.DoApiGet(c.GetChannelsRoute()+query, etag)
	if err != nil {
		return nil, 0, BuildErrorResponse(r, err)
	}
	defer closeBody(r)
	cwc := ChannelsWithCountFromJson(r.Body)
	return cwc.Channels, cwc.TotalCount, BuildResponse(r)
}

// CreateChannel creates a channel based on the provided channel struct.
func (c *Client4) CreateChannel(channel *Channel) (*Channel, *Response) {
	r, err := c.DoApiPost(c.GetChannelsRoute(), channel.ToJson())
	if err != nil {
		return nil, BuildErrorResponse(r, err)
	}
	defer closeBody(r)
	return ChannelFromJson(r.Body), BuildResponse(r)
}

// UpdateChannel updates a channel based on the provided channel struct.
func (c *Client4) UpdateChannel(channel *Channel) (*Channel, *Response) {
	r, err := c.DoApiPut(c.GetChannelRoute(channel.Id), channel.ToJson())
	if err != nil {
		return nil, BuildErrorResponse(r, err)
	}
	defer closeBody(r)
	return ChannelFromJson(r.Body), BuildResponse(r)
}

// PatchChannel partially updates a channel. Any missing fields are not updated.
func (c *Client4) PatchChannel(channelId string, patch *ChannelPatch) (*Channel, *Response) {
	r, err := c.DoApiPut(c.GetChannelRoute(channelId)+"/patch", patch.ToJson())
	if err != nil {
		return nil, BuildErrorResponse(r, err)
	}
	defer closeBody(r)
	return ChannelFromJson(r.Body), BuildResponse(r)
}

// ConvertChannelToPrivate converts public to private channel.
func (c *Client4) ConvertChannelToPrivate(channelId string) (*Channel, *Response) {
	r, err := c.DoApiPost(c.GetChannelRoute(channelId)+"/convert", "")
	if err != nil {
		return nil, BuildErrorResponse(r, err)
	}
	defer closeBody(r)
	return ChannelFromJson(r.Body), BuildResponse(r)
}

// UpdateChannelPrivacy updates channel privacy
func (c *Client4) UpdateChannelPrivacy(channelId string, privacy string) (*Channel, *Response) {
	requestBody := map[string]string{"privacy": privacy}
	r, err := c.DoApiPut(c.GetChannelRoute(channelId)+"/privacy", MapToJson(requestBody))
	if err != nil {
		return nil, BuildErrorResponse(r, err)
	}
	defer closeBody(r)
	return ChannelFromJson(r.Body), BuildResponse(r)
}

// RestoreChannel restores a previously deleted channel. Any missing fields are not updated.
func (c *Client4) RestoreChannel(channelId string) (*Channel, *Response) {
	r, err := c.DoApiPost(c.GetChannelRoute(channelId)+"/restore", "")
	if err != nil {
		return nil, BuildErrorResponse(r, err)
	}
	defer closeBody(r)
	return ChannelFromJson(r.Body), BuildResponse(r)
}

// CreateDirectChannel creates a direct message channel based on the two user
// ids provided.
func (c *Client4) CreateDirectChannel(userId1, userId2 string) (*Channel, *Response) {
	requestBody := []string{userId1, userId2}
	r, err := c.DoApiPost(c.GetChannelsRoute()+"/direct", ArrayToJson(requestBody))
	if err != nil {
		return nil, BuildErrorResponse(r, err)
	}
	defer closeBody(r)
	return ChannelFromJson(r.Body), BuildResponse(r)
}

// CreateGroupChannel creates a group message channel based on userIds provided.
func (c *Client4) CreateGroupChannel(userIds []string) (*Channel, *Response) {
	r, err := c.DoApiPost(c.GetChannelsRoute()+"/group", ArrayToJson(userIds))
	if err != nil {
		return nil, BuildErrorResponse(r, err)
	}
	defer closeBody(r)
	return ChannelFromJson(r.Body), BuildResponse(r)
}

// GetChannel returns a channel based on the provided channel id string.
func (c *Client4) GetChannel(channelId, etag string) (*Channel, *Response) {
	r, err := c.DoApiGet(c.GetChannelRoute(channelId), etag)
	if err != nil {
		return nil, BuildErrorResponse(r, err)
	}
	defer closeBody(r)
	return ChannelFromJson(r.Body), BuildResponse(r)
}

// GetChannelStats returns statistics for a channel.
func (c *Client4) GetChannelStats(channelId string, etag string) (*ChannelStats, *Response) {
	r, err := c.DoApiGet(c.GetChannelRoute(channelId)+"/stats", etag)
	if err != nil {
		return nil, BuildErrorResponse(r, err)
	}
	defer closeBody(r)
	return ChannelStatsFromJson(r.Body), BuildResponse(r)
}

// GetChannelMembersTimezones gets a list of timezones for a channel.
func (c *Client4) GetChannelMembersTimezones(channelId string) ([]string, *Response) {
	r, err := c.DoApiGet(c.GetChannelRoute(channelId)+"/timezones", "")
	if err != nil {
		return nil, BuildErrorResponse(r, err)
	}
	defer closeBody(r)
	return ArrayFromJson(r.Body), BuildResponse(r)
}

// GetPinnedPosts gets a list of pinned posts.
func (c *Client4) GetPinnedPosts(channelId string, etag string) (*PostList, *Response) {
	r, err := c.DoApiGet(c.GetChannelRoute(channelId)+"/pinned", etag)
	if err != nil {
		return nil, BuildErrorResponse(r, err)
	}
	defer closeBody(r)
	return PostListFromJson(r.Body), BuildResponse(r)
}

// GetPublicChannelsForTeam returns a list of public channels based on the provided team id string.
func (c *Client4) GetPublicChannelsForTeam(teamId string, page int, perPage int, etag string) ([]*Channel, *Response) {
	query := fmt.Sprintf("?page=%v&per_page=%v", page, perPage)
	r, err := c.DoApiGet(c.GetChannelsForTeamRoute(teamId)+query, etag)
	if err != nil {
		return nil, BuildErrorResponse(r, err)
	}
	defer closeBody(r)
	return ChannelSliceFromJson(r.Body), BuildResponse(r)
}

// GetDeletedChannelsForTeam returns a list of public channels based on the provided team id string.
func (c *Client4) GetDeletedChannelsForTeam(teamId string, page int, perPage int, etag string) ([]*Channel, *Response) {
	query := fmt.Sprintf("/deleted?page=%v&per_page=%v", page, perPage)
	r, err := c.DoApiGet(c.GetChannelsForTeamRoute(teamId)+query, etag)
	if err != nil {
		return nil, BuildErrorResponse(r, err)
	}
	defer closeBody(r)
	return ChannelSliceFromJson(r.Body), BuildResponse(r)
}

// GetPublicChannelsByIdsForTeam returns a list of public channels based on provided team id string.
func (c *Client4) GetPublicChannelsByIdsForTeam(teamId string, channelIds []string) ([]*Channel, *Response) {
	r, err := c.DoApiPost(c.GetChannelsForTeamRoute(teamId)+"/ids", ArrayToJson(channelIds))
	if err != nil {
		return nil, BuildErrorResponse(r, err)
	}
	defer closeBody(r)
	return ChannelSliceFromJson(r.Body), BuildResponse(r)
}

// GetChannelsForTeamForUser returns a list channels of on a team for a user.
func (c *Client4) GetChannelsForTeamForUser(teamId, userId string, includeDeleted bool, etag string) ([]*Channel, *Response) {
	r, err := c.DoApiGet(c.GetChannelsForTeamForUserRoute(teamId, userId, includeDeleted), etag)
	if err != nil {
		return nil, BuildErrorResponse(r, err)
	}
	defer closeBody(r)
	return ChannelSliceFromJson(r.Body), BuildResponse(r)
}

// SearchChannels returns the channels on a team matching the provided search term.
func (c *Client4) SearchChannels(teamId string, search *ChannelSearch) ([]*Channel, *Response) {
	r, err := c.DoApiPost(c.GetChannelsForTeamRoute(teamId)+"/search", search.ToJson())
	if err != nil {
		return nil, BuildErrorResponse(r, err)
	}
	defer closeBody(r)
	return ChannelSliceFromJson(r.Body), BuildResponse(r)
}

// SearchArchivedChannels returns the archived channels on a team matching the provided search term.
func (c *Client4) SearchArchivedChannels(teamId string, search *ChannelSearch) ([]*Channel, *Response) {
	r, err := c.DoApiPost(c.GetChannelsForTeamRoute(teamId)+"/search_archived", search.ToJson())
	if err != nil {
		return nil, BuildErrorResponse(r, err)
	}
	defer closeBody(r)
	return ChannelSliceFromJson(r.Body), BuildResponse(r)
}

// SearchAllChannels search in all the channels. Must be a system administrator.
func (c *Client4) SearchAllChannels(search *ChannelSearch) (*ChannelListWithTeamData, *Response) {
	r, err := c.DoApiPost(c.GetChannelsRoute()+"/search", search.ToJson())
	if err != nil {
		return nil, BuildErrorResponse(r, err)
	}
	defer closeBody(r)
	return ChannelListWithTeamDataFromJson(r.Body), BuildResponse(r)
}

// SearchAllChannelsPaged searches all the channels and returns the results paged with the total count.
func (c *Client4) SearchAllChannelsPaged(search *ChannelSearch) (*ChannelsWithCount, *Response) {
	r, err := c.DoApiPost(c.GetChannelsRoute()+"/search", search.ToJson())
	if err != nil {
		return nil, BuildErrorResponse(r, err)
	}
	defer closeBody(r)
	return ChannelsWithCountFromJson(r.Body), BuildResponse(r)
}

// SearchGroupChannels returns the group channels of the user whose members' usernames match the search term.
func (c *Client4) SearchGroupChannels(search *ChannelSearch) ([]*Channel, *Response) {
	r, err := c.DoApiPost(c.GetChannelsRoute()+"/group/search", search.ToJson())
	if err != nil {
		return nil, BuildErrorResponse(r, err)
	}
	defer closeBody(r)
	return ChannelSliceFromJson(r.Body), BuildResponse(r)
}

// DeleteChannel deletes channel based on the provided channel id string.
func (c *Client4) DeleteChannel(channelId string) (bool, *Response) {
	r, err := c.DoApiDelete(c.GetChannelRoute(channelId))
	if err != nil {
		return false, BuildErrorResponse(r, err)
	}
	defer closeBody(r)
	return CheckStatusOK(r), BuildResponse(r)
}

// MoveChannel moves the channel to the destination team.
func (c *Client4) MoveChannel(channelId, teamId string) (*Channel, *Response) {
	requestBody := map[string]string{
		"team_id": teamId,
	}
	r, err := c.DoApiPost(c.GetChannelRoute(channelId)+"/move", MapToJson(requestBody))
	if err != nil {
		return nil, BuildErrorResponse(r, err)
	}
	defer closeBody(r)
	return ChannelFromJson(r.Body), BuildResponse(r)
}

// GetChannelByName returns a channel based on the provided channel name and team id strings.
func (c *Client4) GetChannelByName(channelName, teamId string, etag string) (*Channel, *Response) {
	r, err := c.DoApiGet(c.GetChannelByNameRoute(channelName, teamId), etag)
	if err != nil {
		return nil, BuildErrorResponse(r, err)
	}
	defer closeBody(r)
	return ChannelFromJson(r.Body), BuildResponse(r)
}

// GetChannelByNameIncludeDeleted returns a channel based on the provided channel name and team id strings. Other then GetChannelByName it will also return deleted channels.
func (c *Client4) GetChannelByNameIncludeDeleted(channelName, teamId string, etag string) (*Channel, *Response) {
	r, err := c.DoApiGet(c.GetChannelByNameRoute(channelName, teamId)+"?include_deleted="+c.boolString(true), etag)
	if err != nil {
		return nil, BuildErrorResponse(r, err)
	}
	defer closeBody(r)
	return ChannelFromJson(r.Body), BuildResponse(r)
}

// GetChannelByNameForTeamName returns a channel based on the provided channel name and team name strings.
func (c *Client4) GetChannelByNameForTeamName(channelName, teamName string, etag string) (*Channel, *Response) {
	r, err := c.DoApiGet(c.GetChannelByNameForTeamNameRoute(channelName, teamName), etag)
	if err != nil {
		return nil, BuildErrorResponse(r, err)
	}
	defer closeBody(r)
	return ChannelFromJson(r.Body), BuildResponse(r)
}

// GetChannelByNameForTeamNameIncludeDeleted returns a channel based on the provided channel name and team name strings. Other then GetChannelByNameForTeamName it will also return deleted channels.
func (c *Client4) GetChannelByNameForTeamNameIncludeDeleted(channelName, teamName string, etag string) (*Channel, *Response) {
	r, err := c.DoApiGet(c.GetChannelByNameForTeamNameRoute(channelName, teamName)+"?include_deleted="+c.boolString(true), etag)
	if err != nil {
		return nil, BuildErrorResponse(r, err)
	}
	defer closeBody(r)
	return ChannelFromJson(r.Body), BuildResponse(r)
}

// GetChannelMembers gets a page of channel members.
func (c *Client4) GetChannelMembers(channelId string, page, perPage int, etag string) (*ChannelMembers, *Response) {
	query := fmt.Sprintf("?page=%v&per_page=%v", page, perPage)
	r, err := c.DoApiGet(c.GetChannelMembersRoute(channelId)+query, etag)
	if err != nil {
		return nil, BuildErrorResponse(r, err)
	}
	defer closeBody(r)
	return ChannelMembersFromJson(r.Body), BuildResponse(r)
}

// GetChannelMembersByIds gets the channel members in a channel for a list of user ids.
func (c *Client4) GetChannelMembersByIds(channelId string, userIds []string) (*ChannelMembers, *Response) {
	r, err := c.DoApiPost(c.GetChannelMembersRoute(channelId)+"/ids", ArrayToJson(userIds))
	if err != nil {
		return nil, BuildErrorResponse(r, err)
	}
	defer closeBody(r)
	return ChannelMembersFromJson(r.Body), BuildResponse(r)
}

// GetChannelMember gets a channel member.
func (c *Client4) GetChannelMember(channelId, userId, etag string) (*ChannelMember, *Response) {
	r, err := c.DoApiGet(c.GetChannelMemberRoute(channelId, userId), etag)
	if err != nil {
		return nil, BuildErrorResponse(r, err)
	}
	defer closeBody(r)
	return ChannelMemberFromJson(r.Body), BuildResponse(r)
}

// GetChannelMembersForUser gets all the channel members for a user on a team.
func (c *Client4) GetChannelMembersForUser(userId, teamId, etag string) (*ChannelMembers, *Response) {
	r, err := c.DoApiGet(fmt.Sprintf(c.GetUserRoute(userId)+"/teams/%v/channels/members", teamId), etag)
	if err != nil {
		return nil, BuildErrorResponse(r, err)
	}
	defer closeBody(r)
	return ChannelMembersFromJson(r.Body), BuildResponse(r)
}

// ViewChannel performs a view action for a user. Synonymous with switching channels or marking channels as read by a user.
func (c *Client4) ViewChannel(userId string, view *ChannelView) (*ChannelViewResponse, *Response) {
	url := fmt.Sprintf(c.GetChannelsRoute()+"/members/%v/view", userId)
	r, err := c.DoApiPost(url, view.ToJson())
	if err != nil {
		return nil, BuildErrorResponse(r, err)
	}
	defer closeBody(r)
	return ChannelViewResponseFromJson(r.Body), BuildResponse(r)
}

// GetChannelUnread will return a ChannelUnread object that contains the number of
// unread messages and mentions for a user.
func (c *Client4) GetChannelUnread(channelId, userId string) (*ChannelUnread, *Response) {
	r, err := c.DoApiGet(c.GetUserRoute(userId)+c.GetChannelRoute(channelId)+"/unread", "")
	if err != nil {
		return nil, BuildErrorResponse(r, err)
	}
	defer closeBody(r)
	return ChannelUnreadFromJson(r.Body), BuildResponse(r)
}

// UpdateChannelRoles will update the roles on a channel for a user.
func (c *Client4) UpdateChannelRoles(channelId, userId, roles string) (bool, *Response) {
	requestBody := map[string]string{"roles": roles}
	r, err := c.DoApiPut(c.GetChannelMemberRoute(channelId, userId)+"/roles", MapToJson(requestBody))
	if err != nil {
		return false, BuildErrorResponse(r, err)
	}
	defer closeBody(r)
	return CheckStatusOK(r), BuildResponse(r)
}

// UpdateChannelMemberSchemeRoles will update the scheme-derived roles on a channel for a user.
func (c *Client4) UpdateChannelMemberSchemeRoles(channelId string, userId string, schemeRoles *SchemeRoles) (bool, *Response) {
	r, err := c.DoApiPut(c.GetChannelMemberRoute(channelId, userId)+"/schemeRoles", schemeRoles.ToJson())
	if err != nil {
		return false, BuildErrorResponse(r, err)
	}
	defer closeBody(r)
	return CheckStatusOK(r), BuildResponse(r)
}

// UpdateChannelNotifyProps will update the notification properties on a channel for a user.
func (c *Client4) UpdateChannelNotifyProps(channelId, userId string, props map[string]string) (bool, *Response) {
	r, err := c.DoApiPut(c.GetChannelMemberRoute(channelId, userId)+"/notify_props", MapToJson(props))
	if err != nil {
		return false, BuildErrorResponse(r, err)
	}
	defer closeBody(r)
	return CheckStatusOK(r), BuildResponse(r)
}

// AddChannelMember adds user to channel and return a channel member.
func (c *Client4) AddChannelMember(channelId, userId string) (*ChannelMember, *Response) {
	requestBody := map[string]string{"user_id": userId}
	r, err := c.DoApiPost(c.GetChannelMembersRoute(channelId)+"", MapToJson(requestBody))
	if err != nil {
		return nil, BuildErrorResponse(r, err)
	}
	defer closeBody(r)
	return ChannelMemberFromJson(r.Body), BuildResponse(r)
}

// AddChannelMemberWithRootId adds user to channel and return a channel member. Post add to channel message has the postRootId.
func (c *Client4) AddChannelMemberWithRootId(channelId, userId, postRootId string) (*ChannelMember, *Response) {
	requestBody := map[string]string{"user_id": userId, "post_root_id": postRootId}
	r, err := c.DoApiPost(c.GetChannelMembersRoute(channelId)+"", MapToJson(requestBody))
	if err != nil {
		return nil, BuildErrorResponse(r, err)
	}
	defer closeBody(r)
	return ChannelMemberFromJson(r.Body), BuildResponse(r)
}

// RemoveUserFromChannel will delete the channel member object for a user, effectively removing the user from a channel.
func (c *Client4) RemoveUserFromChannel(channelId, userId string) (bool, *Response) {
	r, err := c.DoApiDelete(c.GetChannelMemberRoute(channelId, userId))
	if err != nil {
		return false, BuildErrorResponse(r, err)
	}
	defer closeBody(r)
	return CheckStatusOK(r), BuildResponse(r)
}

// AutocompleteChannelsForTeam will return an ordered list of channels autocomplete suggestions.
func (c *Client4) AutocompleteChannelsForTeam(teamId, name string) (*ChannelList, *Response) {
	query := fmt.Sprintf("?name=%v", name)
	r, err := c.DoApiGet(c.GetChannelsForTeamRoute(teamId)+"/autocomplete"+query, "")
	if err != nil {
		return nil, BuildErrorResponse(r, err)
	}
	defer closeBody(r)
	return ChannelListFromJson(r.Body), BuildResponse(r)
}

// AutocompleteChannelsForTeamForSearch will return an ordered list of your channels autocomplete suggestions.
func (c *Client4) AutocompleteChannelsForTeamForSearch(teamId, name string) (*ChannelList, *Response) {
	query := fmt.Sprintf("?name=%v", name)
	r, err := c.DoApiGet(c.GetChannelsForTeamRoute(teamId)+"/search_autocomplete"+query, "")
	if err != nil {
		return nil, BuildErrorResponse(r, err)
	}
	defer closeBody(r)
	return ChannelListFromJson(r.Body), BuildResponse(r)
}

// Post Section

// CreatePost creates a post based on the provided post struct.
func (c *Client4) CreatePost(post *Post) (*Post, *Response) {
	r, err := c.DoApiPost(c.GetPostsRoute(), post.ToUnsanitizedJson())
	if err != nil {
		return nil, BuildErrorResponse(r, err)
	}
	defer closeBody(r)
	return PostFromJson(r.Body), BuildResponse(r)
}

// CreatePostEphemeral creates a ephemeral post based on the provided post struct which is send to the given user id.
func (c *Client4) CreatePostEphemeral(post *PostEphemeral) (*Post, *Response) {
	r, err := c.DoApiPost(c.GetPostsEphemeralRoute(), post.ToUnsanitizedJson())
	if err != nil {
		return nil, BuildErrorResponse(r, err)
	}
	defer closeBody(r)
	return PostFromJson(r.Body), BuildResponse(r)
}

// UpdatePost updates a post based on the provided post struct.
func (c *Client4) UpdatePost(postId string, post *Post) (*Post, *Response) {
	r, err := c.DoApiPut(c.GetPostRoute(postId), post.ToUnsanitizedJson())
	if err != nil {
		return nil, BuildErrorResponse(r, err)
	}
	defer closeBody(r)
	return PostFromJson(r.Body), BuildResponse(r)
}

// PatchPost partially updates a post. Any missing fields are not updated.
func (c *Client4) PatchPost(postId string, patch *PostPatch) (*Post, *Response) {
	r, err := c.DoApiPut(c.GetPostRoute(postId)+"/patch", patch.ToJson())
	if err != nil {
		return nil, BuildErrorResponse(r, err)
	}
	defer closeBody(r)
	return PostFromJson(r.Body), BuildResponse(r)
}

// SetPostUnread marks channel where post belongs as unread on the time of the provided post.
func (c *Client4) SetPostUnread(userId string, postId string) *Response {
	r, err := c.DoApiPost(c.GetUserRoute(userId)+c.GetPostRoute(postId)+"/set_unread", "")
	if err != nil {
		return BuildErrorResponse(r, err)
	}
	defer closeBody(r)
	return BuildResponse(r)
}

// PinPost pin a post based on provided post id string.
func (c *Client4) PinPost(postId string) (bool, *Response) {
	r, err := c.DoApiPost(c.GetPostRoute(postId)+"/pin", "")
	if err != nil {
		return false, BuildErrorResponse(r, err)
	}
	defer closeBody(r)
	return CheckStatusOK(r), BuildResponse(r)
}

// UnpinPost unpin a post based on provided post id string.
func (c *Client4) UnpinPost(postId string) (bool, *Response) {
	r, err := c.DoApiPost(c.GetPostRoute(postId)+"/unpin", "")
	if err != nil {
		return false, BuildErrorResponse(r, err)
	}
	defer closeBody(r)
	return CheckStatusOK(r), BuildResponse(r)
}

// GetPost gets a single post.
func (c *Client4) GetPost(postId string, etag string) (*Post, *Response) {
	r, err := c.DoApiGet(c.GetPostRoute(postId), etag)
	if err != nil {
		return nil, BuildErrorResponse(r, err)
	}
	defer closeBody(r)
	return PostFromJson(r.Body), BuildResponse(r)
}

// DeletePost deletes a post from the provided post id string.
func (c *Client4) DeletePost(postId string) (bool, *Response) {
	r, err := c.DoApiDelete(c.GetPostRoute(postId))
	if err != nil {
		return false, BuildErrorResponse(r, err)
	}
	defer closeBody(r)
	return CheckStatusOK(r), BuildResponse(r)
}

// GetPostThread gets a post with all the other posts in the same thread.
func (c *Client4) GetPostThread(postId string, etag string) (*PostList, *Response) {
	r, err := c.DoApiGet(c.GetPostRoute(postId)+"/thread", etag)
	if err != nil {
		return nil, BuildErrorResponse(r, err)
	}
	defer closeBody(r)
	return PostListFromJson(r.Body), BuildResponse(r)
}

// GetPostsForChannel gets a page of posts with an array for ordering for a channel.
func (c *Client4) GetPostsForChannel(channelId string, page, perPage int, etag string) (*PostList, *Response) {
	query := fmt.Sprintf("?page=%v&per_page=%v", page, perPage)
	r, err := c.DoApiGet(c.GetChannelRoute(channelId)+"/posts"+query, etag)
	if err != nil {
		return nil, BuildErrorResponse(r, err)
	}
	defer closeBody(r)
	return PostListFromJson(r.Body), BuildResponse(r)
}

// GetFlaggedPostsForUser returns flagged posts of a user based on user id string.
func (c *Client4) GetFlaggedPostsForUser(userId string, page int, perPage int) (*PostList, *Response) {
	query := fmt.Sprintf("?page=%v&per_page=%v", page, perPage)
	r, err := c.DoApiGet(c.GetUserRoute(userId)+"/posts/flagged"+query, "")
	if err != nil {
		return nil, BuildErrorResponse(r, err)
	}
	defer closeBody(r)
	return PostListFromJson(r.Body), BuildResponse(r)
}

// GetFlaggedPostsForUserInTeam returns flagged posts in team of a user based on user id string.
func (c *Client4) GetFlaggedPostsForUserInTeam(userId string, teamId string, page int, perPage int) (*PostList, *Response) {
	if !IsValidId(teamId) {
		return nil, &Response{StatusCode: http.StatusBadRequest, Error: NewAppError("GetFlaggedPostsForUserInTeam", "model.client.get_flagged_posts_in_team.missing_parameter.app_error", nil, "", http.StatusBadRequest)}
	}

	query := fmt.Sprintf("?team_id=%v&page=%v&per_page=%v", teamId, page, perPage)
	r, err := c.DoApiGet(c.GetUserRoute(userId)+"/posts/flagged"+query, "")
	if err != nil {
		return nil, BuildErrorResponse(r, err)
	}
	defer closeBody(r)
	return PostListFromJson(r.Body), BuildResponse(r)
}

// GetFlaggedPostsForUserInChannel returns flagged posts in channel of a user based on user id string.
func (c *Client4) GetFlaggedPostsForUserInChannel(userId string, channelId string, page int, perPage int) (*PostList, *Response) {
	if !IsValidId(channelId) {
		return nil, &Response{StatusCode: http.StatusBadRequest, Error: NewAppError("GetFlaggedPostsForUserInChannel", "model.client.get_flagged_posts_in_channel.missing_parameter.app_error", nil, "", http.StatusBadRequest)}
	}

	query := fmt.Sprintf("?channel_id=%v&page=%v&per_page=%v", channelId, page, perPage)
	r, err := c.DoApiGet(c.GetUserRoute(userId)+"/posts/flagged"+query, "")
	if err != nil {
		return nil, BuildErrorResponse(r, err)
	}
	defer closeBody(r)
	return PostListFromJson(r.Body), BuildResponse(r)
}

// GetPostsSince gets posts created after a specified time as Unix time in milliseconds.
func (c *Client4) GetPostsSince(channelId string, time int64) (*PostList, *Response) {
	query := fmt.Sprintf("?since=%v", time)
	r, err := c.DoApiGet(c.GetChannelRoute(channelId)+"/posts"+query, "")
	if err != nil {
		return nil, BuildErrorResponse(r, err)
	}
	defer closeBody(r)
	return PostListFromJson(r.Body), BuildResponse(r)
}

// GetPostsAfter gets a page of posts that were posted after the post provided.
func (c *Client4) GetPostsAfter(channelId, postId string, page, perPage int, etag string) (*PostList, *Response) {
	query := fmt.Sprintf("?page=%v&per_page=%v&after=%v", page, perPage, postId)
	r, err := c.DoApiGet(c.GetChannelRoute(channelId)+"/posts"+query, etag)
	if err != nil {
		return nil, BuildErrorResponse(r, err)
	}
	defer closeBody(r)
	return PostListFromJson(r.Body), BuildResponse(r)
}

// GetPostsBefore gets a page of posts that were posted before the post provided.
func (c *Client4) GetPostsBefore(channelId, postId string, page, perPage int, etag string) (*PostList, *Response) {
	query := fmt.Sprintf("?page=%v&per_page=%v&before=%v", page, perPage, postId)
	r, err := c.DoApiGet(c.GetChannelRoute(channelId)+"/posts"+query, etag)
	if err != nil {
		return nil, BuildErrorResponse(r, err)
	}
	defer closeBody(r)
	return PostListFromJson(r.Body), BuildResponse(r)
}

// GetPostsAroundLastUnread gets a list of posts around last unread post by a user in a channel.
func (c *Client4) GetPostsAroundLastUnread(userId, channelId string, limitBefore, limitAfter int) (*PostList, *Response) {
	query := fmt.Sprintf("?limit_before=%v&limit_after=%v", limitBefore, limitAfter)
	if r, err := c.DoApiGet(c.GetUserRoute(userId)+c.GetChannelRoute(channelId)+"/posts/unread"+query, ""); err != nil {
		return nil, BuildErrorResponse(r, err)
	} else {
		defer closeBody(r)
		return PostListFromJson(r.Body), BuildResponse(r)
	}
}

// SearchPosts returns any posts with matching terms string.
func (c *Client4) SearchPosts(teamId string, terms string, isOrSearch bool) (*PostList, *Response) {
	params := SearchParameter{
		Terms:      &terms,
		IsOrSearch: &isOrSearch,
	}
	return c.SearchPostsWithParams(teamId, &params)
}

// SearchPostsWithParams returns any posts with matching terms string.
func (c *Client4) SearchPostsWithParams(teamId string, params *SearchParameter) (*PostList, *Response) {
	r, err := c.DoApiPost(c.GetTeamRoute(teamId)+"/posts/search", params.SearchParameterToJson())
	if err != nil {
		return nil, BuildErrorResponse(r, err)
	}
	defer closeBody(r)
	return PostListFromJson(r.Body), BuildResponse(r)
}

// SearchPostsWithMatches returns any posts with matching terms string, including.
func (c *Client4) SearchPostsWithMatches(teamId string, terms string, isOrSearch bool) (*PostSearchResults, *Response) {
	requestBody := map[string]interface{}{"terms": terms, "is_or_search": isOrSearch}
	r, err := c.DoApiPost(c.GetTeamRoute(teamId)+"/posts/search", StringInterfaceToJson(requestBody))
	if err != nil {
		return nil, BuildErrorResponse(r, err)
	}
	defer closeBody(r)
	return PostSearchResultsFromJson(r.Body), BuildResponse(r)
}

// DoPostAction performs a post action.
func (c *Client4) DoPostAction(postId, actionId string) (bool, *Response) {
	r, err := c.DoApiPost(c.GetPostRoute(postId)+"/actions/"+actionId, "")
	if err != nil {
		return false, BuildErrorResponse(r, err)
	}
	defer closeBody(r)
	return CheckStatusOK(r), BuildResponse(r)
}

// DoPostActionWithCookie performs a post action with extra arguments
func (c *Client4) DoPostActionWithCookie(postId, actionId, selected, cookieStr string) (bool, *Response) {
	var body []byte
	if selected != "" || cookieStr != "" {
		body, _ = json.Marshal(DoPostActionRequest{
			SelectedOption: selected,
			Cookie:         cookieStr,
		})
	}
	r, err := c.DoApiPost(c.GetPostRoute(postId)+"/actions/"+actionId, string(body))
	if err != nil {
		return false, BuildErrorResponse(r, err)
	}
	defer closeBody(r)
	return CheckStatusOK(r), BuildResponse(r)
}

// OpenInteractiveDialog sends a WebSocket event to a user's clients to
// open interactive dialogs, based on the provided trigger ID and other
// provided data. Used with interactive message buttons, menus and
// slash commands.
func (c *Client4) OpenInteractiveDialog(request OpenDialogRequest) (bool, *Response) {
	b, _ := json.Marshal(request)
	r, err := c.DoApiPost("/actions/dialogs/open", string(b))
	if err != nil {
		return false, BuildErrorResponse(r, err)
	}
	defer closeBody(r)
	return CheckStatusOK(r), BuildResponse(r)
}

// SubmitInteractiveDialog will submit the provided dialog data to the integration
// configured by the URL. Used with the interactive dialogs integration feature.
func (c *Client4) SubmitInteractiveDialog(request SubmitDialogRequest) (*SubmitDialogResponse, *Response) {
	b, _ := json.Marshal(request)
	r, err := c.DoApiPost("/actions/dialogs/submit", string(b))
	if err != nil {
		return nil, BuildErrorResponse(r, err)
	}
	defer closeBody(r)

	var resp SubmitDialogResponse
	json.NewDecoder(r.Body).Decode(&resp)
	return &resp, BuildResponse(r)
}

// UploadFile will upload a file to a channel using a multipart request, to be later attached to a post.
// This method is functionally equivalent to Client4.UploadFileAsRequestBody.
func (c *Client4) UploadFile(data []byte, channelId string, filename string) (*FileUploadResponse, *Response) {
	body := &bytes.Buffer{}
	writer := multipart.NewWriter(body)

	part, err := writer.CreateFormField("channel_id")
	if err != nil {
		return nil, &Response{Error: NewAppError("UploadPostAttachment", "model.client.upload_post_attachment.channel_id.app_error", nil, err.Error(), http.StatusBadRequest)}
	}

	_, err = io.Copy(part, strings.NewReader(channelId))
	if err != nil {
		return nil, &Response{Error: NewAppError("UploadPostAttachment", "model.client.upload_post_attachment.channel_id.app_error", nil, err.Error(), http.StatusBadRequest)}
	}

	part, err = writer.CreateFormFile("files", filename)
	if err != nil {
		return nil, &Response{Error: NewAppError("UploadPostAttachment", "model.client.upload_post_attachment.file.app_error", nil, err.Error(), http.StatusBadRequest)}
	}
	_, err = io.Copy(part, bytes.NewBuffer(data))
	if err != nil {
		return nil, &Response{Error: NewAppError("UploadPostAttachment", "model.client.upload_post_attachment.file.app_error", nil, err.Error(), http.StatusBadRequest)}
	}

	err = writer.Close()
	if err != nil {
		return nil, &Response{Error: NewAppError("UploadPostAttachment", "model.client.upload_post_attachment.writer.app_error", nil, err.Error(), http.StatusBadRequest)}
	}

	return c.DoUploadFile(c.GetFilesRoute(), body.Bytes(), writer.FormDataContentType())
}

// UploadFileAsRequestBody will upload a file to a channel as the body of a request, to be later attached
// to a post. This method is functionally equivalent to Client4.UploadFile.
func (c *Client4) UploadFileAsRequestBody(data []byte, channelId string, filename string) (*FileUploadResponse, *Response) {
	return c.DoUploadFile(c.GetFilesRoute()+fmt.Sprintf("?channel_id=%v&filename=%v", url.QueryEscape(channelId), url.QueryEscape(filename)), data, http.DetectContentType(data))
}

// GetFile gets the bytes for a file by id.
func (c *Client4) GetFile(fileId string) ([]byte, *Response) {
	r, appErr := c.DoApiGet(c.GetFileRoute(fileId), "")
	if appErr != nil {
		return nil, BuildErrorResponse(r, appErr)
	}
	defer closeBody(r)

	data, err := ioutil.ReadAll(r.Body)
	if err != nil {
		return nil, BuildErrorResponse(r, NewAppError("GetFile", "model.client.read_file.app_error", nil, err.Error(), r.StatusCode))
	}
	return data, BuildResponse(r)
}

// DownloadFile gets the bytes for a file by id, optionally adding headers to force the browser to download it.
func (c *Client4) DownloadFile(fileId string, download bool) ([]byte, *Response) {
	r, appErr := c.DoApiGet(c.GetFileRoute(fileId)+fmt.Sprintf("?download=%v", download), "")
	if appErr != nil {
		return nil, BuildErrorResponse(r, appErr)
	}
	defer closeBody(r)

	data, err := ioutil.ReadAll(r.Body)
	if err != nil {
		return nil, BuildErrorResponse(r, NewAppError("DownloadFile", "model.client.read_file.app_error", nil, err.Error(), r.StatusCode))
	}
	return data, BuildResponse(r)
}

// GetFileThumbnail gets the bytes for a file by id.
func (c *Client4) GetFileThumbnail(fileId string) ([]byte, *Response) {
	r, appErr := c.DoApiGet(c.GetFileRoute(fileId)+"/thumbnail", "")
	if appErr != nil {
		return nil, BuildErrorResponse(r, appErr)
	}
	defer closeBody(r)

	data, err := ioutil.ReadAll(r.Body)
	if err != nil {
		return nil, BuildErrorResponse(r, NewAppError("GetFileThumbnail", "model.client.read_file.app_error", nil, err.Error(), r.StatusCode))
	}
	return data, BuildResponse(r)
}

// DownloadFileThumbnail gets the bytes for a file by id, optionally adding headers to force the browser to download it.
func (c *Client4) DownloadFileThumbnail(fileId string, download bool) ([]byte, *Response) {
	r, appErr := c.DoApiGet(c.GetFileRoute(fileId)+fmt.Sprintf("/thumbnail?download=%v", download), "")
	if appErr != nil {
		return nil, BuildErrorResponse(r, appErr)
	}
	defer closeBody(r)

	data, err := ioutil.ReadAll(r.Body)
	if err != nil {
		return nil, BuildErrorResponse(r, NewAppError("DownloadFileThumbnail", "model.client.read_file.app_error", nil, err.Error(), r.StatusCode))
	}
	return data, BuildResponse(r)
}

// GetFileLink gets the public link of a file by id.
func (c *Client4) GetFileLink(fileId string) (string, *Response) {
	r, err := c.DoApiGet(c.GetFileRoute(fileId)+"/link", "")
	if err != nil {
		return "", BuildErrorResponse(r, err)
	}
	defer closeBody(r)
	return MapFromJson(r.Body)["link"], BuildResponse(r)
}

// GetFilePreview gets the bytes for a file by id.
func (c *Client4) GetFilePreview(fileId string) ([]byte, *Response) {
	r, appErr := c.DoApiGet(c.GetFileRoute(fileId)+"/preview", "")
	if appErr != nil {
		return nil, BuildErrorResponse(r, appErr)
	}
	defer closeBody(r)

	data, err := ioutil.ReadAll(r.Body)
	if err != nil {
		return nil, BuildErrorResponse(r, NewAppError("GetFilePreview", "model.client.read_file.app_error", nil, err.Error(), r.StatusCode))
	}
	return data, BuildResponse(r)
}

// DownloadFilePreview gets the bytes for a file by id.
func (c *Client4) DownloadFilePreview(fileId string, download bool) ([]byte, *Response) {
	r, appErr := c.DoApiGet(c.GetFileRoute(fileId)+fmt.Sprintf("/preview?download=%v", download), "")
	if appErr != nil {
		return nil, BuildErrorResponse(r, appErr)
	}
	defer closeBody(r)

	data, err := ioutil.ReadAll(r.Body)
	if err != nil {
		return nil, BuildErrorResponse(r, NewAppError("DownloadFilePreview", "model.client.read_file.app_error", nil, err.Error(), r.StatusCode))
	}
	return data, BuildResponse(r)
}

// GetFileInfo gets all the file info objects.
func (c *Client4) GetFileInfo(fileId string) (*FileInfo, *Response) {
	r, err := c.DoApiGet(c.GetFileRoute(fileId)+"/info", "")
	if err != nil {
		return nil, BuildErrorResponse(r, err)
	}
	defer closeBody(r)
	return FileInfoFromJson(r.Body), BuildResponse(r)
}

// GetFileInfosForPost gets all the file info objects attached to a post.
func (c *Client4) GetFileInfosForPost(postId string, etag string) ([]*FileInfo, *Response) {
	r, err := c.DoApiGet(c.GetPostRoute(postId)+"/files/info", etag)
	if err != nil {
		return nil, BuildErrorResponse(r, err)
	}
	defer closeBody(r)
	return FileInfosFromJson(r.Body), BuildResponse(r)
}

// General/System Section

// GetPing will return ok if the running goRoutines are below the threshold and unhealthy for above.
func (c *Client4) GetPing() (string, *Response) {
	r, err := c.DoApiGet(c.GetSystemRoute()+"/ping", "")
	if r != nil && r.StatusCode == 500 {
		defer r.Body.Close()
		return STATUS_UNHEALTHY, BuildErrorResponse(r, err)
	}
	if err != nil {
		return "", BuildErrorResponse(r, err)
	}
	defer closeBody(r)
	return MapFromJson(r.Body)["status"], BuildResponse(r)
}

// GetPingWithServerStatus will return ok if several basic server health checks
// all pass successfully.
func (c *Client4) GetPingWithServerStatus() (string, *Response) {
	r, err := c.DoApiGet(c.GetSystemRoute()+"/ping?get_server_status="+c.boolString(true), "")
	if r != nil && r.StatusCode == 500 {
		defer r.Body.Close()
		return STATUS_UNHEALTHY, BuildErrorResponse(r, err)
	}
	if err != nil {
		return "", BuildErrorResponse(r, err)
	}
	defer closeBody(r)
	return MapFromJson(r.Body)["status"], BuildResponse(r)
}

// TestEmail will attempt to connect to the configured SMTP server.
func (c *Client4) TestEmail(config *Config) (bool, *Response) {
	r, err := c.DoApiPost(c.GetTestEmailRoute(), config.ToJson())
	if err != nil {
		return false, BuildErrorResponse(r, err)
	}
	defer closeBody(r)
	return CheckStatusOK(r), BuildResponse(r)
}

// TestSiteURL will test the validity of a site URL.
func (c *Client4) TestSiteURL(siteURL string) (bool, *Response) {
	requestBody := make(map[string]string)
	requestBody["site_url"] = siteURL
	r, err := c.DoApiPost(c.GetTestSiteURLRoute(), MapToJson(requestBody))
	if err != nil {
		return false, BuildErrorResponse(r, err)
	}
	defer closeBody(r)
	return CheckStatusOK(r), BuildResponse(r)
}

// TestS3Connection will attempt to connect to the AWS S3.
func (c *Client4) TestS3Connection(config *Config) (bool, *Response) {
	r, err := c.DoApiPost(c.GetTestS3Route(), config.ToJson())
	if err != nil {
		return false, BuildErrorResponse(r, err)
	}
	defer closeBody(r)
	return CheckStatusOK(r), BuildResponse(r)
}

// GetConfig will retrieve the server config with some sanitized items.
func (c *Client4) GetConfig() (*Config, *Response) {
	r, err := c.DoApiGet(c.GetConfigRoute(), "")
	if err != nil {
		return nil, BuildErrorResponse(r, err)
	}
	defer closeBody(r)
	return ConfigFromJson(r.Body), BuildResponse(r)
}

// ReloadConfig will reload the server configuration.
func (c *Client4) ReloadConfig() (bool, *Response) {
	r, err := c.DoApiPost(c.GetConfigRoute()+"/reload", "")
	if err != nil {
		return false, BuildErrorResponse(r, err)
	}
	defer closeBody(r)
	return CheckStatusOK(r), BuildResponse(r)
}

// GetOldClientConfig will retrieve the parts of the server configuration needed by the
// client, formatted in the old format.
func (c *Client4) GetOldClientConfig(etag string) (map[string]string, *Response) {
	r, err := c.DoApiGet(c.GetConfigRoute()+"/client?format=old", etag)
	if err != nil {
		return nil, BuildErrorResponse(r, err)
	}
	defer closeBody(r)
	return MapFromJson(r.Body), BuildResponse(r)
}

// GetEnvironmentConfig will retrieve a map mirroring the server configuration where fields
// are set to true if the corresponding config setting is set through an environment variable.
// Settings that haven't been set through environment variables will be missing from the map.
func (c *Client4) GetEnvironmentConfig() (map[string]interface{}, *Response) {
	r, err := c.DoApiGet(c.GetConfigRoute()+"/environment", "")
	if err != nil {
		return nil, BuildErrorResponse(r, err)
	}
	defer closeBody(r)
	return StringInterfaceFromJson(r.Body), BuildResponse(r)
}

// GetOldClientLicense will retrieve the parts of the server license needed by the
// client, formatted in the old format.
func (c *Client4) GetOldClientLicense(etag string) (map[string]string, *Response) {
	r, err := c.DoApiGet(c.GetLicenseRoute()+"/client?format=old", etag)
	if err != nil {
		return nil, BuildErrorResponse(r, err)
	}
	defer closeBody(r)
	return MapFromJson(r.Body), BuildResponse(r)
}

// DatabaseRecycle will recycle the connections. Discard current connection and get new one.
func (c *Client4) DatabaseRecycle() (bool, *Response) {
	r, err := c.DoApiPost(c.GetDatabaseRoute()+"/recycle", "")
	if err != nil {
		return false, BuildErrorResponse(r, err)
	}
	defer closeBody(r)
	return CheckStatusOK(r), BuildResponse(r)
}

// InvalidateCaches will purge the cache and can affect the performance while is cleaning.
func (c *Client4) InvalidateCaches() (bool, *Response) {
	r, err := c.DoApiPost(c.GetCacheRoute()+"/invalidate", "")
	if err != nil {
		return false, BuildErrorResponse(r, err)
	}
	defer closeBody(r)
	return CheckStatusOK(r), BuildResponse(r)
}

// UpdateConfig will update the server configuration.
func (c *Client4) UpdateConfig(config *Config) (*Config, *Response) {
	r, err := c.DoApiPut(c.GetConfigRoute(), config.ToJson())
	if err != nil {
		return nil, BuildErrorResponse(r, err)
	}
	defer closeBody(r)
	return ConfigFromJson(r.Body), BuildResponse(r)
}

// UploadLicenseFile will add a license file to the system.
func (c *Client4) UploadLicenseFile(data []byte) (bool, *Response) {
	body := &bytes.Buffer{}
	writer := multipart.NewWriter(body)

	part, err := writer.CreateFormFile("license", "test-license.mattermost-license")
	if err != nil {
		return false, &Response{Error: NewAppError("UploadLicenseFile", "model.client.set_profile_user.no_file.app_error", nil, err.Error(), http.StatusBadRequest)}
	}

	if _, err = io.Copy(part, bytes.NewBuffer(data)); err != nil {
		return false, &Response{Error: NewAppError("UploadLicenseFile", "model.client.set_profile_user.no_file.app_error", nil, err.Error(), http.StatusBadRequest)}
	}

	if err = writer.Close(); err != nil {
		return false, &Response{Error: NewAppError("UploadLicenseFile", "model.client.set_profile_user.writer.app_error", nil, err.Error(), http.StatusBadRequest)}
	}

	rq, err := http.NewRequest("POST", c.ApiUrl+c.GetLicenseRoute(), bytes.NewReader(body.Bytes()))
	if err != nil {
		return false, &Response{Error: NewAppError("UploadLicenseFile", "model.client.connecting.app_error", nil, err.Error(), http.StatusBadRequest)}
	}
	rq.Header.Set("Content-Type", writer.FormDataContentType())

	if len(c.AuthToken) > 0 {
		rq.Header.Set(HEADER_AUTH, c.AuthType+" "+c.AuthToken)
	}

	rp, err := c.HttpClient.Do(rq)
	if err != nil || rp == nil {
		return false, &Response{StatusCode: http.StatusForbidden, Error: NewAppError(c.GetLicenseRoute(), "model.client.connecting.app_error", nil, err.Error(), http.StatusForbidden)}
	}
	defer closeBody(rp)

	if rp.StatusCode >= 300 {
		return false, BuildErrorResponse(rp, AppErrorFromJson(rp.Body))
	}

	return CheckStatusOK(rp), BuildResponse(rp)
}

// RemoveLicenseFile will remove the server license it exists. Note that this will
// disable all enterprise features.
func (c *Client4) RemoveLicenseFile() (bool, *Response) {
	r, err := c.DoApiDelete(c.GetLicenseRoute())
	if err != nil {
		return false, BuildErrorResponse(r, err)
	}
	defer closeBody(r)
	return CheckStatusOK(r), BuildResponse(r)
}

// GetAnalyticsOld will retrieve analytics using the old format. New format is not
// available but the "/analytics" endpoint is reserved for it. The "name" argument is optional
// and defaults to "standard". The "teamId" argument is optional and will limit results
// to a specific team.
func (c *Client4) GetAnalyticsOld(name, teamId string) (AnalyticsRows, *Response) {
	query := fmt.Sprintf("?name=%v&team_id=%v", name, teamId)
	r, err := c.DoApiGet(c.GetAnalyticsRoute()+"/old"+query, "")
	if err != nil {
		return nil, BuildErrorResponse(r, err)
	}
	defer closeBody(r)
	return AnalyticsRowsFromJson(r.Body), BuildResponse(r)
}

// Webhooks Section

// CreateIncomingWebhook creates an incoming webhook for a channel.
func (c *Client4) CreateIncomingWebhook(hook *IncomingWebhook) (*IncomingWebhook, *Response) {
	r, err := c.DoApiPost(c.GetIncomingWebhooksRoute(), hook.ToJson())
	if err != nil {
		return nil, BuildErrorResponse(r, err)
	}
	defer closeBody(r)
	return IncomingWebhookFromJson(r.Body), BuildResponse(r)
}

// UpdateIncomingWebhook updates an incoming webhook for a channel.
func (c *Client4) UpdateIncomingWebhook(hook *IncomingWebhook) (*IncomingWebhook, *Response) {
	r, err := c.DoApiPut(c.GetIncomingWebhookRoute(hook.Id), hook.ToJson())
	if err != nil {
		return nil, BuildErrorResponse(r, err)
	}
	defer closeBody(r)
	return IncomingWebhookFromJson(r.Body), BuildResponse(r)
}

// GetIncomingWebhooks returns a page of incoming webhooks on the system. Page counting starts at 0.
func (c *Client4) GetIncomingWebhooks(page int, perPage int, etag string) ([]*IncomingWebhook, *Response) {
	query := fmt.Sprintf("?page=%v&per_page=%v", page, perPage)
	r, err := c.DoApiGet(c.GetIncomingWebhooksRoute()+query, etag)
	if err != nil {
		return nil, BuildErrorResponse(r, err)
	}
	defer closeBody(r)
	return IncomingWebhookListFromJson(r.Body), BuildResponse(r)
}

// GetIncomingWebhooksForTeam returns a page of incoming webhooks for a team. Page counting starts at 0.
func (c *Client4) GetIncomingWebhooksForTeam(teamId string, page int, perPage int, etag string) ([]*IncomingWebhook, *Response) {
	query := fmt.Sprintf("?page=%v&per_page=%v&team_id=%v", page, perPage, teamId)
	r, err := c.DoApiGet(c.GetIncomingWebhooksRoute()+query, etag)
	if err != nil {
		return nil, BuildErrorResponse(r, err)
	}
	defer closeBody(r)
	return IncomingWebhookListFromJson(r.Body), BuildResponse(r)
}

// GetIncomingWebhook returns an Incoming webhook given the hook ID.
func (c *Client4) GetIncomingWebhook(hookID string, etag string) (*IncomingWebhook, *Response) {
	r, err := c.DoApiGet(c.GetIncomingWebhookRoute(hookID), etag)
	if err != nil {
		return nil, BuildErrorResponse(r, err)
	}
	defer closeBody(r)
	return IncomingWebhookFromJson(r.Body), BuildResponse(r)
}

// DeleteIncomingWebhook deletes and Incoming Webhook given the hook ID.
func (c *Client4) DeleteIncomingWebhook(hookID string) (bool, *Response) {
	r, err := c.DoApiDelete(c.GetIncomingWebhookRoute(hookID))
	if err != nil {
		return false, BuildErrorResponse(r, err)
	}
	defer closeBody(r)
	return CheckStatusOK(r), BuildResponse(r)
}

// CreateOutgoingWebhook creates an outgoing webhook for a team or channel.
func (c *Client4) CreateOutgoingWebhook(hook *OutgoingWebhook) (*OutgoingWebhook, *Response) {
	r, err := c.DoApiPost(c.GetOutgoingWebhooksRoute(), hook.ToJson())
	if err != nil {
		return nil, BuildErrorResponse(r, err)
	}
	defer closeBody(r)
	return OutgoingWebhookFromJson(r.Body), BuildResponse(r)
}

// UpdateOutgoingWebhook creates an outgoing webhook for a team or channel.
func (c *Client4) UpdateOutgoingWebhook(hook *OutgoingWebhook) (*OutgoingWebhook, *Response) {
	r, err := c.DoApiPut(c.GetOutgoingWebhookRoute(hook.Id), hook.ToJson())
	if err != nil {
		return nil, BuildErrorResponse(r, err)
	}
	defer closeBody(r)
	return OutgoingWebhookFromJson(r.Body), BuildResponse(r)
}

// GetOutgoingWebhooks returns a page of outgoing webhooks on the system. Page counting starts at 0.
func (c *Client4) GetOutgoingWebhooks(page int, perPage int, etag string) ([]*OutgoingWebhook, *Response) {
	query := fmt.Sprintf("?page=%v&per_page=%v", page, perPage)
	r, err := c.DoApiGet(c.GetOutgoingWebhooksRoute()+query, etag)
	if err != nil {
		return nil, BuildErrorResponse(r, err)
	}
	defer closeBody(r)
	return OutgoingWebhookListFromJson(r.Body), BuildResponse(r)
}

// GetOutgoingWebhook outgoing webhooks on the system requested by Hook Id.
func (c *Client4) GetOutgoingWebhook(hookId string) (*OutgoingWebhook, *Response) {
	r, err := c.DoApiGet(c.GetOutgoingWebhookRoute(hookId), "")
	if err != nil {
		return nil, BuildErrorResponse(r, err)
	}
	defer closeBody(r)
	return OutgoingWebhookFromJson(r.Body), BuildResponse(r)
}

// GetOutgoingWebhooksForChannel returns a page of outgoing webhooks for a channel. Page counting starts at 0.
func (c *Client4) GetOutgoingWebhooksForChannel(channelId string, page int, perPage int, etag string) ([]*OutgoingWebhook, *Response) {
	query := fmt.Sprintf("?page=%v&per_page=%v&channel_id=%v", page, perPage, channelId)
	r, err := c.DoApiGet(c.GetOutgoingWebhooksRoute()+query, etag)
	if err != nil {
		return nil, BuildErrorResponse(r, err)
	}
	defer closeBody(r)
	return OutgoingWebhookListFromJson(r.Body), BuildResponse(r)
}

// GetOutgoingWebhooksForTeam returns a page of outgoing webhooks for a team. Page counting starts at 0.
func (c *Client4) GetOutgoingWebhooksForTeam(teamId string, page int, perPage int, etag string) ([]*OutgoingWebhook, *Response) {
	query := fmt.Sprintf("?page=%v&per_page=%v&team_id=%v", page, perPage, teamId)
	r, err := c.DoApiGet(c.GetOutgoingWebhooksRoute()+query, etag)
	if err != nil {
		return nil, BuildErrorResponse(r, err)
	}
	defer closeBody(r)
	return OutgoingWebhookListFromJson(r.Body), BuildResponse(r)
}

// RegenOutgoingHookToken regenerate the outgoing webhook token.
func (c *Client4) RegenOutgoingHookToken(hookId string) (*OutgoingWebhook, *Response) {
	r, err := c.DoApiPost(c.GetOutgoingWebhookRoute(hookId)+"/regen_token", "")
	if err != nil {
		return nil, BuildErrorResponse(r, err)
	}
	defer closeBody(r)
	return OutgoingWebhookFromJson(r.Body), BuildResponse(r)
}

// DeleteOutgoingWebhook delete the outgoing webhook on the system requested by Hook Id.
func (c *Client4) DeleteOutgoingWebhook(hookId string) (bool, *Response) {
	r, err := c.DoApiDelete(c.GetOutgoingWebhookRoute(hookId))
	if err != nil {
		return false, BuildErrorResponse(r, err)
	}
	defer closeBody(r)
	return CheckStatusOK(r), BuildResponse(r)
}

// Preferences Section

// GetPreferences returns the user's preferences.
func (c *Client4) GetPreferences(userId string) (Preferences, *Response) {
	r, err := c.DoApiGet(c.GetPreferencesRoute(userId), "")
	if err != nil {
		return nil, BuildErrorResponse(r, err)
	}
	defer closeBody(r)
	preferences, _ := PreferencesFromJson(r.Body)
	return preferences, BuildResponse(r)
}

// UpdatePreferences saves the user's preferences.
func (c *Client4) UpdatePreferences(userId string, preferences *Preferences) (bool, *Response) {
	r, err := c.DoApiPut(c.GetPreferencesRoute(userId), preferences.ToJson())
	if err != nil {
		return false, BuildErrorResponse(r, err)
	}
	defer closeBody(r)
	return true, BuildResponse(r)
}

// DeletePreferences deletes the user's preferences.
func (c *Client4) DeletePreferences(userId string, preferences *Preferences) (bool, *Response) {
	r, err := c.DoApiPost(c.GetPreferencesRoute(userId)+"/delete", preferences.ToJson())
	if err != nil {
		return false, BuildErrorResponse(r, err)
	}
	defer closeBody(r)
	return true, BuildResponse(r)
}

// GetPreferencesByCategory returns the user's preferences from the provided category string.
func (c *Client4) GetPreferencesByCategory(userId string, category string) (Preferences, *Response) {
	url := fmt.Sprintf(c.GetPreferencesRoute(userId)+"/%s", category)
	r, err := c.DoApiGet(url, "")
	if err != nil {
		return nil, BuildErrorResponse(r, err)
	}
	defer closeBody(r)
	preferences, _ := PreferencesFromJson(r.Body)
	return preferences, BuildResponse(r)
}

// GetPreferenceByCategoryAndName returns the user's preferences from the provided category and preference name string.
func (c *Client4) GetPreferenceByCategoryAndName(userId string, category string, preferenceName string) (*Preference, *Response) {
	url := fmt.Sprintf(c.GetPreferencesRoute(userId)+"/%s/name/%v", category, preferenceName)
	r, err := c.DoApiGet(url, "")
	if err != nil {
		return nil, BuildErrorResponse(r, err)
	}
	defer closeBody(r)
	return PreferenceFromJson(r.Body), BuildResponse(r)
}

// SAML Section

// GetSamlMetadata returns metadata for the SAML configuration.
func (c *Client4) GetSamlMetadata() (string, *Response) {
	r, err := c.DoApiGet(c.GetSamlRoute()+"/metadata", "")
	if err != nil {
		return "", BuildErrorResponse(r, err)
	}
	defer closeBody(r)
	buf := new(bytes.Buffer)
	_, _ = buf.ReadFrom(r.Body)
	return buf.String(), BuildResponse(r)
}

func samlFileToMultipart(data []byte, filename string) ([]byte, *multipart.Writer, error) {
	body := &bytes.Buffer{}
	writer := multipart.NewWriter(body)

	part, err := writer.CreateFormFile("certificate", filename)
	if err != nil {
		return nil, nil, err
	}

	if _, err = io.Copy(part, bytes.NewBuffer(data)); err != nil {
		return nil, nil, err
	}

	if err := writer.Close(); err != nil {
		return nil, nil, err
	}

	return body.Bytes(), writer, nil
}

// UploadSamlIdpCertificate will upload an IDP certificate for SAML and set the config to use it.
// The filename parameter is deprecated and ignored: the server will pick a hard-coded filename when writing to disk.
func (c *Client4) UploadSamlIdpCertificate(data []byte, filename string) (bool, *Response) {
	body, writer, err := samlFileToMultipart(data, filename)
	if err != nil {
		return false, &Response{Error: NewAppError("UploadSamlIdpCertificate", "model.client.upload_saml_cert.app_error", nil, err.Error(), http.StatusBadRequest)}
	}

	_, resp := c.DoUploadFile(c.GetSamlRoute()+"/certificate/idp", body, writer.FormDataContentType())
	return resp.Error == nil, resp
}

// UploadSamlPublicCertificate will upload a public certificate for SAML and set the config to use it.
// The filename parameter is deprecated and ignored: the server will pick a hard-coded filename when writing to disk.
func (c *Client4) UploadSamlPublicCertificate(data []byte, filename string) (bool, *Response) {
	body, writer, err := samlFileToMultipart(data, filename)
	if err != nil {
		return false, &Response{Error: NewAppError("UploadSamlPublicCertificate", "model.client.upload_saml_cert.app_error", nil, err.Error(), http.StatusBadRequest)}
	}

	_, resp := c.DoUploadFile(c.GetSamlRoute()+"/certificate/public", body, writer.FormDataContentType())
	return resp.Error == nil, resp
}

// UploadSamlPrivateCertificate will upload a private key for SAML and set the config to use it.
// The filename parameter is deprecated and ignored: the server will pick a hard-coded filename when writing to disk.
func (c *Client4) UploadSamlPrivateCertificate(data []byte, filename string) (bool, *Response) {
	body, writer, err := samlFileToMultipart(data, filename)
	if err != nil {
		return false, &Response{Error: NewAppError("UploadSamlPrivateCertificate", "model.client.upload_saml_cert.app_error", nil, err.Error(), http.StatusBadRequest)}
	}

	_, resp := c.DoUploadFile(c.GetSamlRoute()+"/certificate/private", body, writer.FormDataContentType())
	return resp.Error == nil, resp
}

// DeleteSamlIdpCertificate deletes the SAML IDP certificate from the server and updates the config to not use it and disable SAML.
func (c *Client4) DeleteSamlIdpCertificate() (bool, *Response) {
	r, err := c.DoApiDelete(c.GetSamlRoute() + "/certificate/idp")
	if err != nil {
		return false, BuildErrorResponse(r, err)
	}
	defer closeBody(r)
	return CheckStatusOK(r), BuildResponse(r)
}

// DeleteSamlPublicCertificate deletes the SAML IDP certificate from the server and updates the config to not use it and disable SAML.
func (c *Client4) DeleteSamlPublicCertificate() (bool, *Response) {
	r, err := c.DoApiDelete(c.GetSamlRoute() + "/certificate/public")
	if err != nil {
		return false, BuildErrorResponse(r, err)
	}
	defer closeBody(r)
	return CheckStatusOK(r), BuildResponse(r)
}

// DeleteSamlPrivateCertificate deletes the SAML IDP certificate from the server and updates the config to not use it and disable SAML.
func (c *Client4) DeleteSamlPrivateCertificate() (bool, *Response) {
	r, err := c.DoApiDelete(c.GetSamlRoute() + "/certificate/private")
	if err != nil {
		return false, BuildErrorResponse(r, err)
	}
	defer closeBody(r)
	return CheckStatusOK(r), BuildResponse(r)
}

// GetSamlCertificateStatus returns metadata for the SAML configuration.
func (c *Client4) GetSamlCertificateStatus() (*SamlCertificateStatus, *Response) {
	r, err := c.DoApiGet(c.GetSamlRoute()+"/certificate/status", "")
	if err != nil {
		return nil, BuildErrorResponse(r, err)
	}
	defer closeBody(r)
	return SamlCertificateStatusFromJson(r.Body), BuildResponse(r)
}

func (c *Client4) GetSamlMetadataFromIdp(samlMetadataURL string) (*SamlMetadataResponse, *Response) {
	requestBody := make(map[string]string)
	requestBody["saml_metadata_url"] = samlMetadataURL
	r, err := c.DoApiPost(c.GetSamlRoute()+"/metadatafromidp", MapToJson(requestBody))
	if err != nil {
		return nil, BuildErrorResponse(r, err)
	}

	defer closeBody(r)
	return SamlMetadataResponseFromJson(r.Body), BuildResponse(r)
}

// Compliance Section

// CreateComplianceReport creates an incoming webhook for a channel.
func (c *Client4) CreateComplianceReport(report *Compliance) (*Compliance, *Response) {
	r, err := c.DoApiPost(c.GetComplianceReportsRoute(), report.ToJson())
	if err != nil {
		return nil, BuildErrorResponse(r, err)
	}
	defer closeBody(r)
	return ComplianceFromJson(r.Body), BuildResponse(r)
}

// GetComplianceReports returns list of compliance reports.
func (c *Client4) GetComplianceReports(page, perPage int) (Compliances, *Response) {
	query := fmt.Sprintf("?page=%v&per_page=%v", page, perPage)
	r, err := c.DoApiGet(c.GetComplianceReportsRoute()+query, "")
	if err != nil {
		return nil, BuildErrorResponse(r, err)
	}
	defer closeBody(r)
	return CompliancesFromJson(r.Body), BuildResponse(r)
}

// GetComplianceReport returns a compliance report.
func (c *Client4) GetComplianceReport(reportId string) (*Compliance, *Response) {
	r, err := c.DoApiGet(c.GetComplianceReportRoute(reportId), "")
	if err != nil {
		return nil, BuildErrorResponse(r, err)
	}
	defer closeBody(r)
	return ComplianceFromJson(r.Body), BuildResponse(r)
}

// DownloadComplianceReport returns a full compliance report as a file.
func (c *Client4) DownloadComplianceReport(reportId string) ([]byte, *Response) {
	rq, err := http.NewRequest("GET", c.ApiUrl+c.GetComplianceReportRoute(reportId), nil)
	if err != nil {
		return nil, &Response{Error: NewAppError("DownloadComplianceReport", "model.client.connecting.app_error", nil, err.Error(), http.StatusBadRequest)}
	}

	if len(c.AuthToken) > 0 {
		rq.Header.Set(HEADER_AUTH, "BEARER "+c.AuthToken)
	}

	rp, err := c.HttpClient.Do(rq)
	if err != nil || rp == nil {
		return nil, &Response{Error: NewAppError("DownloadComplianceReport", "model.client.connecting.app_error", nil, err.Error(), http.StatusBadRequest)}
	}
	defer closeBody(rp)

	if rp.StatusCode >= 300 {
		return nil, BuildErrorResponse(rp, AppErrorFromJson(rp.Body))
	}

	data, err := ioutil.ReadAll(rp.Body)
	if err != nil {
		return nil, BuildErrorResponse(rp, NewAppError("DownloadComplianceReport", "model.client.read_file.app_error", nil, err.Error(), rp.StatusCode))
	}

	return data, BuildResponse(rp)
}

// Cluster Section

// GetClusterStatus returns the status of all the configured cluster nodes.
func (c *Client4) GetClusterStatus() ([]*ClusterInfo, *Response) {
	r, err := c.DoApiGet(c.GetClusterRoute()+"/status", "")
	if err != nil {
		return nil, BuildErrorResponse(r, err)
	}
	defer closeBody(r)
	return ClusterInfosFromJson(r.Body), BuildResponse(r)
}

// LDAP Section

// SyncLdap will force a sync with the configured LDAP server.
func (c *Client4) SyncLdap() (bool, *Response) {
	r, err := c.DoApiPost(c.GetLdapRoute()+"/sync", "")
	if err != nil {
		return false, BuildErrorResponse(r, err)
	}
	defer closeBody(r)
	return CheckStatusOK(r), BuildResponse(r)
}

// TestLdap will attempt to connect to the configured LDAP server and return OK if configured
// correctly.
func (c *Client4) TestLdap() (bool, *Response) {
	r, err := c.DoApiPost(c.GetLdapRoute()+"/test", "")
	if err != nil {
		return false, BuildErrorResponse(r, err)
	}
	defer closeBody(r)
	return CheckStatusOK(r), BuildResponse(r)
}

// GetLdapGroups retrieves the immediate child groups of the given parent group.
func (c *Client4) GetLdapGroups() ([]*Group, *Response) {
	path := fmt.Sprintf("%s/groups", c.GetLdapRoute())

	r, appErr := c.DoApiGet(path, "")
	if appErr != nil {
		return nil, BuildErrorResponse(r, appErr)
	}
	defer closeBody(r)

	return GroupsFromJson(r.Body), BuildResponse(r)
}

// LinkLdapGroup creates or undeletes a Mattermost group and associates it to the given LDAP group DN.
func (c *Client4) LinkLdapGroup(dn string) (*Group, *Response) {
	path := fmt.Sprintf("%s/groups/%s/link", c.GetLdapRoute(), dn)

	r, appErr := c.DoApiPost(path, "")
	if appErr != nil {
		return nil, BuildErrorResponse(r, appErr)
	}
	defer closeBody(r)

	return GroupFromJson(r.Body), BuildResponse(r)
}

// UnlinkLdapGroup deletes the Mattermost group associated with the given LDAP group DN.
func (c *Client4) UnlinkLdapGroup(dn string) (*Group, *Response) {
	path := fmt.Sprintf("%s/groups/%s/link", c.GetLdapRoute(), dn)

	r, appErr := c.DoApiDelete(path)
	if appErr != nil {
		return nil, BuildErrorResponse(r, appErr)
	}
	defer closeBody(r)

	return GroupFromJson(r.Body), BuildResponse(r)
}

// GetGroupsByChannel retrieves the Mattermost Groups associated with a given channel
func (c *Client4) GetGroupsByChannel(channelId string, opts GroupSearchOpts) ([]*GroupWithSchemeAdmin, int, *Response) {
	path := fmt.Sprintf("%s/groups?q=%v&include_member_count=%v&filter_allow_reference=%v", c.GetChannelRoute(channelId), opts.Q, opts.IncludeMemberCount, opts.FilterAllowReference)
	if opts.PageOpts != nil {
		path = fmt.Sprintf("%s&page=%v&per_page=%v", path, opts.PageOpts.Page, opts.PageOpts.PerPage)
	}
	r, appErr := c.DoApiGet(path, "")
	if appErr != nil {
		return nil, 0, BuildErrorResponse(r, appErr)
	}
	defer closeBody(r)

	responseData := struct {
		Groups []*GroupWithSchemeAdmin `json:"groups"`
		Count  int                     `json:"total_group_count"`
	}{}
	if err := json.NewDecoder(r.Body).Decode(&responseData); err != nil {
		appErr := NewAppError("Api4.GetGroupsByChannel", "api.marshal_error", nil, err.Error(), http.StatusInternalServerError)
		return nil, 0, BuildErrorResponse(r, appErr)
	}

	return responseData.Groups, responseData.Count, BuildResponse(r)
}

// GetGroupsByTeam retrieves the Mattermost Groups associated with a given team
func (c *Client4) GetGroupsByTeam(teamId string, opts GroupSearchOpts) ([]*GroupWithSchemeAdmin, int, *Response) {
	path := fmt.Sprintf("%s/groups?q=%v&include_member_count=%v&filter_allow_reference=%v", c.GetTeamRoute(teamId), opts.Q, opts.IncludeMemberCount, opts.FilterAllowReference)
	if opts.PageOpts != nil {
		path = fmt.Sprintf("%s&page=%v&per_page=%v", path, opts.PageOpts.Page, opts.PageOpts.PerPage)
	}
	r, appErr := c.DoApiGet(path, "")
	if appErr != nil {
		return nil, 0, BuildErrorResponse(r, appErr)
	}
	defer closeBody(r)

	responseData := struct {
		Groups []*GroupWithSchemeAdmin `json:"groups"`
		Count  int                     `json:"total_group_count"`
	}{}
	if err := json.NewDecoder(r.Body).Decode(&responseData); err != nil {
		appErr := NewAppError("Api4.GetGroupsByTeam", "api.marshal_error", nil, err.Error(), http.StatusInternalServerError)
		return nil, 0, BuildErrorResponse(r, appErr)
	}

	return responseData.Groups, responseData.Count, BuildResponse(r)
}

// GetGroupsAssociatedToChannelsByTeam retrieves the Mattermost Groups associated with channels in a given team
func (c *Client4) GetGroupsAssociatedToChannelsByTeam(teamId string, opts GroupSearchOpts) (map[string][]*GroupWithSchemeAdmin, *Response) {
	path := fmt.Sprintf("%s/groups_by_channels?q=%v&filter_allow_reference=%v", c.GetTeamRoute(teamId), opts.Q, opts.FilterAllowReference)
	if opts.PageOpts != nil {
		path = fmt.Sprintf("%s&page=%v&per_page=%v", path, opts.PageOpts.Page, opts.PageOpts.PerPage)
	}
	r, appErr := c.DoApiGet(path, "")
	if appErr != nil {
		return nil, BuildErrorResponse(r, appErr)
	}
	defer closeBody(r)

	responseData := struct {
		GroupsAssociatedToChannels map[string][]*GroupWithSchemeAdmin `json:"groups"`
	}{}
	if err := json.NewDecoder(r.Body).Decode(&responseData); err != nil {
		appErr := NewAppError("Api4.GetGroupsAssociatedToChannelsByTeam", "api.marshal_error", nil, err.Error(), http.StatusInternalServerError)
		return nil, BuildErrorResponse(r, appErr)
	}

	return responseData.GroupsAssociatedToChannels, BuildResponse(r)
}

// GetGroups retrieves Mattermost Groups
func (c *Client4) GetGroups(opts GroupSearchOpts) ([]*Group, *Response) {
	path := fmt.Sprintf(
<<<<<<< HEAD
		"%s?include_member_count=%v&not_associated_to_team=%v&not_associated_to_channel=%v&filter_allow_reference=%v&q=%v",
=======
		"%s?include_member_count=%v&not_associated_to_team=%v&not_associated_to_channel=%v&filter_allow_reference=%v&q=%v&filter_parent_team_permitted=%v",
>>>>>>> 65d0e512
		c.GetGroupsRoute(),
		opts.IncludeMemberCount,
		opts.NotAssociatedToTeam,
		opts.NotAssociatedToChannel,
		opts.FilterAllowReference,
		opts.Q,
		opts.FilterParentTeamPermitted,
	)
	if opts.Since > 0 {
		path = fmt.Sprintf("%s&since=%v", path, opts.Since)
	}
	if opts.PageOpts != nil {
		path = fmt.Sprintf("%s&page=%v&per_page=%v", path, opts.PageOpts.Page, opts.PageOpts.PerPage)
	}
	r, appErr := c.DoApiGet(path, "")
	if appErr != nil {
		return nil, BuildErrorResponse(r, appErr)
	}
	defer closeBody(r)

	return GroupsFromJson(r.Body), BuildResponse(r)
}

// GetGroupsByUserId retrieves Mattermost Groups for a user
func (c *Client4) GetGroupsByUserId(userId string) ([]*Group, *Response) {
	path := fmt.Sprintf(
		"%s/%v/groups",
		c.GetUsersRoute(),
		userId,
	)

	r, appErr := c.DoApiGet(path, "")
	if appErr != nil {
		return nil, BuildErrorResponse(r, appErr)
	}
	defer closeBody(r)
	return GroupsFromJson(r.Body), BuildResponse(r)
}

// Audits Section

// GetAudits returns a list of audits for the whole system.
func (c *Client4) GetAudits(page int, perPage int, etag string) (Audits, *Response) {
	query := fmt.Sprintf("?page=%v&per_page=%v", page, perPage)
	r, err := c.DoApiGet("/audits"+query, etag)
	if err != nil {
		return nil, BuildErrorResponse(r, err)
	}
	defer closeBody(r)
	return AuditsFromJson(r.Body), BuildResponse(r)
}

// Brand Section

// GetBrandImage retrieves the previously uploaded brand image.
func (c *Client4) GetBrandImage() ([]byte, *Response) {
	r, appErr := c.DoApiGet(c.GetBrandRoute()+"/image", "")
	if appErr != nil {
		return nil, BuildErrorResponse(r, appErr)
	}
	defer closeBody(r)

	if r.StatusCode >= 300 {
		return nil, BuildErrorResponse(r, AppErrorFromJson(r.Body))
	}

	data, err := ioutil.ReadAll(r.Body)
	if err != nil {
		return nil, BuildErrorResponse(r, NewAppError("GetBrandImage", "model.client.read_file.app_error", nil, err.Error(), r.StatusCode))
	}

	return data, BuildResponse(r)
}

// DeleteBrandImage deletes the brand image for the system.
func (c *Client4) DeleteBrandImage() *Response {
	r, err := c.DoApiDelete(c.GetBrandRoute() + "/image")
	if err != nil {
		return BuildErrorResponse(r, err)
	}
	return BuildResponse(r)
}

// UploadBrandImage sets the brand image for the system.
func (c *Client4) UploadBrandImage(data []byte) (bool, *Response) {
	body := &bytes.Buffer{}
	writer := multipart.NewWriter(body)

	part, err := writer.CreateFormFile("image", "brand.png")
	if err != nil {
		return false, &Response{Error: NewAppError("UploadBrandImage", "model.client.set_profile_user.no_file.app_error", nil, err.Error(), http.StatusBadRequest)}
	}

	if _, err = io.Copy(part, bytes.NewBuffer(data)); err != nil {
		return false, &Response{Error: NewAppError("UploadBrandImage", "model.client.set_profile_user.no_file.app_error", nil, err.Error(), http.StatusBadRequest)}
	}

	if err = writer.Close(); err != nil {
		return false, &Response{Error: NewAppError("UploadBrandImage", "model.client.set_profile_user.writer.app_error", nil, err.Error(), http.StatusBadRequest)}
	}

	rq, err := http.NewRequest("POST", c.ApiUrl+c.GetBrandRoute()+"/image", bytes.NewReader(body.Bytes()))
	if err != nil {
		return false, &Response{Error: NewAppError("UploadBrandImage", "model.client.connecting.app_error", nil, err.Error(), http.StatusBadRequest)}
	}
	rq.Header.Set("Content-Type", writer.FormDataContentType())

	if len(c.AuthToken) > 0 {
		rq.Header.Set(HEADER_AUTH, c.AuthType+" "+c.AuthToken)
	}

	rp, err := c.HttpClient.Do(rq)
	if err != nil || rp == nil {
		return false, &Response{StatusCode: http.StatusForbidden, Error: NewAppError(c.GetBrandRoute()+"/image", "model.client.connecting.app_error", nil, err.Error(), http.StatusForbidden)}
	}
	defer closeBody(rp)

	if rp.StatusCode >= 300 {
		return false, BuildErrorResponse(rp, AppErrorFromJson(rp.Body))
	}

	return CheckStatusOK(rp), BuildResponse(rp)
}

// Logs Section

// GetLogs page of logs as a string array.
func (c *Client4) GetLogs(page, perPage int) ([]string, *Response) {
	query := fmt.Sprintf("?page=%v&logs_per_page=%v", page, perPage)
	r, err := c.DoApiGet("/logs"+query, "")
	if err != nil {
		return nil, BuildErrorResponse(r, err)
	}
	defer closeBody(r)
	return ArrayFromJson(r.Body), BuildResponse(r)
}

// PostLog is a convenience Web Service call so clients can log messages into
// the server-side logs. For example we typically log javascript error messages
// into the server-side. It returns the log message if the logging was successful.
func (c *Client4) PostLog(message map[string]string) (map[string]string, *Response) {
	r, err := c.DoApiPost("/logs", MapToJson(message))
	if err != nil {
		return nil, BuildErrorResponse(r, err)
	}
	defer closeBody(r)
	return MapFromJson(r.Body), BuildResponse(r)
}

// OAuth Section

// CreateOAuthApp will register a new OAuth 2.0 client application with Mattermost acting as an OAuth 2.0 service provider.
func (c *Client4) CreateOAuthApp(app *OAuthApp) (*OAuthApp, *Response) {
	r, err := c.DoApiPost(c.GetOAuthAppsRoute(), app.ToJson())
	if err != nil {
		return nil, BuildErrorResponse(r, err)
	}
	defer closeBody(r)
	return OAuthAppFromJson(r.Body), BuildResponse(r)
}

// UpdateOAuthApp updates a page of registered OAuth 2.0 client applications with Mattermost acting as an OAuth 2.0 service provider.
func (c *Client4) UpdateOAuthApp(app *OAuthApp) (*OAuthApp, *Response) {
	r, err := c.DoApiPut(c.GetOAuthAppRoute(app.Id), app.ToJson())
	if err != nil {
		return nil, BuildErrorResponse(r, err)
	}
	defer closeBody(r)
	return OAuthAppFromJson(r.Body), BuildResponse(r)
}

// GetOAuthApps gets a page of registered OAuth 2.0 client applications with Mattermost acting as an OAuth 2.0 service provider.
func (c *Client4) GetOAuthApps(page, perPage int) ([]*OAuthApp, *Response) {
	query := fmt.Sprintf("?page=%v&per_page=%v", page, perPage)
	r, err := c.DoApiGet(c.GetOAuthAppsRoute()+query, "")
	if err != nil {
		return nil, BuildErrorResponse(r, err)
	}
	defer closeBody(r)
	return OAuthAppListFromJson(r.Body), BuildResponse(r)
}

// GetOAuthApp gets a registered OAuth 2.0 client application with Mattermost acting as an OAuth 2.0 service provider.
func (c *Client4) GetOAuthApp(appId string) (*OAuthApp, *Response) {
	r, err := c.DoApiGet(c.GetOAuthAppRoute(appId), "")
	if err != nil {
		return nil, BuildErrorResponse(r, err)
	}
	defer closeBody(r)
	return OAuthAppFromJson(r.Body), BuildResponse(r)
}

// GetOAuthAppInfo gets a sanitized version of a registered OAuth 2.0 client application with Mattermost acting as an OAuth 2.0 service provider.
func (c *Client4) GetOAuthAppInfo(appId string) (*OAuthApp, *Response) {
	r, err := c.DoApiGet(c.GetOAuthAppRoute(appId)+"/info", "")
	if err != nil {
		return nil, BuildErrorResponse(r, err)
	}
	defer closeBody(r)
	return OAuthAppFromJson(r.Body), BuildResponse(r)
}

// DeleteOAuthApp deletes a registered OAuth 2.0 client application.
func (c *Client4) DeleteOAuthApp(appId string) (bool, *Response) {
	r, err := c.DoApiDelete(c.GetOAuthAppRoute(appId))
	if err != nil {
		return false, BuildErrorResponse(r, err)
	}
	defer closeBody(r)
	return CheckStatusOK(r), BuildResponse(r)
}

// RegenerateOAuthAppSecret regenerates the client secret for a registered OAuth 2.0 client application.
func (c *Client4) RegenerateOAuthAppSecret(appId string) (*OAuthApp, *Response) {
	r, err := c.DoApiPost(c.GetOAuthAppRoute(appId)+"/regen_secret", "")
	if err != nil {
		return nil, BuildErrorResponse(r, err)
	}
	defer closeBody(r)
	return OAuthAppFromJson(r.Body), BuildResponse(r)
}

// GetAuthorizedOAuthAppsForUser gets a page of OAuth 2.0 client applications the user has authorized to use access their account.
func (c *Client4) GetAuthorizedOAuthAppsForUser(userId string, page, perPage int) ([]*OAuthApp, *Response) {
	query := fmt.Sprintf("?page=%v&per_page=%v", page, perPage)
	r, err := c.DoApiGet(c.GetUserRoute(userId)+"/oauth/apps/authorized"+query, "")
	if err != nil {
		return nil, BuildErrorResponse(r, err)
	}
	defer closeBody(r)
	return OAuthAppListFromJson(r.Body), BuildResponse(r)
}

// AuthorizeOAuthApp will authorize an OAuth 2.0 client application to access a user's account and provide a redirect link to follow.
func (c *Client4) AuthorizeOAuthApp(authRequest *AuthorizeRequest) (string, *Response) {
	r, err := c.DoApiRequest(http.MethodPost, c.Url+"/oauth/authorize", authRequest.ToJson(), "")
	if err != nil {
		return "", BuildErrorResponse(r, err)
	}
	defer closeBody(r)
	return MapFromJson(r.Body)["redirect"], BuildResponse(r)
}

// DeauthorizeOAuthApp will deauthorize an OAuth 2.0 client application from accessing a user's account.
func (c *Client4) DeauthorizeOAuthApp(appId string) (bool, *Response) {
	requestData := map[string]string{"client_id": appId}
	r, err := c.DoApiRequest(http.MethodPost, c.Url+"/oauth/deauthorize", MapToJson(requestData), "")
	if err != nil {
		return false, BuildErrorResponse(r, err)
	}
	defer closeBody(r)
	return CheckStatusOK(r), BuildResponse(r)
}

// GetOAuthAccessToken is a test helper function for the OAuth access token endpoint.
func (c *Client4) GetOAuthAccessToken(data url.Values) (*AccessResponse, *Response) {
	rq, err := http.NewRequest(http.MethodPost, c.Url+"/oauth/access_token", strings.NewReader(data.Encode()))
	if err != nil {
		return nil, &Response{Error: NewAppError(c.Url+"/oauth/access_token", "model.client.connecting.app_error", nil, err.Error(), http.StatusBadRequest)}
	}
	rq.Header.Set("Content-Type", "application/x-www-form-urlencoded")

	if len(c.AuthToken) > 0 {
		rq.Header.Set(HEADER_AUTH, c.AuthType+" "+c.AuthToken)
	}

	rp, err := c.HttpClient.Do(rq)
	if err != nil || rp == nil {
		return nil, &Response{StatusCode: http.StatusForbidden, Error: NewAppError(c.Url+"/oauth/access_token", "model.client.connecting.app_error", nil, err.Error(), 403)}
	}
	defer closeBody(rp)

	if rp.StatusCode >= 300 {
		return nil, BuildErrorResponse(rp, AppErrorFromJson(rp.Body))
	}

	return AccessResponseFromJson(rp.Body), BuildResponse(rp)
}

// Elasticsearch Section

// TestElasticsearch will attempt to connect to the configured Elasticsearch server and return OK if configured.
// correctly.
func (c *Client4) TestElasticsearch() (bool, *Response) {
	r, err := c.DoApiPost(c.GetElasticsearchRoute()+"/test", "")
	if err != nil {
		return false, BuildErrorResponse(r, err)
	}
	defer closeBody(r)
	return CheckStatusOK(r), BuildResponse(r)
}

// PurgeElasticsearchIndexes immediately deletes all Elasticsearch indexes.
func (c *Client4) PurgeElasticsearchIndexes() (bool, *Response) {
	r, err := c.DoApiPost(c.GetElasticsearchRoute()+"/purge_indexes", "")
	if err != nil {
		return false, BuildErrorResponse(r, err)
	}
	defer closeBody(r)
	return CheckStatusOK(r), BuildResponse(r)
}

// Bleve Section

// PurgeBleveIndexes immediately deletes all Bleve indexes.
func (c *Client4) PurgeBleveIndexes() (bool, *Response) {
	r, err := c.DoApiPost(c.GetBleveRoute()+"/purge_indexes", "")
	if err != nil {
		return false, BuildErrorResponse(r, err)
	}
	defer closeBody(r)
	return CheckStatusOK(r), BuildResponse(r)
}

// Data Retention Section

// GetDataRetentionPolicy will get the current server data retention policy details.
func (c *Client4) GetDataRetentionPolicy() (*DataRetentionPolicy, *Response) {
	r, err := c.DoApiGet(c.GetDataRetentionRoute()+"/policy", "")
	if err != nil {
		return nil, BuildErrorResponse(r, err)
	}
	defer closeBody(r)
	return DataRetentionPolicyFromJson(r.Body), BuildResponse(r)
}

// Commands Section

// CreateCommand will create a new command if the user have the right permissions.
func (c *Client4) CreateCommand(cmd *Command) (*Command, *Response) {
	r, err := c.DoApiPost(c.GetCommandsRoute(), cmd.ToJson())
	if err != nil {
		return nil, BuildErrorResponse(r, err)
	}
	defer closeBody(r)
	return CommandFromJson(r.Body), BuildResponse(r)
}

// UpdateCommand updates a command based on the provided Command struct.
func (c *Client4) UpdateCommand(cmd *Command) (*Command, *Response) {
	r, err := c.DoApiPut(c.GetCommandRoute(cmd.Id), cmd.ToJson())
	if err != nil {
		return nil, BuildErrorResponse(r, err)
	}
	defer closeBody(r)
	return CommandFromJson(r.Body), BuildResponse(r)
}

// MoveCommand moves a command to a different team.
func (c *Client4) MoveCommand(teamId string, commandId string) (bool, *Response) {
	cmr := CommandMoveRequest{TeamId: teamId}
	r, err := c.DoApiPut(c.GetCommandMoveRoute(commandId), cmr.ToJson())
	if err != nil {
		return false, BuildErrorResponse(r, err)
	}
	defer closeBody(r)
	return CheckStatusOK(r), BuildResponse(r)
}

// DeleteCommand deletes a command based on the provided command id string.
func (c *Client4) DeleteCommand(commandId string) (bool, *Response) {
	r, err := c.DoApiDelete(c.GetCommandRoute(commandId))
	if err != nil {
		return false, BuildErrorResponse(r, err)
	}
	defer closeBody(r)
	return CheckStatusOK(r), BuildResponse(r)
}

// ListCommands will retrieve a list of commands available in the team.
func (c *Client4) ListCommands(teamId string, customOnly bool) ([]*Command, *Response) {
	query := fmt.Sprintf("?team_id=%v&custom_only=%v", teamId, customOnly)
	r, err := c.DoApiGet(c.GetCommandsRoute()+query, "")
	if err != nil {
		return nil, BuildErrorResponse(r, err)
	}
	defer closeBody(r)
	return CommandListFromJson(r.Body), BuildResponse(r)
}

// ListCommandAutocompleteSuggestions will retrieve a list of suggestions for a userInput.
func (c *Client4) ListCommandAutocompleteSuggestions(userInput, teamId string) ([]AutocompleteSuggestion, *Response) {
	query := fmt.Sprintf("/commands/autocomplete_suggestions?user_input=%v", userInput)
	r, err := c.DoApiGet(c.GetTeamRoute(teamId)+query, "")
	if err != nil {
		return nil, BuildErrorResponse(r, err)
	}
	defer closeBody(r)
	return AutocompleteSuggestionsFromJSON(r.Body), BuildResponse(r)
}

// GetCommandById will retrieve a command by id.
func (c *Client4) GetCommandById(cmdId string) (*Command, *Response) {
	url := fmt.Sprintf("%s/%s", c.GetCommandsRoute(), cmdId)
	r, err := c.DoApiGet(url, "")
	if err != nil {
		return nil, BuildErrorResponse(r, err)
	}
	defer closeBody(r)
	return CommandFromJson(r.Body), BuildResponse(r)
}

// ExecuteCommand executes a given slash command.
func (c *Client4) ExecuteCommand(channelId, command string) (*CommandResponse, *Response) {
	commandArgs := &CommandArgs{
		ChannelId: channelId,
		Command:   command,
	}
	r, err := c.DoApiPost(c.GetCommandsRoute()+"/execute", commandArgs.ToJson())
	if err != nil {
		return nil, BuildErrorResponse(r, err)
	}
	defer closeBody(r)

	response, _ := CommandResponseFromJson(r.Body)
	return response, BuildResponse(r)
}

// ExecuteCommandWithTeam executes a given slash command against the specified team.
// Use this when executing slash commands in a DM/GM, since the team id cannot be inferred in that case.
func (c *Client4) ExecuteCommandWithTeam(channelId, teamId, command string) (*CommandResponse, *Response) {
	commandArgs := &CommandArgs{
		ChannelId: channelId,
		TeamId:    teamId,
		Command:   command,
	}
	r, err := c.DoApiPost(c.GetCommandsRoute()+"/execute", commandArgs.ToJson())
	if err != nil {
		return nil, BuildErrorResponse(r, err)
	}
	defer closeBody(r)

	response, _ := CommandResponseFromJson(r.Body)
	return response, BuildResponse(r)
}

// ListAutocompleteCommands will retrieve a list of commands available in the team.
func (c *Client4) ListAutocompleteCommands(teamId string) ([]*Command, *Response) {
	r, err := c.DoApiGet(c.GetTeamAutoCompleteCommandsRoute(teamId), "")
	if err != nil {
		return nil, BuildErrorResponse(r, err)
	}
	defer closeBody(r)
	return CommandListFromJson(r.Body), BuildResponse(r)
}

// RegenCommandToken will create a new token if the user have the right permissions.
func (c *Client4) RegenCommandToken(commandId string) (string, *Response) {
	r, err := c.DoApiPut(c.GetCommandRoute(commandId)+"/regen_token", "")
	if err != nil {
		return "", BuildErrorResponse(r, err)
	}
	defer closeBody(r)
	return MapFromJson(r.Body)["token"], BuildResponse(r)
}

// Status Section

// GetUserStatus returns a user based on the provided user id string.
func (c *Client4) GetUserStatus(userId, etag string) (*Status, *Response) {
	r, err := c.DoApiGet(c.GetUserStatusRoute(userId), etag)
	if err != nil {
		return nil, BuildErrorResponse(r, err)
	}
	defer closeBody(r)
	return StatusFromJson(r.Body), BuildResponse(r)
}

// GetUsersStatusesByIds returns a list of users status based on the provided user ids.
func (c *Client4) GetUsersStatusesByIds(userIds []string) ([]*Status, *Response) {
	r, err := c.DoApiPost(c.GetUserStatusesRoute()+"/ids", ArrayToJson(userIds))
	if err != nil {
		return nil, BuildErrorResponse(r, err)
	}
	defer closeBody(r)
	return StatusListFromJson(r.Body), BuildResponse(r)
}

// UpdateUserStatus sets a user's status based on the provided user id string.
func (c *Client4) UpdateUserStatus(userId string, userStatus *Status) (*Status, *Response) {
	r, err := c.DoApiPut(c.GetUserStatusRoute(userId), userStatus.ToJson())
	if err != nil {
		return nil, BuildErrorResponse(r, err)
	}
	defer closeBody(r)
	return StatusFromJson(r.Body), BuildResponse(r)
}

// Emoji Section

// CreateEmoji will save an emoji to the server if the current user has permission
// to do so. If successful, the provided emoji will be returned with its Id field
// filled in. Otherwise, an error will be returned.
func (c *Client4) CreateEmoji(emoji *Emoji, image []byte, filename string) (*Emoji, *Response) {
	body := &bytes.Buffer{}
	writer := multipart.NewWriter(body)

	part, err := writer.CreateFormFile("image", filename)
	if err != nil {
		return nil, &Response{StatusCode: http.StatusForbidden, Error: NewAppError("CreateEmoji", "model.client.create_emoji.image.app_error", nil, err.Error(), 0)}
	}

	if _, err := io.Copy(part, bytes.NewBuffer(image)); err != nil {
		return nil, &Response{StatusCode: http.StatusForbidden, Error: NewAppError("CreateEmoji", "model.client.create_emoji.image.app_error", nil, err.Error(), 0)}
	}

	if err := writer.WriteField("emoji", emoji.ToJson()); err != nil {
		return nil, &Response{StatusCode: http.StatusForbidden, Error: NewAppError("CreateEmoji", "model.client.create_emoji.emoji.app_error", nil, err.Error(), 0)}
	}

	if err := writer.Close(); err != nil {
		return nil, &Response{StatusCode: http.StatusForbidden, Error: NewAppError("CreateEmoji", "model.client.create_emoji.writer.app_error", nil, err.Error(), 0)}
	}

	return c.DoEmojiUploadFile(c.GetEmojisRoute(), body.Bytes(), writer.FormDataContentType())
}

// GetEmojiList returns a page of custom emoji on the system.
func (c *Client4) GetEmojiList(page, perPage int) ([]*Emoji, *Response) {
	query := fmt.Sprintf("?page=%v&per_page=%v", page, perPage)
	r, err := c.DoApiGet(c.GetEmojisRoute()+query, "")
	if err != nil {
		return nil, BuildErrorResponse(r, err)
	}
	defer closeBody(r)
	return EmojiListFromJson(r.Body), BuildResponse(r)
}

// GetSortedEmojiList returns a page of custom emoji on the system sorted based on the sort
// parameter, blank for no sorting and "name" to sort by emoji names.
func (c *Client4) GetSortedEmojiList(page, perPage int, sort string) ([]*Emoji, *Response) {
	query := fmt.Sprintf("?page=%v&per_page=%v&sort=%v", page, perPage, sort)
	r, err := c.DoApiGet(c.GetEmojisRoute()+query, "")
	if err != nil {
		return nil, BuildErrorResponse(r, err)
	}
	defer closeBody(r)
	return EmojiListFromJson(r.Body), BuildResponse(r)
}

// DeleteEmoji delete an custom emoji on the provided emoji id string.
func (c *Client4) DeleteEmoji(emojiId string) (bool, *Response) {
	r, err := c.DoApiDelete(c.GetEmojiRoute(emojiId))
	if err != nil {
		return false, BuildErrorResponse(r, err)
	}
	defer closeBody(r)
	return CheckStatusOK(r), BuildResponse(r)
}

// GetEmoji returns a custom emoji based on the emojiId string.
func (c *Client4) GetEmoji(emojiId string) (*Emoji, *Response) {
	r, err := c.DoApiGet(c.GetEmojiRoute(emojiId), "")
	if err != nil {
		return nil, BuildErrorResponse(r, err)
	}
	defer closeBody(r)
	return EmojiFromJson(r.Body), BuildResponse(r)
}

// GetEmojiByName returns a custom emoji based on the name string.
func (c *Client4) GetEmojiByName(name string) (*Emoji, *Response) {
	r, err := c.DoApiGet(c.GetEmojiByNameRoute(name), "")
	if err != nil {
		return nil, BuildErrorResponse(r, err)
	}
	defer closeBody(r)
	return EmojiFromJson(r.Body), BuildResponse(r)
}

// GetEmojiImage returns the emoji image.
func (c *Client4) GetEmojiImage(emojiId string) ([]byte, *Response) {
	r, apErr := c.DoApiGet(c.GetEmojiRoute(emojiId)+"/image", "")
	if apErr != nil {
		return nil, BuildErrorResponse(r, apErr)
	}
	defer closeBody(r)

	data, err := ioutil.ReadAll(r.Body)
	if err != nil {
		return nil, BuildErrorResponse(r, NewAppError("GetEmojiImage", "model.client.read_file.app_error", nil, err.Error(), r.StatusCode))
	}

	return data, BuildResponse(r)
}

// SearchEmoji returns a list of emoji matching some search criteria.
func (c *Client4) SearchEmoji(search *EmojiSearch) ([]*Emoji, *Response) {
	r, err := c.DoApiPost(c.GetEmojisRoute()+"/search", search.ToJson())
	if err != nil {
		return nil, BuildErrorResponse(r, err)
	}
	defer closeBody(r)
	return EmojiListFromJson(r.Body), BuildResponse(r)
}

// AutocompleteEmoji returns a list of emoji starting with or matching name.
func (c *Client4) AutocompleteEmoji(name string, etag string) ([]*Emoji, *Response) {
	query := fmt.Sprintf("?name=%v", name)
	r, err := c.DoApiGet(c.GetEmojisRoute()+"/autocomplete"+query, "")
	if err != nil {
		return nil, BuildErrorResponse(r, err)
	}
	defer closeBody(r)
	return EmojiListFromJson(r.Body), BuildResponse(r)
}

// Reaction Section

// SaveReaction saves an emoji reaction for a post. Returns the saved reaction if successful, otherwise an error will be returned.
func (c *Client4) SaveReaction(reaction *Reaction) (*Reaction, *Response) {
	r, err := c.DoApiPost(c.GetReactionsRoute(), reaction.ToJson())
	if err != nil {
		return nil, BuildErrorResponse(r, err)
	}
	defer closeBody(r)
	return ReactionFromJson(r.Body), BuildResponse(r)
}

// GetReactions returns a list of reactions to a post.
func (c *Client4) GetReactions(postId string) ([]*Reaction, *Response) {
	r, err := c.DoApiGet(c.GetPostRoute(postId)+"/reactions", "")
	if err != nil {
		return nil, BuildErrorResponse(r, err)
	}
	defer closeBody(r)
	return ReactionsFromJson(r.Body), BuildResponse(r)
}

// DeleteReaction deletes reaction of a user in a post.
func (c *Client4) DeleteReaction(reaction *Reaction) (bool, *Response) {
	r, err := c.DoApiDelete(c.GetUserRoute(reaction.UserId) + c.GetPostRoute(reaction.PostId) + fmt.Sprintf("/reactions/%v", reaction.EmojiName))
	if err != nil {
		return false, BuildErrorResponse(r, err)
	}
	defer closeBody(r)
	return CheckStatusOK(r), BuildResponse(r)
}

// FetchBulkReactions returns a map of postIds and corresponding reactions
func (c *Client4) GetBulkReactions(postIds []string) (map[string][]*Reaction, *Response) {
	r, err := c.DoApiPost(c.GetPostsRoute()+"/ids/reactions", ArrayToJson(postIds))
	if err != nil {
		return nil, BuildErrorResponse(r, err)
	}
	defer closeBody(r)
	return MapPostIdToReactionsFromJson(r.Body), BuildResponse(r)
}

// Timezone Section

// GetSupportedTimezone returns a page of supported timezones on the system.
func (c *Client4) GetSupportedTimezone() ([]string, *Response) {
	r, err := c.DoApiGet(c.GetTimezonesRoute(), "")
	if err != nil {
		return nil, BuildErrorResponse(r, err)
	}
	defer closeBody(r)
	var timezones []string
	json.NewDecoder(r.Body).Decode(&timezones)
	return timezones, BuildResponse(r)
}

// Open Graph Metadata Section

// OpenGraph return the open graph metadata for a particular url if the site have the metadata.
func (c *Client4) OpenGraph(url string) (map[string]string, *Response) {
	requestBody := make(map[string]string)
	requestBody["url"] = url

	r, err := c.DoApiPost(c.GetOpenGraphRoute(), MapToJson(requestBody))
	if err != nil {
		return nil, BuildErrorResponse(r, err)
	}
	defer closeBody(r)
	return MapFromJson(r.Body), BuildResponse(r)
}

// Jobs Section

// GetJob gets a single job.
func (c *Client4) GetJob(id string) (*Job, *Response) {
	r, err := c.DoApiGet(c.GetJobsRoute()+fmt.Sprintf("/%v", id), "")
	if err != nil {
		return nil, BuildErrorResponse(r, err)
	}
	defer closeBody(r)
	return JobFromJson(r.Body), BuildResponse(r)
}

// GetJobs gets all jobs, sorted with the job that was created most recently first.
func (c *Client4) GetJobs(page int, perPage int) ([]*Job, *Response) {
	r, err := c.DoApiGet(c.GetJobsRoute()+fmt.Sprintf("?page=%v&per_page=%v", page, perPage), "")
	if err != nil {
		return nil, BuildErrorResponse(r, err)
	}
	defer closeBody(r)
	return JobsFromJson(r.Body), BuildResponse(r)
}

// GetJobsByType gets all jobs of a given type, sorted with the job that was created most recently first.
func (c *Client4) GetJobsByType(jobType string, page int, perPage int) ([]*Job, *Response) {
	r, err := c.DoApiGet(c.GetJobsRoute()+fmt.Sprintf("/type/%v?page=%v&per_page=%v", jobType, page, perPage), "")
	if err != nil {
		return nil, BuildErrorResponse(r, err)
	}
	defer closeBody(r)
	return JobsFromJson(r.Body), BuildResponse(r)
}

// CreateJob creates a job based on the provided job struct.
func (c *Client4) CreateJob(job *Job) (*Job, *Response) {
	r, err := c.DoApiPost(c.GetJobsRoute(), job.ToJson())
	if err != nil {
		return nil, BuildErrorResponse(r, err)
	}
	defer closeBody(r)
	return JobFromJson(r.Body), BuildResponse(r)
}

// CancelJob requests the cancellation of the job with the provided Id.
func (c *Client4) CancelJob(jobId string) (bool, *Response) {
	r, err := c.DoApiPost(c.GetJobsRoute()+fmt.Sprintf("/%v/cancel", jobId), "")
	if err != nil {
		return false, BuildErrorResponse(r, err)
	}
	defer closeBody(r)
	return CheckStatusOK(r), BuildResponse(r)
}

// Roles Section

// GetRole gets a single role by ID.
func (c *Client4) GetRole(id string) (*Role, *Response) {
	r, err := c.DoApiGet(c.GetRolesRoute()+fmt.Sprintf("/%v", id), "")
	if err != nil {
		return nil, BuildErrorResponse(r, err)
	}
	defer closeBody(r)
	return RoleFromJson(r.Body), BuildResponse(r)
}

// GetRoleByName gets a single role by Name.
func (c *Client4) GetRoleByName(name string) (*Role, *Response) {
	r, err := c.DoApiGet(c.GetRolesRoute()+fmt.Sprintf("/name/%v", name), "")
	if err != nil {
		return nil, BuildErrorResponse(r, err)
	}
	defer closeBody(r)
	return RoleFromJson(r.Body), BuildResponse(r)
}

// GetRolesByNames returns a list of roles based on the provided role names.
func (c *Client4) GetRolesByNames(roleNames []string) ([]*Role, *Response) {
	r, err := c.DoApiPost(c.GetRolesRoute()+"/names", ArrayToJson(roleNames))
	if err != nil {
		return nil, BuildErrorResponse(r, err)
	}
	defer closeBody(r)
	return RoleListFromJson(r.Body), BuildResponse(r)
}

// PatchRole partially updates a role in the system. Any missing fields are not updated.
func (c *Client4) PatchRole(roleId string, patch *RolePatch) (*Role, *Response) {
	r, err := c.DoApiPut(c.GetRolesRoute()+fmt.Sprintf("/%v/patch", roleId), patch.ToJson())
	if err != nil {
		return nil, BuildErrorResponse(r, err)
	}
	defer closeBody(r)
	return RoleFromJson(r.Body), BuildResponse(r)
}

// Schemes Section

// CreateScheme creates a new Scheme.
func (c *Client4) CreateScheme(scheme *Scheme) (*Scheme, *Response) {
	r, err := c.DoApiPost(c.GetSchemesRoute(), scheme.ToJson())
	if err != nil {
		return nil, BuildErrorResponse(r, err)
	}
	defer closeBody(r)
	return SchemeFromJson(r.Body), BuildResponse(r)
}

// GetScheme gets a single scheme by ID.
func (c *Client4) GetScheme(id string) (*Scheme, *Response) {
	r, err := c.DoApiGet(c.GetSchemeRoute(id), "")
	if err != nil {
		return nil, BuildErrorResponse(r, err)
	}
	defer closeBody(r)
	return SchemeFromJson(r.Body), BuildResponse(r)
}

// GetSchemes gets all schemes, sorted with the most recently created first, optionally filtered by scope.
func (c *Client4) GetSchemes(scope string, page int, perPage int) ([]*Scheme, *Response) {
	r, err := c.DoApiGet(c.GetSchemesRoute()+fmt.Sprintf("?scope=%v&page=%v&per_page=%v", scope, page, perPage), "")
	if err != nil {
		return nil, BuildErrorResponse(r, err)
	}
	defer closeBody(r)
	return SchemesFromJson(r.Body), BuildResponse(r)
}

// DeleteScheme deletes a single scheme by ID.
func (c *Client4) DeleteScheme(id string) (bool, *Response) {
	r, err := c.DoApiDelete(c.GetSchemeRoute(id))
	if err != nil {
		return false, BuildErrorResponse(r, err)
	}
	defer closeBody(r)
	return CheckStatusOK(r), BuildResponse(r)
}

// PatchScheme partially updates a scheme in the system. Any missing fields are not updated.
func (c *Client4) PatchScheme(id string, patch *SchemePatch) (*Scheme, *Response) {
	r, err := c.DoApiPut(c.GetSchemeRoute(id)+"/patch", patch.ToJson())
	if err != nil {
		return nil, BuildErrorResponse(r, err)
	}
	defer closeBody(r)
	return SchemeFromJson(r.Body), BuildResponse(r)
}

// GetTeamsForScheme gets the teams using this scheme, sorted alphabetically by display name.
func (c *Client4) GetTeamsForScheme(schemeId string, page int, perPage int) ([]*Team, *Response) {
	r, err := c.DoApiGet(c.GetSchemeRoute(schemeId)+fmt.Sprintf("/teams?page=%v&per_page=%v", page, perPage), "")
	if err != nil {
		return nil, BuildErrorResponse(r, err)
	}
	defer closeBody(r)
	return TeamListFromJson(r.Body), BuildResponse(r)
}

// GetChannelsForScheme gets the channels using this scheme, sorted alphabetically by display name.
func (c *Client4) GetChannelsForScheme(schemeId string, page int, perPage int) (ChannelList, *Response) {
	r, err := c.DoApiGet(c.GetSchemeRoute(schemeId)+fmt.Sprintf("/channels?page=%v&per_page=%v", page, perPage), "")
	if err != nil {
		return nil, BuildErrorResponse(r, err)
	}
	defer closeBody(r)
	return *ChannelListFromJson(r.Body), BuildResponse(r)
}

// Plugin Section

// UploadPlugin takes an io.Reader stream pointing to the contents of a .tar.gz plugin.
// WARNING: PLUGINS ARE STILL EXPERIMENTAL. THIS FUNCTION IS SUBJECT TO CHANGE.
func (c *Client4) UploadPlugin(file io.Reader) (*Manifest, *Response) {
	return c.uploadPlugin(file, false)
}

func (c *Client4) UploadPluginForced(file io.Reader) (*Manifest, *Response) {
	return c.uploadPlugin(file, true)
}

func (c *Client4) uploadPlugin(file io.Reader, force bool) (*Manifest, *Response) {
	body := new(bytes.Buffer)
	writer := multipart.NewWriter(body)

	if force {
		err := writer.WriteField("force", c.boolString(true))
		if err != nil {
			return nil, &Response{Error: NewAppError("UploadPlugin", "model.client.writer.app_error", nil, err.Error(), 0)}
		}
	}

	part, err := writer.CreateFormFile("plugin", "plugin.tar.gz")
	if err != nil {
		return nil, &Response{Error: NewAppError("UploadPlugin", "model.client.writer.app_error", nil, err.Error(), 0)}
	}

	if _, err = io.Copy(part, file); err != nil {
		return nil, &Response{Error: NewAppError("UploadPlugin", "model.client.writer.app_error", nil, err.Error(), 0)}
	}

	if err = writer.Close(); err != nil {
		return nil, &Response{Error: NewAppError("UploadPlugin", "model.client.writer.app_error", nil, err.Error(), 0)}
	}

	rq, err := http.NewRequest("POST", c.ApiUrl+c.GetPluginsRoute(), body)
	if err != nil {
		return nil, &Response{Error: NewAppError("UploadPlugin", "model.client.connecting.app_error", nil, err.Error(), http.StatusBadRequest)}
	}
	rq.Header.Set("Content-Type", writer.FormDataContentType())

	if len(c.AuthToken) > 0 {
		rq.Header.Set(HEADER_AUTH, c.AuthType+" "+c.AuthToken)
	}

	rp, err := c.HttpClient.Do(rq)
	if err != nil || rp == nil {
		return nil, BuildErrorResponse(rp, NewAppError("UploadPlugin", "model.client.connecting.app_error", nil, err.Error(), 0))
	}
	defer closeBody(rp)

	if rp.StatusCode >= 300 {
		return nil, BuildErrorResponse(rp, AppErrorFromJson(rp.Body))
	}

	return ManifestFromJson(rp.Body), BuildResponse(rp)
}

func (c *Client4) InstallPluginFromUrl(downloadUrl string, force bool) (*Manifest, *Response) {
	forceStr := c.boolString(force)

	url := fmt.Sprintf("%s?plugin_download_url=%s&force=%s", c.GetPluginsRoute()+"/install_from_url", url.QueryEscape(downloadUrl), forceStr)
	r, err := c.DoApiPost(url, "")
	if err != nil {
		return nil, BuildErrorResponse(r, err)
	}
	defer closeBody(r)
	return ManifestFromJson(r.Body), BuildResponse(r)
}

// InstallMarketplacePlugin will install marketplace plugin.
// WARNING: PLUGINS ARE STILL EXPERIMENTAL. THIS FUNCTION IS SUBJECT TO CHANGE.
func (c *Client4) InstallMarketplacePlugin(request *InstallMarketplacePluginRequest) (*Manifest, *Response) {
	json, err := request.ToJson()
	if err != nil {
		return nil, &Response{Error: NewAppError("InstallMarketplacePlugin", "model.client.plugin_request_to_json.app_error", nil, err.Error(), http.StatusBadRequest)}
	}
	r, appErr := c.DoApiPost(c.GetPluginsRoute()+"/marketplace", json)
	if appErr != nil {
		return nil, BuildErrorResponse(r, appErr)
	}
	defer closeBody(r)
	return ManifestFromJson(r.Body), BuildResponse(r)
}

// GetPlugins will return a list of plugin manifests for currently active plugins.
// WARNING: PLUGINS ARE STILL EXPERIMENTAL. THIS FUNCTION IS SUBJECT TO CHANGE.
func (c *Client4) GetPlugins() (*PluginsResponse, *Response) {
	r, err := c.DoApiGet(c.GetPluginsRoute(), "")
	if err != nil {
		return nil, BuildErrorResponse(r, err)
	}
	defer closeBody(r)
	return PluginsResponseFromJson(r.Body), BuildResponse(r)
}

// GetPluginStatuses will return the plugins installed on any server in the cluster, for reporting
// to the administrator via the system console.
// WARNING: PLUGINS ARE STILL EXPERIMENTAL. THIS FUNCTION IS SUBJECT TO CHANGE.
func (c *Client4) GetPluginStatuses() (PluginStatuses, *Response) {
	r, err := c.DoApiGet(c.GetPluginsRoute()+"/statuses", "")
	if err != nil {
		return nil, BuildErrorResponse(r, err)
	}
	defer closeBody(r)
	return PluginStatusesFromJson(r.Body), BuildResponse(r)
}

// RemovePlugin will disable and delete a plugin.
// WARNING: PLUGINS ARE STILL EXPERIMENTAL. THIS FUNCTION IS SUBJECT TO CHANGE.
func (c *Client4) RemovePlugin(id string) (bool, *Response) {
	r, err := c.DoApiDelete(c.GetPluginRoute(id))
	if err != nil {
		return false, BuildErrorResponse(r, err)
	}
	defer closeBody(r)
	return CheckStatusOK(r), BuildResponse(r)
}

// GetWebappPlugins will return a list of plugins that the webapp should download.
// WARNING: PLUGINS ARE STILL EXPERIMENTAL. THIS FUNCTION IS SUBJECT TO CHANGE.
func (c *Client4) GetWebappPlugins() ([]*Manifest, *Response) {
	r, err := c.DoApiGet(c.GetPluginsRoute()+"/webapp", "")
	if err != nil {
		return nil, BuildErrorResponse(r, err)
	}
	defer closeBody(r)
	return ManifestListFromJson(r.Body), BuildResponse(r)
}

// EnablePlugin will enable an plugin installed.
// WARNING: PLUGINS ARE STILL EXPERIMENTAL. THIS FUNCTION IS SUBJECT TO CHANGE.
func (c *Client4) EnablePlugin(id string) (bool, *Response) {
	r, err := c.DoApiPost(c.GetPluginRoute(id)+"/enable", "")
	if err != nil {
		return false, BuildErrorResponse(r, err)
	}
	defer closeBody(r)
	return CheckStatusOK(r), BuildResponse(r)
}

// DisablePlugin will disable an enabled plugin.
// WARNING: PLUGINS ARE STILL EXPERIMENTAL. THIS FUNCTION IS SUBJECT TO CHANGE.
func (c *Client4) DisablePlugin(id string) (bool, *Response) {
	r, err := c.DoApiPost(c.GetPluginRoute(id)+"/disable", "")
	if err != nil {
		return false, BuildErrorResponse(r, err)
	}
	defer closeBody(r)
	return CheckStatusOK(r), BuildResponse(r)
}

// GetMarketplacePlugins will return a list of plugins that an admin can install.
// WARNING: PLUGINS ARE STILL EXPERIMENTAL. THIS FUNCTION IS SUBJECT TO CHANGE.
func (c *Client4) GetMarketplacePlugins(filter *MarketplacePluginFilter) ([]*MarketplacePlugin, *Response) {
	route := c.GetPluginsRoute() + "/marketplace"
	u, parseErr := url.Parse(route)
	if parseErr != nil {
		return nil, &Response{Error: NewAppError("GetMarketplacePlugins", "model.client.parse_plugins.app_error", nil, parseErr.Error(), http.StatusBadRequest)}
	}

	filter.ApplyToURL(u)

	r, err := c.DoApiGet(u.String(), "")
	if err != nil {
		return nil, BuildErrorResponse(r, err)
	}
	defer closeBody(r)

	plugins, readerErr := MarketplacePluginsFromReader(r.Body)
	if readerErr != nil {
		return nil, BuildErrorResponse(r, NewAppError(route, "model.client.parse_plugins.app_error", nil, err.Error(), http.StatusBadRequest))
	}

	return plugins, BuildResponse(r)
}

// UpdateChannelScheme will update a channel's scheme.
func (c *Client4) UpdateChannelScheme(channelId, schemeId string) (bool, *Response) {
	sip := &SchemeIDPatch{SchemeID: &schemeId}
	r, err := c.DoApiPut(c.GetChannelSchemeRoute(channelId), sip.ToJson())
	if err != nil {
		return false, BuildErrorResponse(r, err)
	}
	defer closeBody(r)
	return CheckStatusOK(r), BuildResponse(r)
}

// UpdateTeamScheme will update a team's scheme.
func (c *Client4) UpdateTeamScheme(teamId, schemeId string) (bool, *Response) {
	sip := &SchemeIDPatch{SchemeID: &schemeId}
	r, err := c.DoApiPut(c.GetTeamSchemeRoute(teamId), sip.ToJson())
	if err != nil {
		return false, BuildErrorResponse(r, err)
	}
	defer closeBody(r)
	return CheckStatusOK(r), BuildResponse(r)
}

// GetRedirectLocation retrieves the value of the 'Location' header of an HTTP response for a given URL.
func (c *Client4) GetRedirectLocation(urlParam, etag string) (string, *Response) {
	url := fmt.Sprintf("%s?url=%s", c.GetRedirectLocationRoute(), url.QueryEscape(urlParam))
	r, err := c.DoApiGet(url, etag)
	if err != nil {
		return "", BuildErrorResponse(r, err)
	}
	defer closeBody(r)
	return MapFromJson(r.Body)["location"], BuildResponse(r)
}

// SetServerBusy will mark the server as busy, which disables non-critical services for `secs` seconds.
func (c *Client4) SetServerBusy(secs int) (bool, *Response) {
	url := fmt.Sprintf("%s?seconds=%d", c.GetServerBusyRoute(), secs)
	r, err := c.DoApiPost(url, "")
	if err != nil {
		return false, BuildErrorResponse(r, err)
	}
	defer closeBody(r)
	return CheckStatusOK(r), BuildResponse(r)
}

// ClearServerBusy will mark the server as not busy.
func (c *Client4) ClearServerBusy() (bool, *Response) {
	r, err := c.DoApiDelete(c.GetServerBusyRoute())
	if err != nil {
		return false, BuildErrorResponse(r, err)
	}
	defer closeBody(r)
	return CheckStatusOK(r), BuildResponse(r)
}

// GetServerBusy returns the current ServerBusyState including the time when a server marked busy
// will automatically have the flag cleared.
func (c *Client4) GetServerBusy() (*ServerBusyState, *Response) {
	r, err := c.DoApiGet(c.GetServerBusyRoute(), "")
	if err != nil {
		return nil, BuildErrorResponse(r, err)
	}
	defer closeBody(r)

	sbs := ServerBusyStateFromJson(r.Body)
	return sbs, BuildResponse(r)
}

// GetServerBusyExpires returns the time when a server marked busy
// will automatically have the flag cleared.
//
// Deprecated: Use GetServerBusy instead.
func (c *Client4) GetServerBusyExpires() (*time.Time, *Response) {
	r, err := c.DoApiGet(c.GetServerBusyRoute(), "")
	if err != nil {
		return nil, BuildErrorResponse(r, err)
	}
	defer closeBody(r)

	sbs := ServerBusyStateFromJson(r.Body)
	expires := time.Unix(sbs.Expires, 0)
	return &expires, BuildResponse(r)
}

// RegisterTermsOfServiceAction saves action performed by a user against a specific terms of service.
func (c *Client4) RegisterTermsOfServiceAction(userId, termsOfServiceId string, accepted bool) (*bool, *Response) {
	url := c.GetUserTermsOfServiceRoute(userId)
	data := map[string]interface{}{"termsOfServiceId": termsOfServiceId, "accepted": accepted}
	r, err := c.DoApiPost(url, StringInterfaceToJson(data))
	if err != nil {
		return nil, BuildErrorResponse(r, err)
	}
	defer closeBody(r)
	return NewBool(CheckStatusOK(r)), BuildResponse(r)
}

// GetTermsOfService fetches the latest terms of service
func (c *Client4) GetTermsOfService(etag string) (*TermsOfService, *Response) {
	url := c.GetTermsOfServiceRoute()
	r, err := c.DoApiGet(url, etag)
	if err != nil {
		return nil, BuildErrorResponse(r, err)
	}
	defer closeBody(r)
	return TermsOfServiceFromJson(r.Body), BuildResponse(r)
}

// GetUserTermsOfService fetches user's latest terms of service action if the latest action was for acceptance.
func (c *Client4) GetUserTermsOfService(userId, etag string) (*UserTermsOfService, *Response) {
	url := c.GetUserTermsOfServiceRoute(userId)
	r, err := c.DoApiGet(url, etag)
	if err != nil {
		return nil, BuildErrorResponse(r, err)
	}
	defer closeBody(r)
	return UserTermsOfServiceFromJson(r.Body), BuildResponse(r)
}

// CreateTermsOfService creates new terms of service.
func (c *Client4) CreateTermsOfService(text, userId string) (*TermsOfService, *Response) {
	url := c.GetTermsOfServiceRoute()
	data := map[string]interface{}{"text": text}
	r, err := c.DoApiPost(url, StringInterfaceToJson(data))
	if err != nil {
		return nil, BuildErrorResponse(r, err)
	}
	defer closeBody(r)
	return TermsOfServiceFromJson(r.Body), BuildResponse(r)
}

func (c *Client4) GetGroup(groupID, etag string) (*Group, *Response) {
	r, appErr := c.DoApiGet(c.GetGroupRoute(groupID), etag)
	if appErr != nil {
		return nil, BuildErrorResponse(r, appErr)
	}
	defer closeBody(r)
	return GroupFromJson(r.Body), BuildResponse(r)
}

func (c *Client4) PatchGroup(groupID string, patch *GroupPatch) (*Group, *Response) {
	payload, _ := json.Marshal(patch)
	r, appErr := c.DoApiPut(c.GetGroupRoute(groupID)+"/patch", string(payload))
	if appErr != nil {
		return nil, BuildErrorResponse(r, appErr)
	}
	defer closeBody(r)
	return GroupFromJson(r.Body), BuildResponse(r)
}

func (c *Client4) LinkGroupSyncable(groupID, syncableID string, syncableType GroupSyncableType, patch *GroupSyncablePatch) (*GroupSyncable, *Response) {
	payload, _ := json.Marshal(patch)
	url := fmt.Sprintf("%s/link", c.GetGroupSyncableRoute(groupID, syncableID, syncableType))
	r, appErr := c.DoApiPost(url, string(payload))
	if appErr != nil {
		return nil, BuildErrorResponse(r, appErr)
	}
	defer closeBody(r)
	return GroupSyncableFromJson(r.Body), BuildResponse(r)
}

func (c *Client4) UnlinkGroupSyncable(groupID, syncableID string, syncableType GroupSyncableType) *Response {
	url := fmt.Sprintf("%s/link", c.GetGroupSyncableRoute(groupID, syncableID, syncableType))
	r, appErr := c.DoApiDelete(url)
	if appErr != nil {
		return BuildErrorResponse(r, appErr)
	}
	defer closeBody(r)
	return BuildResponse(r)
}

func (c *Client4) GetGroupSyncable(groupID, syncableID string, syncableType GroupSyncableType, etag string) (*GroupSyncable, *Response) {
	r, appErr := c.DoApiGet(c.GetGroupSyncableRoute(groupID, syncableID, syncableType), etag)
	if appErr != nil {
		return nil, BuildErrorResponse(r, appErr)
	}
	defer closeBody(r)
	return GroupSyncableFromJson(r.Body), BuildResponse(r)
}

func (c *Client4) GetGroupSyncables(groupID string, syncableType GroupSyncableType, etag string) ([]*GroupSyncable, *Response) {
	r, appErr := c.DoApiGet(c.GetGroupSyncablesRoute(groupID, syncableType), etag)
	if appErr != nil {
		return nil, BuildErrorResponse(r, appErr)
	}
	defer closeBody(r)
	return GroupSyncablesFromJson(r.Body), BuildResponse(r)
}

func (c *Client4) PatchGroupSyncable(groupID, syncableID string, syncableType GroupSyncableType, patch *GroupSyncablePatch) (*GroupSyncable, *Response) {
	payload, _ := json.Marshal(patch)
	r, appErr := c.DoApiPut(c.GetGroupSyncableRoute(groupID, syncableID, syncableType)+"/patch", string(payload))
	if appErr != nil {
		return nil, BuildErrorResponse(r, appErr)
	}
	defer closeBody(r)
	return GroupSyncableFromJson(r.Body), BuildResponse(r)
}

func (c *Client4) TeamMembersMinusGroupMembers(teamID string, groupIDs []string, page, perPage int, etag string) ([]*UserWithGroups, int64, *Response) {
	groupIDStr := strings.Join(groupIDs, ",")
	query := fmt.Sprintf("?group_ids=%s&page=%d&per_page=%d", groupIDStr, page, perPage)
	r, err := c.DoApiGet(c.GetTeamRoute(teamID)+"/members_minus_group_members"+query, etag)
	if err != nil {
		return nil, 0, BuildErrorResponse(r, err)
	}
	defer closeBody(r)
	ugc := UsersWithGroupsAndCountFromJson(r.Body)
	return ugc.Users, ugc.Count, BuildResponse(r)
}

func (c *Client4) ChannelMembersMinusGroupMembers(channelID string, groupIDs []string, page, perPage int, etag string) ([]*UserWithGroups, int64, *Response) {
	groupIDStr := strings.Join(groupIDs, ",")
	query := fmt.Sprintf("?group_ids=%s&page=%d&per_page=%d", groupIDStr, page, perPage)
	r, err := c.DoApiGet(c.GetChannelRoute(channelID)+"/members_minus_group_members"+query, etag)
	if err != nil {
		return nil, 0, BuildErrorResponse(r, err)
	}
	defer closeBody(r)
	ugc := UsersWithGroupsAndCountFromJson(r.Body)
	return ugc.Users, ugc.Count, BuildResponse(r)
}

func (c *Client4) PatchConfig(config *Config) (*Config, *Response) {
	r, err := c.DoApiPut(c.GetConfigRoute()+"/patch", config.ToJson())
	if err != nil {
		return nil, BuildErrorResponse(r, err)
	}
	defer closeBody(r)
	return ConfigFromJson(r.Body), BuildResponse(r)
}

func (c *Client4) GetChannelModerations(channelID string, etag string) ([]*ChannelModeration, *Response) {
	r, err := c.DoApiGet(c.GetChannelRoute(channelID)+"/moderations", etag)
	if err != nil {
		return nil, BuildErrorResponse(r, err)
	}
	defer closeBody(r)
	return ChannelModerationsFromJson(r.Body), BuildResponse(r)
}

func (c *Client4) PatchChannelModerations(channelID string, patch []*ChannelModerationPatch) ([]*ChannelModeration, *Response) {
	payload, _ := json.Marshal(patch)
	r, err := c.DoApiPut(c.GetChannelRoute(channelID)+"/moderations/patch", string(payload))
	if err != nil {
		return nil, BuildErrorResponse(r, err)
	}
	defer closeBody(r)
	return ChannelModerationsFromJson(r.Body), BuildResponse(r)
}

func (c *Client4) GetKnownUsers() ([]string, *Response) {
	r, err := c.DoApiGet(c.GetUsersRoute()+"/known", "")
	if err != nil {
		return nil, BuildErrorResponse(r, err)
	}
	defer closeBody(r)
	var userIds []string
	json.NewDecoder(r.Body).Decode(&userIds)
	return userIds, BuildResponse(r)
}

<<<<<<< HEAD
=======
// PublishUserTyping publishes a user is typing websocket event based on the provided TypingRequest.
func (c *Client4) PublishUserTyping(userID string, typingRequest TypingRequest) (bool, *Response) {
	r, err := c.DoApiPost(c.GetPublishUserTypingRoute(userID), typingRequest.ToJson())
	if err != nil {
		return false, BuildErrorResponse(r, err)
	}
	defer closeBody(r)
	return CheckStatusOK(r), BuildResponse(r)
}

>>>>>>> 65d0e512
func (c *Client4) GetChannelMemberCountsByGroup(channelID string, includeTimezones bool, etag string) ([]*ChannelMemberCountByGroup, *Response) {
	r, err := c.DoApiGet(c.GetChannelRoute(channelID)+"/member_counts_by_group?include_timezones="+strconv.FormatBool(includeTimezones), etag)
	if err != nil {
		return nil, BuildErrorResponse(r, err)
	}
	defer closeBody(r)
	return ChannelMemberCountsByGroupFromJson(r.Body), BuildResponse(r)
<<<<<<< HEAD
=======
}

// RequestTrialLicense will request a trial license and install it in the server
func (c *Client4) RequestTrialLicense(users int) (bool, *Response) {
	b, _ := json.Marshal(map[string]int{"users": users})
	r, err := c.DoApiPost("/trial-license", string(b))
	if err != nil {
		return false, BuildErrorResponse(r, err)
	}
	defer closeBody(r)
	return CheckStatusOK(r), BuildResponse(r)
}

// GetGroupStats retrieves stats for a Mattermost Group
func (c *Client4) GetGroupStats(groupID string) (*GroupStats, *Response) {
	r, appErr := c.DoApiGet(c.GetGroupRoute(groupID)+"/stats", "")
	if appErr != nil {
		return nil, BuildErrorResponse(r, appErr)
	}
	defer closeBody(r)
	return GroupStatsFromJson(r.Body), BuildResponse(r)
>>>>>>> 65d0e512
}<|MERGE_RESOLUTION|>--- conflicted
+++ resolved
@@ -385,13 +385,10 @@
 
 func (c *Client4) GetElasticsearchRoute() string {
 	return "/elasticsearch"
-<<<<<<< HEAD
-=======
 }
 
 func (c *Client4) GetBleveRoute() string {
 	return "/bleve"
->>>>>>> 65d0e512
 }
 
 func (c *Client4) GetCommandsRoute() string {
@@ -3861,11 +3858,7 @@
 // GetGroups retrieves Mattermost Groups
 func (c *Client4) GetGroups(opts GroupSearchOpts) ([]*Group, *Response) {
 	path := fmt.Sprintf(
-<<<<<<< HEAD
-		"%s?include_member_count=%v&not_associated_to_team=%v&not_associated_to_channel=%v&filter_allow_reference=%v&q=%v",
-=======
 		"%s?include_member_count=%v&not_associated_to_team=%v&not_associated_to_channel=%v&filter_allow_reference=%v&q=%v&filter_parent_team_permitted=%v",
->>>>>>> 65d0e512
 		c.GetGroupsRoute(),
 		opts.IncludeMemberCount,
 		opts.NotAssociatedToTeam,
@@ -5148,8 +5141,6 @@
 	return userIds, BuildResponse(r)
 }
 
-<<<<<<< HEAD
-=======
 // PublishUserTyping publishes a user is typing websocket event based on the provided TypingRequest.
 func (c *Client4) PublishUserTyping(userID string, typingRequest TypingRequest) (bool, *Response) {
 	r, err := c.DoApiPost(c.GetPublishUserTypingRoute(userID), typingRequest.ToJson())
@@ -5160,7 +5151,6 @@
 	return CheckStatusOK(r), BuildResponse(r)
 }
 
->>>>>>> 65d0e512
 func (c *Client4) GetChannelMemberCountsByGroup(channelID string, includeTimezones bool, etag string) ([]*ChannelMemberCountByGroup, *Response) {
 	r, err := c.DoApiGet(c.GetChannelRoute(channelID)+"/member_counts_by_group?include_timezones="+strconv.FormatBool(includeTimezones), etag)
 	if err != nil {
@@ -5168,8 +5158,6 @@
 	}
 	defer closeBody(r)
 	return ChannelMemberCountsByGroupFromJson(r.Body), BuildResponse(r)
-<<<<<<< HEAD
-=======
 }
 
 // RequestTrialLicense will request a trial license and install it in the server
@@ -5191,5 +5179,4 @@
 	}
 	defer closeBody(r)
 	return GroupStatsFromJson(r.Body), BuildResponse(r)
->>>>>>> 65d0e512
 }