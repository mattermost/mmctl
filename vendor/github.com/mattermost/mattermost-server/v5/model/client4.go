// Copyright (c) 2015-present Mattermost, Inc. All Rights Reserved.
// See LICENSE.txt for license information.

package model

import (
	"bytes"
	"encoding/json"
	"fmt"
	"io"
	"io/ioutil"
	"mime/multipart"
	"net"
	"net/http"
	"net/url"
	"strconv"
	"strings"
	"time"
)

const (
	HEADER_REQUEST_ID         = "X-Request-ID"
	HEADER_VERSION_ID         = "X-Version-ID"
	HEADER_CLUSTER_ID         = "X-Cluster-ID"
	HEADER_ETAG_SERVER        = "ETag"
	HEADER_ETAG_CLIENT        = "If-None-Match"
	HEADER_FORWARDED          = "X-Forwarded-For"
	HEADER_REAL_IP            = "X-Real-IP"
	HEADER_FORWARDED_PROTO    = "X-Forwarded-Proto"
	HEADER_TOKEN              = "token"
	HEADER_CSRF_TOKEN         = "X-CSRF-Token"
	HEADER_BEARER             = "BEARER"
	HEADER_AUTH               = "Authorization"
	HEADER_REQUESTED_WITH     = "X-Requested-With"
	HEADER_REQUESTED_WITH_XML = "XMLHttpRequest"
	STATUS                    = "status"
	STATUS_OK                 = "OK"
	STATUS_FAIL               = "FAIL"
	STATUS_UNHEALTHY          = "UNHEALTHY"
	STATUS_REMOVE             = "REMOVE"

	CLIENT_DIR = "client"

	API_URL_SUFFIX_V1 = "/api/v1"
	API_URL_SUFFIX_V4 = "/api/v4"
	API_URL_SUFFIX    = API_URL_SUFFIX_V4
)

type Response struct {
	StatusCode    int
	Error         *AppError
	RequestId     string
	Etag          string
	ServerVersion string
	Header        http.Header
}

type Client4 struct {
	Url        string       // The location of the server, for example  "http://localhost:8065"
	ApiUrl     string       // The api location of the server, for example "http://localhost:8065/api/v4"
	HttpClient *http.Client // The http client
	AuthToken  string
	AuthType   string
	HttpHeader map[string]string // Headers to be copied over for each request

	// TrueString is the string value sent to the server for true boolean query parameters.
	trueString string

	// FalseString is the string value sent to the server for false boolean query parameters.
	falseString string
}

// SetBoolString is a helper method for overriding how true and false query string parameters are
// sent to the server.
//
// This method is only exposed for testing. It is never necessary to configure these values
// in production.
func (c *Client4) SetBoolString(value bool, valueStr string) {
	if value {
		c.trueString = valueStr
	} else {
		c.falseString = valueStr
	}
}

// boolString builds the query string parameter for boolean values.
func (c *Client4) boolString(value bool) string {
	if value && c.trueString != "" {
		return c.trueString
	} else if !value && c.falseString != "" {
		return c.falseString
	}

	if value {
		return "true"
	} else {
		return "false"
	}
}

func closeBody(r *http.Response) {
	if r.Body != nil {
		_, _ = io.Copy(ioutil.Discard, r.Body)
		_ = r.Body.Close()
	}
}

// Must is a convenience function used for testing.
func (c *Client4) Must(result interface{}, resp *Response) interface{} {
	if resp.Error != nil {
		time.Sleep(time.Second)
		panic(resp.Error)
	}

	return result
}

func NewAPIv4Client(url string) *Client4 {
	return &Client4{url, url + API_URL_SUFFIX, &http.Client{}, "", "", map[string]string{}, "", ""}
}

func NewAPIv4SocketClient(socketPath string) *Client4 {
	tr := &http.Transport{
		Dial: func(network, addr string) (net.Conn, error) {
			return net.Dial("unix", socketPath)
		},
	}

	client := NewAPIv4Client("http://_")
	client.HttpClient = &http.Client{Transport: tr}

	return client
}

func BuildErrorResponse(r *http.Response, err *AppError) *Response {
	var statusCode int
	var header http.Header
	if r != nil {
		statusCode = r.StatusCode
		header = r.Header
	} else {
		statusCode = 0
		header = make(http.Header)
	}

	return &Response{
		StatusCode: statusCode,
		Error:      err,
		Header:     header,
	}
}

func BuildResponse(r *http.Response) *Response {
	return &Response{
		StatusCode:    r.StatusCode,
		RequestId:     r.Header.Get(HEADER_REQUEST_ID),
		Etag:          r.Header.Get(HEADER_ETAG_SERVER),
		ServerVersion: r.Header.Get(HEADER_VERSION_ID),
		Header:        r.Header,
	}
}

func (c *Client4) SetToken(token string) {
	c.AuthToken = token
	c.AuthType = HEADER_BEARER
}

// MockSession is deprecated in favour of SetToken
func (c *Client4) MockSession(token string) {
	c.SetToken(token)
}

func (c *Client4) SetOAuthToken(token string) {
	c.AuthToken = token
	c.AuthType = HEADER_TOKEN
}

func (c *Client4) ClearOAuthToken() {
	c.AuthToken = ""
	c.AuthType = HEADER_BEARER
}

func (c *Client4) GetUsersRoute() string {
	return "/users"
}

func (c *Client4) GetUserRoute(userId string) string {
	return fmt.Sprintf(c.GetUsersRoute()+"/%v", userId)
}

func (c *Client4) GetUserCategoryRoute(userID, teamID string) string {
	return c.GetUserRoute(userID) + c.GetTeamRoute(teamID) + "/channels/categories"
}

func (c *Client4) GetUserAccessTokensRoute() string {
	return fmt.Sprintf(c.GetUsersRoute() + "/tokens")
}

func (c *Client4) GetUserAccessTokenRoute(tokenId string) string {
	return fmt.Sprintf(c.GetUsersRoute()+"/tokens/%v", tokenId)
}

func (c *Client4) GetUserByUsernameRoute(userName string) string {
	return fmt.Sprintf(c.GetUsersRoute()+"/username/%v", userName)
}

func (c *Client4) GetUserByEmailRoute(email string) string {
	return fmt.Sprintf(c.GetUsersRoute()+"/email/%v", email)
}

func (c *Client4) GetBotsRoute() string {
	return "/bots"
}

func (c *Client4) GetBotRoute(botUserId string) string {
	return fmt.Sprintf("%s/%s", c.GetBotsRoute(), botUserId)
}

func (c *Client4) GetTeamsRoute() string {
	return "/teams"
}

func (c *Client4) GetTeamRoute(teamId string) string {
	return fmt.Sprintf(c.GetTeamsRoute()+"/%v", teamId)
}

func (c *Client4) GetTeamAutoCompleteCommandsRoute(teamId string) string {
	return fmt.Sprintf(c.GetTeamsRoute()+"/%v/commands/autocomplete", teamId)
}

func (c *Client4) GetTeamByNameRoute(teamName string) string {
	return fmt.Sprintf(c.GetTeamsRoute()+"/name/%v", teamName)
}

func (c *Client4) GetTeamMemberRoute(teamId, userId string) string {
	return fmt.Sprintf(c.GetTeamRoute(teamId)+"/members/%v", userId)
}

func (c *Client4) GetTeamMembersRoute(teamId string) string {
	return fmt.Sprintf(c.GetTeamRoute(teamId) + "/members")
}

func (c *Client4) GetTeamStatsRoute(teamId string) string {
	return fmt.Sprintf(c.GetTeamRoute(teamId) + "/stats")
}

func (c *Client4) GetTeamImportRoute(teamId string) string {
	return fmt.Sprintf(c.GetTeamRoute(teamId) + "/import")
}

func (c *Client4) GetChannelsRoute() string {
	return "/channels"
}

func (c *Client4) GetChannelsForTeamRoute(teamId string) string {
	return fmt.Sprintf(c.GetTeamRoute(teamId) + "/channels")
}

func (c *Client4) GetChannelRoute(channelId string) string {
	return fmt.Sprintf(c.GetChannelsRoute()+"/%v", channelId)
}

func (c *Client4) GetChannelByNameRoute(channelName, teamId string) string {
	return fmt.Sprintf(c.GetTeamRoute(teamId)+"/channels/name/%v", channelName)
}

func (c *Client4) GetChannelsForTeamForUserRoute(teamId, userId string, includeDeleted bool) string {
	route := fmt.Sprintf(c.GetUserRoute(userId) + c.GetTeamRoute(teamId) + "/channels")
	if includeDeleted {
		query := fmt.Sprintf("?include_deleted=%v", includeDeleted)
		return route + query
	}
	return route
}

func (c *Client4) GetChannelByNameForTeamNameRoute(channelName, teamName string) string {
	return fmt.Sprintf(c.GetTeamByNameRoute(teamName)+"/channels/name/%v", channelName)
}

func (c *Client4) GetChannelMembersRoute(channelId string) string {
	return fmt.Sprintf(c.GetChannelRoute(channelId) + "/members")
}

func (c *Client4) GetChannelMemberRoute(channelId, userId string) string {
	return fmt.Sprintf(c.GetChannelMembersRoute(channelId)+"/%v", userId)
}

func (c *Client4) GetPostsRoute() string {
	return "/posts"
}

func (c *Client4) GetPostsEphemeralRoute() string {
	return "/posts/ephemeral"
}

func (c *Client4) GetConfigRoute() string {
	return "/config"
}

func (c *Client4) GetLicenseRoute() string {
	return "/license"
}

func (c *Client4) GetPostRoute(postId string) string {
	return fmt.Sprintf(c.GetPostsRoute()+"/%v", postId)
}

func (c *Client4) GetFilesRoute() string {
	return "/files"
}

func (c *Client4) GetFileRoute(fileId string) string {
	return fmt.Sprintf(c.GetFilesRoute()+"/%v", fileId)
}

func (c *Client4) GetPluginsRoute() string {
	return "/plugins"
}

func (c *Client4) GetPluginRoute(pluginId string) string {
	return fmt.Sprintf(c.GetPluginsRoute()+"/%v", pluginId)
}

func (c *Client4) GetSystemRoute() string {
	return "/system"
}

func (c *Client4) GetTestEmailRoute() string {
	return "/email/test"
}

func (c *Client4) GetTestSiteURLRoute() string {
	return "/site_url/test"
}

func (c *Client4) GetTestS3Route() string {
	return "/file/s3_test"
}

func (c *Client4) GetDatabaseRoute() string {
	return "/database"
}

func (c *Client4) GetCacheRoute() string {
	return "/caches"
}

func (c *Client4) GetClusterRoute() string {
	return "/cluster"
}

func (c *Client4) GetIncomingWebhooksRoute() string {
	return "/hooks/incoming"
}

func (c *Client4) GetIncomingWebhookRoute(hookID string) string {
	return fmt.Sprintf(c.GetIncomingWebhooksRoute()+"/%v", hookID)
}

func (c *Client4) GetComplianceReportsRoute() string {
	return "/compliance/reports"
}

func (c *Client4) GetComplianceReportRoute(reportId string) string {
	return fmt.Sprintf("/compliance/reports/%v", reportId)
}

func (c *Client4) GetOutgoingWebhooksRoute() string {
	return "/hooks/outgoing"
}

func (c *Client4) GetOutgoingWebhookRoute(hookID string) string {
	return fmt.Sprintf(c.GetOutgoingWebhooksRoute()+"/%v", hookID)
}

func (c *Client4) GetPreferencesRoute(userId string) string {
	return fmt.Sprintf(c.GetUserRoute(userId) + "/preferences")
}

func (c *Client4) GetUserStatusRoute(userId string) string {
	return fmt.Sprintf(c.GetUserRoute(userId) + "/status")
}

func (c *Client4) GetUserStatusesRoute() string {
	return fmt.Sprintf(c.GetUsersRoute() + "/status")
}

func (c *Client4) GetSamlRoute() string {
	return "/saml"
}

func (c *Client4) GetLdapRoute() string {
	return "/ldap"
}

func (c *Client4) GetBrandRoute() string {
	return "/brand"
}

func (c *Client4) GetDataRetentionRoute() string {
	return "/data_retention"
}

func (c *Client4) GetElasticsearchRoute() string {
	return "/elasticsearch"
}

func (c *Client4) GetBleveRoute() string {
	return "/bleve"
}

func (c *Client4) GetCommandsRoute() string {
	return "/commands"
}

func (c *Client4) GetCommandRoute(commandId string) string {
	return fmt.Sprintf(c.GetCommandsRoute()+"/%v", commandId)
}

func (c *Client4) GetCommandMoveRoute(commandId string) string {
	return fmt.Sprintf(c.GetCommandsRoute()+"/%v/move", commandId)
}

func (c *Client4) GetEmojisRoute() string {
	return "/emoji"
}

func (c *Client4) GetEmojiRoute(emojiId string) string {
	return fmt.Sprintf(c.GetEmojisRoute()+"/%v", emojiId)
}

func (c *Client4) GetEmojiByNameRoute(name string) string {
	return fmt.Sprintf(c.GetEmojisRoute()+"/name/%v", name)
}

func (c *Client4) GetReactionsRoute() string {
	return "/reactions"
}

func (c *Client4) GetOAuthAppsRoute() string {
	return "/oauth/apps"
}

func (c *Client4) GetOAuthAppRoute(appId string) string {
	return fmt.Sprintf("/oauth/apps/%v", appId)
}

func (c *Client4) GetOpenGraphRoute() string {
	return "/opengraph"
}

func (c *Client4) GetJobsRoute() string {
	return "/jobs"
}

func (c *Client4) GetRolesRoute() string {
	return "/roles"
}

func (c *Client4) GetSchemesRoute() string {
	return "/schemes"
}

func (c *Client4) GetSchemeRoute(id string) string {
	return c.GetSchemesRoute() + fmt.Sprintf("/%v", id)
}

func (c *Client4) GetAnalyticsRoute() string {
	return "/analytics"
}

func (c *Client4) GetTimezonesRoute() string {
	return fmt.Sprintf(c.GetSystemRoute() + "/timezones")
}

func (c *Client4) GetChannelSchemeRoute(channelId string) string {
	return fmt.Sprintf(c.GetChannelsRoute()+"/%v/scheme", channelId)
}

func (c *Client4) GetTeamSchemeRoute(teamId string) string {
	return fmt.Sprintf(c.GetTeamsRoute()+"/%v/scheme", teamId)
}

func (c *Client4) GetTotalUsersStatsRoute() string {
	return fmt.Sprintf(c.GetUsersRoute() + "/stats")
}

func (c *Client4) GetRedirectLocationRoute() string {
	return "/redirect_location"
}

func (c *Client4) GetServerBusyRoute() string {
	return "/server_busy"
}

func (c *Client4) GetUserTermsOfServiceRoute(userId string) string {
	return c.GetUserRoute(userId) + "/terms_of_service"
}

func (c *Client4) GetTermsOfServiceRoute() string {
	return "/terms_of_service"
}

func (c *Client4) GetGroupsRoute() string {
	return "/groups"
}

func (c *Client4) GetPublishUserTypingRoute(userId string) string {
	return c.GetUserRoute(userId) + "/typing"
}

func (c *Client4) GetGroupRoute(groupID string) string {
	return fmt.Sprintf("%s/%s", c.GetGroupsRoute(), groupID)
}

func (c *Client4) GetGroupSyncableRoute(groupID, syncableID string, syncableType GroupSyncableType) string {
	return fmt.Sprintf("%s/%ss/%s", c.GetGroupRoute(groupID), strings.ToLower(syncableType.String()), syncableID)
}

func (c *Client4) GetGroupSyncablesRoute(groupID string, syncableType GroupSyncableType) string {
	return fmt.Sprintf("%s/%ss", c.GetGroupRoute(groupID), strings.ToLower(syncableType.String()))
}

func (c *Client4) DoApiGet(url string, etag string) (*http.Response, *AppError) {
	return c.DoApiRequest(http.MethodGet, c.ApiUrl+url, "", etag)
}

func (c *Client4) DoApiPost(url string, data string) (*http.Response, *AppError) {
	return c.DoApiRequest(http.MethodPost, c.ApiUrl+url, data, "")
}

func (c *Client4) doApiPostBytes(url string, data []byte) (*http.Response, *AppError) {
	return c.doApiRequestBytes(http.MethodPost, c.ApiUrl+url, data, "")
}

func (c *Client4) DoApiPut(url string, data string) (*http.Response, *AppError) {
	return c.DoApiRequest(http.MethodPut, c.ApiUrl+url, data, "")
}

func (c *Client4) doApiPutBytes(url string, data []byte) (*http.Response, *AppError) {
	return c.doApiRequestBytes(http.MethodPut, c.ApiUrl+url, data, "")
}

func (c *Client4) DoApiDelete(url string) (*http.Response, *AppError) {
	return c.DoApiRequest(http.MethodDelete, c.ApiUrl+url, "", "")
}

func (c *Client4) DoApiRequest(method, url, data, etag string) (*http.Response, *AppError) {
	return c.doApiRequestReader(method, url, strings.NewReader(data), etag)
}

func (c *Client4) doApiRequestBytes(method, url string, data []byte, etag string) (*http.Response, *AppError) {
	return c.doApiRequestReader(method, url, bytes.NewReader(data), etag)
}

func (c *Client4) doApiRequestReader(method, url string, data io.Reader, etag string) (*http.Response, *AppError) {
	rq, err := http.NewRequest(method, url, data)
	if err != nil {
		return nil, NewAppError(url, "model.client.connecting.app_error", nil, err.Error(), http.StatusBadRequest)
	}

	if len(etag) > 0 {
		rq.Header.Set(HEADER_ETAG_CLIENT, etag)
	}

	if len(c.AuthToken) > 0 {
		rq.Header.Set(HEADER_AUTH, c.AuthType+" "+c.AuthToken)
	}

	if c.HttpHeader != nil && len(c.HttpHeader) > 0 {
		for k, v := range c.HttpHeader {
			rq.Header.Set(k, v)
		}
	}

	rp, err := c.HttpClient.Do(rq)
	if err != nil || rp == nil {
		return nil, NewAppError(url, "model.client.connecting.app_error", nil, err.Error(), 0)
	}

	if rp.StatusCode == 304 {
		return rp, nil
	}

	if rp.StatusCode >= 300 {
		defer closeBody(rp)
		return rp, AppErrorFromJson(rp.Body)
	}

	return rp, nil
}

func (c *Client4) DoUploadFile(url string, data []byte, contentType string) (*FileUploadResponse, *Response) {
	return c.doUploadFile(url, bytes.NewReader(data), contentType, 0)
}

func (c *Client4) doUploadFile(url string, body io.Reader, contentType string, contentLength int64) (*FileUploadResponse, *Response) {
	rq, err := http.NewRequest("POST", c.ApiUrl+url, body)
	if err != nil {
		return nil, &Response{Error: NewAppError(url, "model.client.connecting.app_error", nil, err.Error(), http.StatusBadRequest)}
	}
	if contentLength != 0 {
		rq.ContentLength = contentLength
	}
	rq.Header.Set("Content-Type", contentType)

	if len(c.AuthToken) > 0 {
		rq.Header.Set(HEADER_AUTH, c.AuthType+" "+c.AuthToken)
	}

	rp, err := c.HttpClient.Do(rq)
	if err != nil || rp == nil {
		return nil, BuildErrorResponse(rp, NewAppError(url, "model.client.connecting.app_error", nil, err.Error(), 0))
	}
	defer closeBody(rp)

	if rp.StatusCode >= 300 {
		return nil, BuildErrorResponse(rp, AppErrorFromJson(rp.Body))
	}

	return FileUploadResponseFromJson(rp.Body), BuildResponse(rp)
}

func (c *Client4) DoEmojiUploadFile(url string, data []byte, contentType string) (*Emoji, *Response) {
	rq, err := http.NewRequest("POST", c.ApiUrl+url, bytes.NewReader(data))
	if err != nil {
		return nil, &Response{Error: NewAppError(url, "model.client.connecting.app_error", nil, err.Error(), http.StatusBadRequest)}
	}
	rq.Header.Set("Content-Type", contentType)

	if len(c.AuthToken) > 0 {
		rq.Header.Set(HEADER_AUTH, c.AuthType+" "+c.AuthToken)
	}

	rp, err := c.HttpClient.Do(rq)
	if err != nil || rp == nil {
		return nil, BuildErrorResponse(rp, NewAppError(url, "model.client.connecting.app_error", nil, err.Error(), 0))
	}
	defer closeBody(rp)

	if rp.StatusCode >= 300 {
		return nil, BuildErrorResponse(rp, AppErrorFromJson(rp.Body))
	}

	return EmojiFromJson(rp.Body), BuildResponse(rp)
}

func (c *Client4) DoUploadImportTeam(url string, data []byte, contentType string) (map[string]string, *Response) {
	rq, err := http.NewRequest("POST", c.ApiUrl+url, bytes.NewReader(data))
	if err != nil {
		return nil, &Response{Error: NewAppError(url, "model.client.connecting.app_error", nil, err.Error(), http.StatusBadRequest)}
	}
	rq.Header.Set("Content-Type", contentType)

	if len(c.AuthToken) > 0 {
		rq.Header.Set(HEADER_AUTH, c.AuthType+" "+c.AuthToken)
	}

	rp, err := c.HttpClient.Do(rq)
	if err != nil || rp == nil {
		return nil, BuildErrorResponse(rp, NewAppError(url, "model.client.connecting.app_error", nil, err.Error(), 0))
	}
	defer closeBody(rp)

	if rp.StatusCode >= 300 {
		return nil, BuildErrorResponse(rp, AppErrorFromJson(rp.Body))
	}

	return MapFromJson(rp.Body), BuildResponse(rp)
}

// CheckStatusOK is a convenience function for checking the standard OK response
// from the web service.
func CheckStatusOK(r *http.Response) bool {
	m := MapFromJson(r.Body)
	defer closeBody(r)

	if m != nil && m[STATUS] == STATUS_OK {
		return true
	}

	return false
}

// Authentication Section

// LoginById authenticates a user by user id and password.
func (c *Client4) LoginById(id string, password string) (*User, *Response) {
	m := make(map[string]string)
	m["id"] = id
	m["password"] = password
	return c.login(m)
}

// Login authenticates a user by login id, which can be username, email or some sort
// of SSO identifier based on server configuration, and a password.
func (c *Client4) Login(loginId string, password string) (*User, *Response) {
	m := make(map[string]string)
	m["login_id"] = loginId
	m["password"] = password
	return c.login(m)
}

// LoginByLdap authenticates a user by LDAP id and password.
func (c *Client4) LoginByLdap(loginId string, password string) (*User, *Response) {
	m := make(map[string]string)
	m["login_id"] = loginId
	m["password"] = password
	m["ldap_only"] = c.boolString(true)
	return c.login(m)
}

// LoginWithDevice authenticates a user by login id (username, email or some sort
// of SSO identifier based on configuration), password and attaches a device id to
// the session.
func (c *Client4) LoginWithDevice(loginId string, password string, deviceId string) (*User, *Response) {
	m := make(map[string]string)
	m["login_id"] = loginId
	m["password"] = password
	m["device_id"] = deviceId
	return c.login(m)
}

// LoginWithMFA logs a user in with a MFA token
func (c *Client4) LoginWithMFA(loginId, password, mfaToken string) (*User, *Response) {
	m := make(map[string]string)
	m["login_id"] = loginId
	m["password"] = password
	m["token"] = mfaToken
	return c.login(m)
}

func (c *Client4) login(m map[string]string) (*User, *Response) {
	r, err := c.DoApiPost("/users/login", MapToJson(m))
	if err != nil {
		return nil, BuildErrorResponse(r, err)
	}
	defer closeBody(r)
	c.AuthToken = r.Header.Get(HEADER_TOKEN)
	c.AuthType = HEADER_BEARER
	return UserFromJson(r.Body), BuildResponse(r)
}

// Logout terminates the current user's session.
func (c *Client4) Logout() (bool, *Response) {
	r, err := c.DoApiPost("/users/logout", "")
	if err != nil {
		return false, BuildErrorResponse(r, err)
	}
	defer closeBody(r)
	c.AuthToken = ""
	c.AuthType = HEADER_BEARER
	return CheckStatusOK(r), BuildResponse(r)
}

// SwitchAccountType changes a user's login type from one type to another.
func (c *Client4) SwitchAccountType(switchRequest *SwitchRequest) (string, *Response) {
	r, err := c.DoApiPost(c.GetUsersRoute()+"/login/switch", switchRequest.ToJson())
	if err != nil {
		return "", BuildErrorResponse(r, err)
	}
	defer closeBody(r)
	return MapFromJson(r.Body)["follow_link"], BuildResponse(r)
}

// User Section

// CreateUser creates a user in the system based on the provided user struct.
func (c *Client4) CreateUser(user *User) (*User, *Response) {
	r, err := c.DoApiPost(c.GetUsersRoute(), user.ToJson())
	if err != nil {
		return nil, BuildErrorResponse(r, err)
	}
	defer closeBody(r)
	return UserFromJson(r.Body), BuildResponse(r)
}

// CreateUserWithToken creates a user in the system based on the provided tokenId.
func (c *Client4) CreateUserWithToken(user *User, tokenId string) (*User, *Response) {
	if tokenId == "" {
		err := NewAppError("MissingHashOrData", "api.user.create_user.missing_token.app_error", nil, "", http.StatusBadRequest)
		return nil, &Response{StatusCode: err.StatusCode, Error: err}
	}

	query := fmt.Sprintf("?t=%v", tokenId)
	r, err := c.DoApiPost(c.GetUsersRoute()+query, user.ToJson())
	if err != nil {
		return nil, BuildErrorResponse(r, err)
	}
	defer closeBody(r)

	return UserFromJson(r.Body), BuildResponse(r)
}

// CreateUserWithInviteId creates a user in the system based on the provided invited id.
func (c *Client4) CreateUserWithInviteId(user *User, inviteId string) (*User, *Response) {
	if inviteId == "" {
		err := NewAppError("MissingInviteId", "api.user.create_user.missing_invite_id.app_error", nil, "", http.StatusBadRequest)
		return nil, &Response{StatusCode: err.StatusCode, Error: err}
	}

	query := fmt.Sprintf("?iid=%v", url.QueryEscape(inviteId))
	r, err := c.DoApiPost(c.GetUsersRoute()+query, user.ToJson())
	if err != nil {
		return nil, BuildErrorResponse(r, err)
	}
	defer closeBody(r)

	return UserFromJson(r.Body), BuildResponse(r)
}

// GetMe returns the logged in user.
func (c *Client4) GetMe(etag string) (*User, *Response) {
	r, err := c.DoApiGet(c.GetUserRoute(ME), etag)
	if err != nil {
		return nil, BuildErrorResponse(r, err)
	}
	defer closeBody(r)
	return UserFromJson(r.Body), BuildResponse(r)
}

// GetUser returns a user based on the provided user id string.
func (c *Client4) GetUser(userId, etag string) (*User, *Response) {
	r, err := c.DoApiGet(c.GetUserRoute(userId), etag)
	if err != nil {
		return nil, BuildErrorResponse(r, err)
	}
	defer closeBody(r)
	return UserFromJson(r.Body), BuildResponse(r)
}

// GetUserByUsername returns a user based on the provided user name string.
func (c *Client4) GetUserByUsername(userName, etag string) (*User, *Response) {
	r, err := c.DoApiGet(c.GetUserByUsernameRoute(userName), etag)
	if err != nil {
		return nil, BuildErrorResponse(r, err)
	}
	defer closeBody(r)
	return UserFromJson(r.Body), BuildResponse(r)
}

// GetUserByEmail returns a user based on the provided user email string.
func (c *Client4) GetUserByEmail(email, etag string) (*User, *Response) {
	r, err := c.DoApiGet(c.GetUserByEmailRoute(email), etag)
	if err != nil {
		return nil, BuildErrorResponse(r, err)
	}
	defer closeBody(r)
	return UserFromJson(r.Body), BuildResponse(r)
}

// AutocompleteUsersInTeam returns the users on a team based on search term.
func (c *Client4) AutocompleteUsersInTeam(teamId string, username string, limit int, etag string) (*UserAutocomplete, *Response) {
	query := fmt.Sprintf("?in_team=%v&name=%v&limit=%d", teamId, username, limit)
	r, err := c.DoApiGet(c.GetUsersRoute()+"/autocomplete"+query, etag)
	if err != nil {
		return nil, BuildErrorResponse(r, err)
	}
	defer closeBody(r)
	return UserAutocompleteFromJson(r.Body), BuildResponse(r)
}

// AutocompleteUsersInChannel returns the users in a channel based on search term.
func (c *Client4) AutocompleteUsersInChannel(teamId string, channelId string, username string, limit int, etag string) (*UserAutocomplete, *Response) {
	query := fmt.Sprintf("?in_team=%v&in_channel=%v&name=%v&limit=%d", teamId, channelId, username, limit)
	r, err := c.DoApiGet(c.GetUsersRoute()+"/autocomplete"+query, etag)
	if err != nil {
		return nil, BuildErrorResponse(r, err)
	}
	defer closeBody(r)
	return UserAutocompleteFromJson(r.Body), BuildResponse(r)
}

// AutocompleteUsers returns the users in the system based on search term.
func (c *Client4) AutocompleteUsers(username string, limit int, etag string) (*UserAutocomplete, *Response) {
	query := fmt.Sprintf("?name=%v&limit=%d", username, limit)
	r, err := c.DoApiGet(c.GetUsersRoute()+"/autocomplete"+query, etag)
	if err != nil {
		return nil, BuildErrorResponse(r, err)
	}
	defer closeBody(r)
	return UserAutocompleteFromJson(r.Body), BuildResponse(r)
}

// GetDefaultProfileImage gets the default user's profile image. Must be logged in.
func (c *Client4) GetDefaultProfileImage(userId string) ([]byte, *Response) {
	r, appErr := c.DoApiGet(c.GetUserRoute(userId)+"/image/default", "")
	if appErr != nil {
		return nil, BuildErrorResponse(r, appErr)
	}
	defer closeBody(r)

	data, err := ioutil.ReadAll(r.Body)
	if err != nil {
		return nil, BuildErrorResponse(r, NewAppError("GetDefaultProfileImage", "model.client.read_file.app_error", nil, err.Error(), r.StatusCode))
	}

	return data, BuildResponse(r)
}

// GetProfileImage gets user's profile image. Must be logged in.
func (c *Client4) GetProfileImage(userId, etag string) ([]byte, *Response) {
	r, appErr := c.DoApiGet(c.GetUserRoute(userId)+"/image", etag)
	if appErr != nil {
		return nil, BuildErrorResponse(r, appErr)
	}
	defer closeBody(r)

	data, err := ioutil.ReadAll(r.Body)
	if err != nil {
		return nil, BuildErrorResponse(r, NewAppError("GetProfileImage", "model.client.read_file.app_error", nil, err.Error(), r.StatusCode))
	}
	return data, BuildResponse(r)
}

// GetUsers returns a page of users on the system. Page counting starts at 0.
func (c *Client4) GetUsers(page int, perPage int, etag string) ([]*User, *Response) {
	query := fmt.Sprintf("?page=%v&per_page=%v", page, perPage)
	r, err := c.DoApiGet(c.GetUsersRoute()+query, etag)
	if err != nil {
		return nil, BuildErrorResponse(r, err)
	}
	defer closeBody(r)
	return UserListFromJson(r.Body), BuildResponse(r)
}

// GetUsersInTeam returns a page of users on a team. Page counting starts at 0.
func (c *Client4) GetUsersInTeam(teamId string, page int, perPage int, etag string) ([]*User, *Response) {
	query := fmt.Sprintf("?in_team=%v&page=%v&per_page=%v", teamId, page, perPage)
	r, err := c.DoApiGet(c.GetUsersRoute()+query, etag)
	if err != nil {
		return nil, BuildErrorResponse(r, err)
	}
	defer closeBody(r)
	return UserListFromJson(r.Body), BuildResponse(r)
}

// GetNewUsersInTeam returns a page of users on a team. Page counting starts at 0.
func (c *Client4) GetNewUsersInTeam(teamId string, page int, perPage int, etag string) ([]*User, *Response) {
	query := fmt.Sprintf("?sort=create_at&in_team=%v&page=%v&per_page=%v", teamId, page, perPage)
	r, err := c.DoApiGet(c.GetUsersRoute()+query, etag)
	if err != nil {
		return nil, BuildErrorResponse(r, err)
	}
	defer closeBody(r)
	return UserListFromJson(r.Body), BuildResponse(r)
}

// GetRecentlyActiveUsersInTeam returns a page of users on a team. Page counting starts at 0.
func (c *Client4) GetRecentlyActiveUsersInTeam(teamId string, page int, perPage int, etag string) ([]*User, *Response) {
	query := fmt.Sprintf("?sort=last_activity_at&in_team=%v&page=%v&per_page=%v", teamId, page, perPage)
	r, err := c.DoApiGet(c.GetUsersRoute()+query, etag)
	if err != nil {
		return nil, BuildErrorResponse(r, err)
	}
	defer closeBody(r)
	return UserListFromJson(r.Body), BuildResponse(r)
}

// GetActiveUsersInTeam returns a page of users on a team. Page counting starts at 0.
func (c *Client4) GetActiveUsersInTeam(teamId string, page int, perPage int, etag string) ([]*User, *Response) {
	query := fmt.Sprintf("?active=true&in_team=%v&page=%v&per_page=%v", teamId, page, perPage)
	r, err := c.DoApiGet(c.GetUsersRoute()+query, etag)
	if err != nil {
		return nil, BuildErrorResponse(r, err)
	}
	defer closeBody(r)
	return UserListFromJson(r.Body), BuildResponse(r)
}

// GetUsersNotInTeam returns a page of users who are not in a team. Page counting starts at 0.
func (c *Client4) GetUsersNotInTeam(teamId string, page int, perPage int, etag string) ([]*User, *Response) {
	query := fmt.Sprintf("?not_in_team=%v&page=%v&per_page=%v", teamId, page, perPage)
	r, err := c.DoApiGet(c.GetUsersRoute()+query, etag)
	if err != nil {
		return nil, BuildErrorResponse(r, err)
	}
	defer closeBody(r)
	return UserListFromJson(r.Body), BuildResponse(r)
}

// GetUsersInChannel returns a page of users in a channel. Page counting starts at 0.
func (c *Client4) GetUsersInChannel(channelId string, page int, perPage int, etag string) ([]*User, *Response) {
	query := fmt.Sprintf("?in_channel=%v&page=%v&per_page=%v", channelId, page, perPage)
	r, err := c.DoApiGet(c.GetUsersRoute()+query, etag)
	if err != nil {
		return nil, BuildErrorResponse(r, err)
	}
	defer closeBody(r)
	return UserListFromJson(r.Body), BuildResponse(r)
}

// GetUsersInChannelByStatus returns a page of users in a channel. Page counting starts at 0. Sorted by Status
func (c *Client4) GetUsersInChannelByStatus(channelId string, page int, perPage int, etag string) ([]*User, *Response) {
	query := fmt.Sprintf("?in_channel=%v&page=%v&per_page=%v&sort=status", channelId, page, perPage)
	r, err := c.DoApiGet(c.GetUsersRoute()+query, etag)
	if err != nil {
		return nil, BuildErrorResponse(r, err)
	}
	defer closeBody(r)
	return UserListFromJson(r.Body), BuildResponse(r)
}

// GetUsersNotInChannel returns a page of users not in a channel. Page counting starts at 0.
func (c *Client4) GetUsersNotInChannel(teamId, channelId string, page int, perPage int, etag string) ([]*User, *Response) {
	query := fmt.Sprintf("?in_team=%v&not_in_channel=%v&page=%v&per_page=%v", teamId, channelId, page, perPage)
	r, err := c.DoApiGet(c.GetUsersRoute()+query, etag)
	if err != nil {
		return nil, BuildErrorResponse(r, err)
	}
	defer closeBody(r)
	return UserListFromJson(r.Body), BuildResponse(r)
}

// GetUsersWithoutTeam returns a page of users on the system that aren't on any teams. Page counting starts at 0.
func (c *Client4) GetUsersWithoutTeam(page int, perPage int, etag string) ([]*User, *Response) {
	query := fmt.Sprintf("?without_team=1&page=%v&per_page=%v", page, perPage)
	r, err := c.DoApiGet(c.GetUsersRoute()+query, etag)
	if err != nil {
		return nil, BuildErrorResponse(r, err)
	}
	defer closeBody(r)
	return UserListFromJson(r.Body), BuildResponse(r)
}

// GetUsersInGroup returns a page of users in a group. Page counting starts at 0.
func (c *Client4) GetUsersInGroup(groupID string, page int, perPage int, etag string) ([]*User, *Response) {
	query := fmt.Sprintf("?in_group=%v&page=%v&per_page=%v", groupID, page, perPage)
	r, err := c.DoApiGet(c.GetUsersRoute()+query, etag)
	if err != nil {
		return nil, BuildErrorResponse(r, err)
	}
	defer closeBody(r)
	return UserListFromJson(r.Body), BuildResponse(r)
}

// GetUsersByIds returns a list of users based on the provided user ids.
func (c *Client4) GetUsersByIds(userIds []string) ([]*User, *Response) {
	r, err := c.DoApiPost(c.GetUsersRoute()+"/ids", ArrayToJson(userIds))
	if err != nil {
		return nil, BuildErrorResponse(r, err)
	}
	defer closeBody(r)
	return UserListFromJson(r.Body), BuildResponse(r)
}

// GetUsersByIds returns a list of users based on the provided user ids.
func (c *Client4) GetUsersByIdsWithOptions(userIds []string, options *UserGetByIdsOptions) ([]*User, *Response) {
	v := url.Values{}
	if options.Since != 0 {
		v.Set("since", fmt.Sprintf("%d", options.Since))
	}

	url := c.GetUsersRoute() + "/ids"
	if len(v) > 0 {
		url += "?" + v.Encode()
	}

	r, err := c.DoApiPost(url, ArrayToJson(userIds))
	if err != nil {
		return nil, BuildErrorResponse(r, err)
	}
	defer closeBody(r)
	return UserListFromJson(r.Body), BuildResponse(r)
}

// GetUsersByUsernames returns a list of users based on the provided usernames.
func (c *Client4) GetUsersByUsernames(usernames []string) ([]*User, *Response) {
	r, err := c.DoApiPost(c.GetUsersRoute()+"/usernames", ArrayToJson(usernames))
	if err != nil {
		return nil, BuildErrorResponse(r, err)
	}
	defer closeBody(r)
	return UserListFromJson(r.Body), BuildResponse(r)
}

// GetUsersByGroupChannelIds returns a map with channel ids as keys
// and a list of users as values based on the provided user ids.
func (c *Client4) GetUsersByGroupChannelIds(groupChannelIds []string) (map[string][]*User, *Response) {
	r, err := c.DoApiPost(c.GetUsersRoute()+"/group_channels", ArrayToJson(groupChannelIds))
	if err != nil {
		return nil, BuildErrorResponse(r, err)
	}
	defer closeBody(r)

	usersByChannelId := map[string][]*User{}
	json.NewDecoder(r.Body).Decode(&usersByChannelId)
	return usersByChannelId, BuildResponse(r)
}

// SearchUsers returns a list of users based on some search criteria.
func (c *Client4) SearchUsers(search *UserSearch) ([]*User, *Response) {
	r, err := c.doApiPostBytes(c.GetUsersRoute()+"/search", search.ToJson())
	if err != nil {
		return nil, BuildErrorResponse(r, err)
	}
	defer closeBody(r)
	return UserListFromJson(r.Body), BuildResponse(r)
}

// UpdateUser updates a user in the system based on the provided user struct.
func (c *Client4) UpdateUser(user *User) (*User, *Response) {
	r, err := c.DoApiPut(c.GetUserRoute(user.Id), user.ToJson())
	if err != nil {
		return nil, BuildErrorResponse(r, err)
	}
	defer closeBody(r)
	return UserFromJson(r.Body), BuildResponse(r)
}

// PatchUser partially updates a user in the system. Any missing fields are not updated.
func (c *Client4) PatchUser(userId string, patch *UserPatch) (*User, *Response) {
	r, err := c.DoApiPut(c.GetUserRoute(userId)+"/patch", patch.ToJson())
	if err != nil {
		return nil, BuildErrorResponse(r, err)
	}
	defer closeBody(r)
	return UserFromJson(r.Body), BuildResponse(r)
}

// UpdateUserAuth updates a user AuthData (uthData, authService and password) in the system.
func (c *Client4) UpdateUserAuth(userId string, userAuth *UserAuth) (*UserAuth, *Response) {
	r, err := c.DoApiPut(c.GetUserRoute(userId)+"/auth", userAuth.ToJson())
	if err != nil {
		return nil, BuildErrorResponse(r, err)
	}
	defer closeBody(r)
	return UserAuthFromJson(r.Body), BuildResponse(r)
}

// UpdateUserMfa activates multi-factor authentication for a user if activate
// is true and a valid code is provided. If activate is false, then code is not
// required and multi-factor authentication is disabled for the user.
func (c *Client4) UpdateUserMfa(userId, code string, activate bool) (bool, *Response) {
	requestBody := make(map[string]interface{})
	requestBody["activate"] = activate
	requestBody["code"] = code

	r, err := c.DoApiPut(c.GetUserRoute(userId)+"/mfa", StringInterfaceToJson(requestBody))
	if err != nil {
		return false, BuildErrorResponse(r, err)
	}
	defer closeBody(r)
	return CheckStatusOK(r), BuildResponse(r)
}

// CheckUserMfa checks whether a user has MFA active on their account or not based on the
// provided login id.
// Deprecated: Clients should use Login method and check for MFA Error
func (c *Client4) CheckUserMfa(loginId string) (bool, *Response) {
	requestBody := make(map[string]interface{})
	requestBody["login_id"] = loginId
	r, err := c.DoApiPost(c.GetUsersRoute()+"/mfa", StringInterfaceToJson(requestBody))
	if err != nil {
		return false, BuildErrorResponse(r, err)
	}
	defer closeBody(r)

	data := StringInterfaceFromJson(r.Body)
	mfaRequired, ok := data["mfa_required"].(bool)
	if !ok {
		return false, BuildResponse(r)
	}
	return mfaRequired, BuildResponse(r)
}

// GenerateMfaSecret will generate a new MFA secret for a user and return it as a string and
// as a base64 encoded image QR code.
func (c *Client4) GenerateMfaSecret(userId string) (*MfaSecret, *Response) {
	r, err := c.DoApiPost(c.GetUserRoute(userId)+"/mfa/generate", "")
	if err != nil {
		return nil, BuildErrorResponse(r, err)
	}
	defer closeBody(r)
	return MfaSecretFromJson(r.Body), BuildResponse(r)
}

// UpdateUserPassword updates a user's password. Must be logged in as the user or be a system administrator.
func (c *Client4) UpdateUserPassword(userId, currentPassword, newPassword string) (bool, *Response) {
	requestBody := map[string]string{"current_password": currentPassword, "new_password": newPassword}
	r, err := c.DoApiPut(c.GetUserRoute(userId)+"/password", MapToJson(requestBody))
	if err != nil {
		return false, BuildErrorResponse(r, err)
	}
	defer closeBody(r)
	return CheckStatusOK(r), BuildResponse(r)
}

// PromoteGuestToUser convert a guest into a regular user
func (c *Client4) PromoteGuestToUser(guestId string) (bool, *Response) {
	r, err := c.DoApiPost(c.GetUserRoute(guestId)+"/promote", "")
	if err != nil {
		return false, BuildErrorResponse(r, err)
	}
	defer closeBody(r)
	return CheckStatusOK(r), BuildResponse(r)
}

// DemoteUserToGuest convert a regular user into a guest
func (c *Client4) DemoteUserToGuest(guestId string) (bool, *Response) {
	r, err := c.DoApiPost(c.GetUserRoute(guestId)+"/demote", "")
	if err != nil {
		return false, BuildErrorResponse(r, err)
	}
	defer closeBody(r)
	return CheckStatusOK(r), BuildResponse(r)
}

// UpdateUserRoles updates a user's roles in the system. A user can have "system_user" and "system_admin" roles.
func (c *Client4) UpdateUserRoles(userId, roles string) (bool, *Response) {
	requestBody := map[string]string{"roles": roles}
	r, err := c.DoApiPut(c.GetUserRoute(userId)+"/roles", MapToJson(requestBody))
	if err != nil {
		return false, BuildErrorResponse(r, err)
	}
	defer closeBody(r)
	return CheckStatusOK(r), BuildResponse(r)
}

// UpdateUserActive updates status of a user whether active or not.
func (c *Client4) UpdateUserActive(userId string, active bool) (bool, *Response) {
	requestBody := make(map[string]interface{})
	requestBody["active"] = active
	r, err := c.DoApiPut(c.GetUserRoute(userId)+"/active", StringInterfaceToJson(requestBody))
	if err != nil {
		return false, BuildErrorResponse(r, err)
	}
	defer closeBody(r)

	return CheckStatusOK(r), BuildResponse(r)
}

// DeleteUser deactivates a user in the system based on the provided user id string.
func (c *Client4) DeleteUser(userId string) (bool, *Response) {
	r, err := c.DoApiDelete(c.GetUserRoute(userId))
	if err != nil {
		return false, BuildErrorResponse(r, err)
	}
	defer closeBody(r)
	return CheckStatusOK(r), BuildResponse(r)
}

// ConvertUserToBot converts a user to a bot user.
func (c *Client4) ConvertUserToBot(userId string) (*Bot, *Response) {
	r, err := c.DoApiPost(c.GetUserRoute(userId)+"/convert_to_bot", "")
	if err != nil {
		return nil, BuildErrorResponse(r, err)
	}
	defer closeBody(r)
	return BotFromJson(r.Body), BuildResponse(r)
}

// ConvertBotToUser converts a bot user to a user.
func (c *Client4) ConvertBotToUser(userId string, userPatch *UserPatch, setSystemAdmin bool) (*User, *Response) {
	var query string
	if setSystemAdmin {
		query = "?set_system_admin=true"
	}
	r, err := c.DoApiPost(c.GetBotRoute(userId)+"/convert_to_user"+query, userPatch.ToJson())
	if err != nil {
		return nil, BuildErrorResponse(r, err)
	}
	defer closeBody(r)
	return UserFromJson(r.Body), BuildResponse(r)
}

// PermanentDeleteAll permanently deletes all users in the system. This is a local only endpoint
func (c *Client4) PermanentDeleteAllUsers() (bool, *Response) {
	r, err := c.DoApiDelete(c.GetUsersRoute())
	if err != nil {
		return false, BuildErrorResponse(r, err)
	}
	defer closeBody(r)
	return CheckStatusOK(r), BuildResponse(r)
}

// SendPasswordResetEmail will send a link for password resetting to a user with the
// provided email.
func (c *Client4) SendPasswordResetEmail(email string) (bool, *Response) {
	requestBody := map[string]string{"email": email}
	r, err := c.DoApiPost(c.GetUsersRoute()+"/password/reset/send", MapToJson(requestBody))
	if err != nil {
		return false, BuildErrorResponse(r, err)
	}
	defer closeBody(r)
	return CheckStatusOK(r), BuildResponse(r)
}

// ResetPassword uses a recovery code to update reset a user's password.
func (c *Client4) ResetPassword(token, newPassword string) (bool, *Response) {
	requestBody := map[string]string{"token": token, "new_password": newPassword}
	r, err := c.DoApiPost(c.GetUsersRoute()+"/password/reset", MapToJson(requestBody))
	if err != nil {
		return false, BuildErrorResponse(r, err)
	}
	defer closeBody(r)
	return CheckStatusOK(r), BuildResponse(r)
}

// GetSessions returns a list of sessions based on the provided user id string.
func (c *Client4) GetSessions(userId, etag string) ([]*Session, *Response) {
	r, err := c.DoApiGet(c.GetUserRoute(userId)+"/sessions", etag)
	if err != nil {
		return nil, BuildErrorResponse(r, err)
	}
	defer closeBody(r)
	return SessionsFromJson(r.Body), BuildResponse(r)
}

// RevokeSession revokes a user session based on the provided user id and session id strings.
func (c *Client4) RevokeSession(userId, sessionId string) (bool, *Response) {
	requestBody := map[string]string{"session_id": sessionId}
	r, err := c.DoApiPost(c.GetUserRoute(userId)+"/sessions/revoke", MapToJson(requestBody))
	if err != nil {
		return false, BuildErrorResponse(r, err)
	}
	defer closeBody(r)
	return CheckStatusOK(r), BuildResponse(r)
}

// RevokeAllSessions revokes all sessions for the provided user id string.
func (c *Client4) RevokeAllSessions(userId string) (bool, *Response) {
	r, err := c.DoApiPost(c.GetUserRoute(userId)+"/sessions/revoke/all", "")
	if err != nil {
		return false, BuildErrorResponse(r, err)
	}
	defer closeBody(r)
	return CheckStatusOK(r), BuildResponse(r)
}

// RevokeAllSessions revokes all sessions for all the users.
func (c *Client4) RevokeSessionsFromAllUsers() (bool, *Response) {
	r, err := c.DoApiPost(c.GetUsersRoute()+"/sessions/revoke/all", "")
	if err != nil {
		return false, BuildErrorResponse(r, err)
	}
	defer closeBody(r)
	return CheckStatusOK(r), BuildResponse(r)
}

// AttachDeviceId attaches a mobile device ID to the current session.
func (c *Client4) AttachDeviceId(deviceId string) (bool, *Response) {
	requestBody := map[string]string{"device_id": deviceId}
	r, err := c.DoApiPut(c.GetUsersRoute()+"/sessions/device", MapToJson(requestBody))
	if err != nil {
		return false, BuildErrorResponse(r, err)
	}
	defer closeBody(r)
	return CheckStatusOK(r), BuildResponse(r)
}

// GetTeamsUnreadForUser will return an array with TeamUnread objects that contain the amount
// of unread messages and mentions the current user has for the teams it belongs to.
// An optional team ID can be set to exclude that team from the results. Must be authenticated.
func (c *Client4) GetTeamsUnreadForUser(userId, teamIdToExclude string) ([]*TeamUnread, *Response) {
	var optional string
	if teamIdToExclude != "" {
		optional += fmt.Sprintf("?exclude_team=%s", url.QueryEscape(teamIdToExclude))
	}

	r, err := c.DoApiGet(c.GetUserRoute(userId)+"/teams/unread"+optional, "")
	if err != nil {
		return nil, BuildErrorResponse(r, err)
	}
	defer closeBody(r)
	return TeamsUnreadFromJson(r.Body), BuildResponse(r)
}

// GetUserAudits returns a list of audit based on the provided user id string.
func (c *Client4) GetUserAudits(userId string, page int, perPage int, etag string) (Audits, *Response) {
	query := fmt.Sprintf("?page=%v&per_page=%v", page, perPage)
	r, err := c.DoApiGet(c.GetUserRoute(userId)+"/audits"+query, etag)
	if err != nil {
		return nil, BuildErrorResponse(r, err)
	}
	defer closeBody(r)
	return AuditsFromJson(r.Body), BuildResponse(r)
}

// VerifyUserEmail will verify a user's email using the supplied token.
func (c *Client4) VerifyUserEmail(token string) (bool, *Response) {
	requestBody := map[string]string{"token": token}
	r, err := c.DoApiPost(c.GetUsersRoute()+"/email/verify", MapToJson(requestBody))
	if err != nil {
		return false, BuildErrorResponse(r, err)
	}
	defer closeBody(r)
	return CheckStatusOK(r), BuildResponse(r)
}

// VerifyUserEmailWithoutToken will verify a user's email by its Id. (Requires manage system role)
func (c *Client4) VerifyUserEmailWithoutToken(userId string) (*User, *Response) {
	r, err := c.DoApiPost(c.GetUserRoute(userId)+"/email/verify/member", "")
	if err != nil {
		return nil, BuildErrorResponse(r, err)
	}
	defer closeBody(r)
	return UserFromJson(r.Body), BuildResponse(r)
}

// SendVerificationEmail will send an email to the user with the provided email address, if
// that user exists. The email will contain a link that can be used to verify the user's
// email address.
func (c *Client4) SendVerificationEmail(email string) (bool, *Response) {
	requestBody := map[string]string{"email": email}
	r, err := c.DoApiPost(c.GetUsersRoute()+"/email/verify/send", MapToJson(requestBody))
	if err != nil {
		return false, BuildErrorResponse(r, err)
	}
	defer closeBody(r)
	return CheckStatusOK(r), BuildResponse(r)
}

// SetDefaultProfileImage resets the profile image to a default generated one.
func (c *Client4) SetDefaultProfileImage(userId string) (bool, *Response) {
	r, err := c.DoApiDelete(c.GetUserRoute(userId) + "/image")
	if err != nil {
		return false, BuildErrorResponse(r, err)
	}
	return CheckStatusOK(r), BuildResponse(r)
}

// SetProfileImage sets profile image of the user.
func (c *Client4) SetProfileImage(userId string, data []byte) (bool, *Response) {
	body := &bytes.Buffer{}
	writer := multipart.NewWriter(body)

	part, err := writer.CreateFormFile("image", "profile.png")
	if err != nil {
		return false, &Response{Error: NewAppError("SetProfileImage", "model.client.set_profile_user.no_file.app_error", nil, err.Error(), http.StatusBadRequest)}
	}

	if _, err = io.Copy(part, bytes.NewBuffer(data)); err != nil {
		return false, &Response{Error: NewAppError("SetProfileImage", "model.client.set_profile_user.no_file.app_error", nil, err.Error(), http.StatusBadRequest)}
	}

	if err = writer.Close(); err != nil {
		return false, &Response{Error: NewAppError("SetProfileImage", "model.client.set_profile_user.writer.app_error", nil, err.Error(), http.StatusBadRequest)}
	}

	rq, err := http.NewRequest("POST", c.ApiUrl+c.GetUserRoute(userId)+"/image", bytes.NewReader(body.Bytes()))
	if err != nil {
		return false, &Response{Error: NewAppError("SetProfileImage", "model.client.connecting.app_error", nil, err.Error(), http.StatusBadRequest)}
	}
	rq.Header.Set("Content-Type", writer.FormDataContentType())

	if len(c.AuthToken) > 0 {
		rq.Header.Set(HEADER_AUTH, c.AuthType+" "+c.AuthToken)
	}

	rp, err := c.HttpClient.Do(rq)
	if err != nil || rp == nil {
		return false, &Response{StatusCode: http.StatusForbidden, Error: NewAppError(c.GetUserRoute(userId)+"/image", "model.client.connecting.app_error", nil, err.Error(), http.StatusForbidden)}
	}
	defer closeBody(rp)

	if rp.StatusCode >= 300 {
		return false, BuildErrorResponse(rp, AppErrorFromJson(rp.Body))
	}

	return CheckStatusOK(rp), BuildResponse(rp)
}

// CreateUserAccessToken will generate a user access token that can be used in place
// of a session token to access the REST API. Must have the 'create_user_access_token'
// permission and if generating for another user, must have the 'edit_other_users'
// permission. A non-blank description is required.
func (c *Client4) CreateUserAccessToken(userId, description string) (*UserAccessToken, *Response) {
	requestBody := map[string]string{"description": description}
	r, err := c.DoApiPost(c.GetUserRoute(userId)+"/tokens", MapToJson(requestBody))
	if err != nil {
		return nil, BuildErrorResponse(r, err)
	}
	defer closeBody(r)
	return UserAccessTokenFromJson(r.Body), BuildResponse(r)
}

// GetUserAccessTokens will get a page of access tokens' id, description, is_active
// and the user_id in the system. The actual token will not be returned. Must have
// the 'manage_system' permission.
func (c *Client4) GetUserAccessTokens(page int, perPage int) ([]*UserAccessToken, *Response) {
	query := fmt.Sprintf("?page=%v&per_page=%v", page, perPage)
	r, err := c.DoApiGet(c.GetUserAccessTokensRoute()+query, "")
	if err != nil {
		return nil, BuildErrorResponse(r, err)
	}
	defer closeBody(r)
	return UserAccessTokenListFromJson(r.Body), BuildResponse(r)
}

// GetUserAccessToken will get a user access tokens' id, description, is_active
// and the user_id of the user it is for. The actual token will not be returned.
// Must have the 'read_user_access_token' permission and if getting for another
// user, must have the 'edit_other_users' permission.
func (c *Client4) GetUserAccessToken(tokenId string) (*UserAccessToken, *Response) {
	r, err := c.DoApiGet(c.GetUserAccessTokenRoute(tokenId), "")
	if err != nil {
		return nil, BuildErrorResponse(r, err)
	}
	defer closeBody(r)
	return UserAccessTokenFromJson(r.Body), BuildResponse(r)
}

// GetUserAccessTokensForUser will get a paged list of user access tokens showing id,
// description and user_id for each. The actual tokens will not be returned. Must have
// the 'read_user_access_token' permission and if getting for another user, must have the
// 'edit_other_users' permission.
func (c *Client4) GetUserAccessTokensForUser(userId string, page, perPage int) ([]*UserAccessToken, *Response) {
	query := fmt.Sprintf("?page=%v&per_page=%v", page, perPage)
	r, err := c.DoApiGet(c.GetUserRoute(userId)+"/tokens"+query, "")
	if err != nil {
		return nil, BuildErrorResponse(r, err)
	}
	defer closeBody(r)
	return UserAccessTokenListFromJson(r.Body), BuildResponse(r)
}

// RevokeUserAccessToken will revoke a user access token by id. Must have the
// 'revoke_user_access_token' permission and if revoking for another user, must have the
// 'edit_other_users' permission.
func (c *Client4) RevokeUserAccessToken(tokenId string) (bool, *Response) {
	requestBody := map[string]string{"token_id": tokenId}
	r, err := c.DoApiPost(c.GetUsersRoute()+"/tokens/revoke", MapToJson(requestBody))
	if err != nil {
		return false, BuildErrorResponse(r, err)
	}
	defer closeBody(r)
	return CheckStatusOK(r), BuildResponse(r)
}

// SearchUserAccessTokens returns user access tokens matching the provided search term.
func (c *Client4) SearchUserAccessTokens(search *UserAccessTokenSearch) ([]*UserAccessToken, *Response) {
	r, err := c.DoApiPost(c.GetUsersRoute()+"/tokens/search", search.ToJson())
	if err != nil {
		return nil, BuildErrorResponse(r, err)
	}
	defer closeBody(r)
	return UserAccessTokenListFromJson(r.Body), BuildResponse(r)
}

// DisableUserAccessToken will disable a user access token by id. Must have the
// 'revoke_user_access_token' permission and if disabling for another user, must have the
// 'edit_other_users' permission.
func (c *Client4) DisableUserAccessToken(tokenId string) (bool, *Response) {
	requestBody := map[string]string{"token_id": tokenId}
	r, err := c.DoApiPost(c.GetUsersRoute()+"/tokens/disable", MapToJson(requestBody))
	if err != nil {
		return false, BuildErrorResponse(r, err)
	}
	defer closeBody(r)
	return CheckStatusOK(r), BuildResponse(r)
}

// EnableUserAccessToken will enable a user access token by id. Must have the
// 'create_user_access_token' permission and if enabling for another user, must have the
// 'edit_other_users' permission.
func (c *Client4) EnableUserAccessToken(tokenId string) (bool, *Response) {
	requestBody := map[string]string{"token_id": tokenId}
	r, err := c.DoApiPost(c.GetUsersRoute()+"/tokens/enable", MapToJson(requestBody))
	if err != nil {
		return false, BuildErrorResponse(r, err)
	}
	defer closeBody(r)
	return CheckStatusOK(r), BuildResponse(r)
}

// Bots section

// CreateBot creates a bot in the system based on the provided bot struct.
func (c *Client4) CreateBot(bot *Bot) (*Bot, *Response) {
	r, err := c.doApiPostBytes(c.GetBotsRoute(), bot.ToJson())
	if err != nil {
		return nil, BuildErrorResponse(r, err)
	}
	defer closeBody(r)
	return BotFromJson(r.Body), BuildResponse(r)
}

// PatchBot partially updates a bot. Any missing fields are not updated.
func (c *Client4) PatchBot(userId string, patch *BotPatch) (*Bot, *Response) {
	r, err := c.doApiPutBytes(c.GetBotRoute(userId), patch.ToJson())
	if err != nil {
		return nil, BuildErrorResponse(r, err)
	}
	defer closeBody(r)
	return BotFromJson(r.Body), BuildResponse(r)
}

// GetBot fetches the given, undeleted bot.
func (c *Client4) GetBot(userId string, etag string) (*Bot, *Response) {
	r, err := c.DoApiGet(c.GetBotRoute(userId), etag)
	if err != nil {
		return nil, BuildErrorResponse(r, err)
	}
	defer closeBody(r)
	return BotFromJson(r.Body), BuildResponse(r)
}

// GetBot fetches the given bot, even if it is deleted.
func (c *Client4) GetBotIncludeDeleted(userId string, etag string) (*Bot, *Response) {
	r, err := c.DoApiGet(c.GetBotRoute(userId)+"?include_deleted="+c.boolString(true), etag)
	if err != nil {
		return nil, BuildErrorResponse(r, err)
	}
	defer closeBody(r)
	return BotFromJson(r.Body), BuildResponse(r)
}

// GetBots fetches the given page of bots, excluding deleted.
func (c *Client4) GetBots(page, perPage int, etag string) ([]*Bot, *Response) {
	query := fmt.Sprintf("?page=%v&per_page=%v", page, perPage)
	r, err := c.DoApiGet(c.GetBotsRoute()+query, etag)
	if err != nil {
		return nil, BuildErrorResponse(r, err)
	}
	defer closeBody(r)
	return BotListFromJson(r.Body), BuildResponse(r)
}

// GetBotsIncludeDeleted fetches the given page of bots, including deleted.
func (c *Client4) GetBotsIncludeDeleted(page, perPage int, etag string) ([]*Bot, *Response) {
	query := fmt.Sprintf("?page=%v&per_page=%v&include_deleted="+c.boolString(true), page, perPage)
	r, err := c.DoApiGet(c.GetBotsRoute()+query, etag)
	if err != nil {
		return nil, BuildErrorResponse(r, err)
	}
	defer closeBody(r)
	return BotListFromJson(r.Body), BuildResponse(r)
}

// GetBotsOrphaned fetches the given page of bots, only including orphanded bots.
func (c *Client4) GetBotsOrphaned(page, perPage int, etag string) ([]*Bot, *Response) {
	query := fmt.Sprintf("?page=%v&per_page=%v&only_orphaned="+c.boolString(true), page, perPage)
	r, err := c.DoApiGet(c.GetBotsRoute()+query, etag)
	if err != nil {
		return nil, BuildErrorResponse(r, err)
	}
	defer closeBody(r)
	return BotListFromJson(r.Body), BuildResponse(r)
}

// DisableBot disables the given bot in the system.
func (c *Client4) DisableBot(botUserId string) (*Bot, *Response) {
	r, err := c.doApiPostBytes(c.GetBotRoute(botUserId)+"/disable", nil)
	if err != nil {
		return nil, BuildErrorResponse(r, err)
	}
	defer closeBody(r)
	return BotFromJson(r.Body), BuildResponse(r)
}

// EnableBot disables the given bot in the system.
func (c *Client4) EnableBot(botUserId string) (*Bot, *Response) {
	r, err := c.doApiPostBytes(c.GetBotRoute(botUserId)+"/enable", nil)
	if err != nil {
		return nil, BuildErrorResponse(r, err)
	}
	defer closeBody(r)
	return BotFromJson(r.Body), BuildResponse(r)
}

// AssignBot assigns the given bot to the given user
func (c *Client4) AssignBot(botUserId, newOwnerId string) (*Bot, *Response) {
	r, err := c.doApiPostBytes(c.GetBotRoute(botUserId)+"/assign/"+newOwnerId, nil)
	if err != nil {
		return nil, BuildErrorResponse(r, err)
	}
	defer closeBody(r)
	return BotFromJson(r.Body), BuildResponse(r)
}

// SetBotIconImage sets LHS bot icon image.
func (c *Client4) SetBotIconImage(botUserId string, data []byte) (bool, *Response) {
	body := &bytes.Buffer{}
	writer := multipart.NewWriter(body)

	part, err := writer.CreateFormFile("image", "icon.svg")
	if err != nil {
		return false, &Response{Error: NewAppError("SetBotIconImage", "model.client.set_bot_icon_image.no_file.app_error", nil, err.Error(), http.StatusBadRequest)}
	}

	if _, err = io.Copy(part, bytes.NewBuffer(data)); err != nil {
		return false, &Response{Error: NewAppError("SetBotIconImage", "model.client.set_bot_icon_image.no_file.app_error", nil, err.Error(), http.StatusBadRequest)}
	}

	if err = writer.Close(); err != nil {
		return false, &Response{Error: NewAppError("SetBotIconImage", "model.client.set_bot_icon_image.writer.app_error", nil, err.Error(), http.StatusBadRequest)}
	}

	rq, err := http.NewRequest("POST", c.ApiUrl+c.GetBotRoute(botUserId)+"/icon", bytes.NewReader(body.Bytes()))
	if err != nil {
		return false, &Response{Error: NewAppError("SetBotIconImage", "model.client.connecting.app_error", nil, err.Error(), http.StatusBadRequest)}
	}
	rq.Header.Set("Content-Type", writer.FormDataContentType())

	if len(c.AuthToken) > 0 {
		rq.Header.Set(HEADER_AUTH, c.AuthType+" "+c.AuthToken)
	}

	rp, err := c.HttpClient.Do(rq)
	if err != nil || rp == nil {
		return false, &Response{StatusCode: http.StatusForbidden, Error: NewAppError(c.GetBotRoute(botUserId)+"/icon", "model.client.connecting.app_error", nil, err.Error(), http.StatusForbidden)}
	}
	defer closeBody(rp)

	if rp.StatusCode >= 300 {
		return false, BuildErrorResponse(rp, AppErrorFromJson(rp.Body))
	}

	return CheckStatusOK(rp), BuildResponse(rp)
}

// GetBotIconImage gets LHS bot icon image. Must be logged in.
func (c *Client4) GetBotIconImage(botUserId string) ([]byte, *Response) {
	r, appErr := c.DoApiGet(c.GetBotRoute(botUserId)+"/icon", "")
	if appErr != nil {
		return nil, BuildErrorResponse(r, appErr)
	}
	defer closeBody(r)

	data, err := ioutil.ReadAll(r.Body)
	if err != nil {
		return nil, BuildErrorResponse(r, NewAppError("GetBotIconImage", "model.client.read_file.app_error", nil, err.Error(), r.StatusCode))
	}
	return data, BuildResponse(r)
}

// DeleteBotIconImage deletes LHS bot icon image. Must be logged in.
func (c *Client4) DeleteBotIconImage(botUserId string) (bool, *Response) {
	r, appErr := c.DoApiDelete(c.GetBotRoute(botUserId) + "/icon")
	if appErr != nil {
		return false, BuildErrorResponse(r, appErr)
	}
	defer closeBody(r)
	return CheckStatusOK(r), BuildResponse(r)
}

// Team Section

// CreateTeam creates a team in the system based on the provided team struct.
func (c *Client4) CreateTeam(team *Team) (*Team, *Response) {
	r, err := c.DoApiPost(c.GetTeamsRoute(), team.ToJson())
	if err != nil {
		return nil, BuildErrorResponse(r, err)
	}
	defer closeBody(r)
	return TeamFromJson(r.Body), BuildResponse(r)
}

// GetTeam returns a team based on the provided team id string.
func (c *Client4) GetTeam(teamId, etag string) (*Team, *Response) {
	r, err := c.DoApiGet(c.GetTeamRoute(teamId), etag)
	if err != nil {
		return nil, BuildErrorResponse(r, err)
	}
	defer closeBody(r)
	return TeamFromJson(r.Body), BuildResponse(r)
}

// GetAllTeams returns all teams based on permissions.
func (c *Client4) GetAllTeams(etag string, page int, perPage int) ([]*Team, *Response) {
	query := fmt.Sprintf("?page=%v&per_page=%v", page, perPage)
	r, err := c.DoApiGet(c.GetTeamsRoute()+query, etag)
	if err != nil {
		return nil, BuildErrorResponse(r, err)
	}
	defer closeBody(r)
	return TeamListFromJson(r.Body), BuildResponse(r)
}

// GetAllTeamsWithTotalCount returns all teams based on permissions.
func (c *Client4) GetAllTeamsWithTotalCount(etag string, page int, perPage int) ([]*Team, int64, *Response) {
	query := fmt.Sprintf("?page=%v&per_page=%v&include_total_count="+c.boolString(true), page, perPage)
	r, err := c.DoApiGet(c.GetTeamsRoute()+query, etag)
	if err != nil {
		return nil, 0, BuildErrorResponse(r, err)
	}
	defer closeBody(r)
	teamsListWithCount := TeamsWithCountFromJson(r.Body)
	return teamsListWithCount.Teams, teamsListWithCount.TotalCount, BuildResponse(r)
}

// GetTeamByName returns a team based on the provided team name string.
func (c *Client4) GetTeamByName(name, etag string) (*Team, *Response) {
	r, err := c.DoApiGet(c.GetTeamByNameRoute(name), etag)
	if err != nil {
		return nil, BuildErrorResponse(r, err)
	}
	defer closeBody(r)
	return TeamFromJson(r.Body), BuildResponse(r)
}

// SearchTeams returns teams matching the provided search term.
func (c *Client4) SearchTeams(search *TeamSearch) ([]*Team, *Response) {
	r, err := c.DoApiPost(c.GetTeamsRoute()+"/search", search.ToJson())
	if err != nil {
		return nil, BuildErrorResponse(r, err)
	}
	defer closeBody(r)
	return TeamListFromJson(r.Body), BuildResponse(r)
}

// SearchTeamsPaged returns a page of teams and the total count matching the provided search term.
func (c *Client4) SearchTeamsPaged(search *TeamSearch) ([]*Team, int64, *Response) {
	if search.Page == nil {
		search.Page = NewInt(0)
	}
	if search.PerPage == nil {
		search.PerPage = NewInt(100)
	}
	r, err := c.DoApiPost(c.GetTeamsRoute()+"/search", search.ToJson())
	if err != nil {
		return nil, 0, BuildErrorResponse(r, err)
	}
	defer closeBody(r)
	twc := TeamsWithCountFromJson(r.Body)
	return twc.Teams, twc.TotalCount, BuildResponse(r)
}

// TeamExists returns true or false if the team exist or not.
func (c *Client4) TeamExists(name, etag string) (bool, *Response) {
	r, err := c.DoApiGet(c.GetTeamByNameRoute(name)+"/exists", etag)
	if err != nil {
		return false, BuildErrorResponse(r, err)
	}
	defer closeBody(r)
	return MapBoolFromJson(r.Body)["exists"], BuildResponse(r)
}

// GetTeamsForUser returns a list of teams a user is on. Must be logged in as the user
// or be a system administrator.
func (c *Client4) GetTeamsForUser(userId, etag string) ([]*Team, *Response) {
	r, err := c.DoApiGet(c.GetUserRoute(userId)+"/teams", etag)
	if err != nil {
		return nil, BuildErrorResponse(r, err)
	}
	defer closeBody(r)
	return TeamListFromJson(r.Body), BuildResponse(r)
}

// GetTeamMember returns a team member based on the provided team and user id strings.
func (c *Client4) GetTeamMember(teamId, userId, etag string) (*TeamMember, *Response) {
	r, err := c.DoApiGet(c.GetTeamMemberRoute(teamId, userId), etag)
	if err != nil {
		return nil, BuildErrorResponse(r, err)
	}
	defer closeBody(r)
	return TeamMemberFromJson(r.Body), BuildResponse(r)
}

// UpdateTeamMemberRoles will update the roles on a team for a user.
func (c *Client4) UpdateTeamMemberRoles(teamId, userId, newRoles string) (bool, *Response) {
	requestBody := map[string]string{"roles": newRoles}
	r, err := c.DoApiPut(c.GetTeamMemberRoute(teamId, userId)+"/roles", MapToJson(requestBody))
	if err != nil {
		return false, BuildErrorResponse(r, err)
	}
	defer closeBody(r)
	return CheckStatusOK(r), BuildResponse(r)
}

// UpdateTeamMemberSchemeRoles will update the scheme-derived roles on a team for a user.
func (c *Client4) UpdateTeamMemberSchemeRoles(teamId string, userId string, schemeRoles *SchemeRoles) (bool, *Response) {
	r, err := c.DoApiPut(c.GetTeamMemberRoute(teamId, userId)+"/schemeRoles", schemeRoles.ToJson())
	if err != nil {
		return false, BuildErrorResponse(r, err)
	}
	defer closeBody(r)
	return CheckStatusOK(r), BuildResponse(r)
}

// UpdateTeam will update a team.
func (c *Client4) UpdateTeam(team *Team) (*Team, *Response) {
	r, err := c.DoApiPut(c.GetTeamRoute(team.Id), team.ToJson())
	if err != nil {
		return nil, BuildErrorResponse(r, err)
	}
	defer closeBody(r)
	return TeamFromJson(r.Body), BuildResponse(r)
}

// PatchTeam partially updates a team. Any missing fields are not updated.
func (c *Client4) PatchTeam(teamId string, patch *TeamPatch) (*Team, *Response) {
	r, err := c.DoApiPut(c.GetTeamRoute(teamId)+"/patch", patch.ToJson())
	if err != nil {
		return nil, BuildErrorResponse(r, err)
	}
	defer closeBody(r)
	return TeamFromJson(r.Body), BuildResponse(r)
}

// RestoreTeam restores a previously deleted team.
func (c *Client4) RestoreTeam(teamId string) (*Team, *Response) {
	r, err := c.DoApiPost(c.GetTeamRoute(teamId)+"/restore", "")
	if err != nil {
		return nil, BuildErrorResponse(r, err)
	}
	defer closeBody(r)
	return TeamFromJson(r.Body), BuildResponse(r)
}

// RegenerateTeamInviteId requests a new invite ID to be generated.
func (c *Client4) RegenerateTeamInviteId(teamId string) (*Team, *Response) {
	r, err := c.DoApiPost(c.GetTeamRoute(teamId)+"/regenerate_invite_id", "")
	if err != nil {
		return nil, BuildErrorResponse(r, err)
	}
	defer closeBody(r)
	return TeamFromJson(r.Body), BuildResponse(r)
}

// SoftDeleteTeam deletes the team softly (archive only, not permanent delete).
func (c *Client4) SoftDeleteTeam(teamId string) (bool, *Response) {
	r, err := c.DoApiDelete(c.GetTeamRoute(teamId))
	if err != nil {
		return false, BuildErrorResponse(r, err)
	}
	defer closeBody(r)
	return CheckStatusOK(r), BuildResponse(r)
}

// PermanentDeleteTeam deletes the team, should only be used when needed for
// compliance and the like.
func (c *Client4) PermanentDeleteTeam(teamId string) (bool, *Response) {
	r, err := c.DoApiDelete(c.GetTeamRoute(teamId) + "?permanent=" + c.boolString(true))
	if err != nil {
		return false, BuildErrorResponse(r, err)
	}
	defer closeBody(r)
	return CheckStatusOK(r), BuildResponse(r)
}

// UpdateTeamPrivacy modifies the team type (model.TEAM_OPEN <--> model.TEAM_INVITE) and sets
// the corresponding AllowOpenInvite appropriately.
func (c *Client4) UpdateTeamPrivacy(teamId string, privacy string) (*Team, *Response) {
	requestBody := map[string]string{"privacy": privacy}
	r, err := c.DoApiPut(c.GetTeamRoute(teamId)+"/privacy", MapToJson(requestBody))
	if err != nil {
		return nil, BuildErrorResponse(r, err)
	}
	defer closeBody(r)
	return TeamFromJson(r.Body), BuildResponse(r)
}

// GetTeamMembers returns team members based on the provided team id string.
func (c *Client4) GetTeamMembers(teamId string, page int, perPage int, etag string) ([]*TeamMember, *Response) {
	query := fmt.Sprintf("?page=%v&per_page=%v", page, perPage)
	r, err := c.DoApiGet(c.GetTeamMembersRoute(teamId)+query, etag)
	if err != nil {
		return nil, BuildErrorResponse(r, err)
	}
	defer closeBody(r)
	return TeamMembersFromJson(r.Body), BuildResponse(r)
}

// GetTeamMembersWithoutDeletedUsers returns team members based on the provided team id string. Additional parameters of sort and exclude_deleted_users accepted as well
// Could not add it to above function due to it be a breaking change.
func (c *Client4) GetTeamMembersSortAndWithoutDeletedUsers(teamId string, page int, perPage int, sort string, exclude_deleted_users bool, etag string) ([]*TeamMember, *Response) {
	query := fmt.Sprintf("?page=%v&per_page=%v&sort=%v&exclude_deleted_users=%v", page, perPage, sort, exclude_deleted_users)
	r, err := c.DoApiGet(c.GetTeamMembersRoute(teamId)+query, etag)
	if err != nil {
		return nil, BuildErrorResponse(r, err)
	}
	defer closeBody(r)
	return TeamMembersFromJson(r.Body), BuildResponse(r)
}

// GetTeamMembersForUser returns the team members for a user.
func (c *Client4) GetTeamMembersForUser(userId string, etag string) ([]*TeamMember, *Response) {
	r, err := c.DoApiGet(c.GetUserRoute(userId)+"/teams/members", etag)
	if err != nil {
		return nil, BuildErrorResponse(r, err)
	}
	defer closeBody(r)
	return TeamMembersFromJson(r.Body), BuildResponse(r)
}

// GetTeamMembersByIds will return an array of team members based on the
// team id and a list of user ids provided. Must be authenticated.
func (c *Client4) GetTeamMembersByIds(teamId string, userIds []string) ([]*TeamMember, *Response) {
	r, err := c.DoApiPost(fmt.Sprintf("/teams/%v/members/ids", teamId), ArrayToJson(userIds))
	if err != nil {
		return nil, BuildErrorResponse(r, err)
	}
	defer closeBody(r)
	return TeamMembersFromJson(r.Body), BuildResponse(r)
}

// AddTeamMember adds user to a team and return a team member.
func (c *Client4) AddTeamMember(teamId, userId string) (*TeamMember, *Response) {
	member := &TeamMember{TeamId: teamId, UserId: userId}
	r, err := c.DoApiPost(c.GetTeamMembersRoute(teamId), member.ToJson())
	if err != nil {
		return nil, BuildErrorResponse(r, err)
	}
	defer closeBody(r)
	return TeamMemberFromJson(r.Body), BuildResponse(r)
}

// AddTeamMemberFromInvite adds a user to a team and return a team member using an invite id
// or an invite token/data pair.
func (c *Client4) AddTeamMemberFromInvite(token, inviteId string) (*TeamMember, *Response) {
	var query string

	if inviteId != "" {
		query += fmt.Sprintf("?invite_id=%v", inviteId)
	}

	if token != "" {
		query += fmt.Sprintf("?token=%v", token)
	}

	r, err := c.DoApiPost(c.GetTeamsRoute()+"/members/invite"+query, "")
	if err != nil {
		return nil, BuildErrorResponse(r, err)
	}
	defer closeBody(r)
	return TeamMemberFromJson(r.Body), BuildResponse(r)
}

// AddTeamMembers adds a number of users to a team and returns the team members.
func (c *Client4) AddTeamMembers(teamId string, userIds []string) ([]*TeamMember, *Response) {
	var members []*TeamMember
	for _, userId := range userIds {
		member := &TeamMember{TeamId: teamId, UserId: userId}
		members = append(members, member)
	}

	r, err := c.DoApiPost(c.GetTeamMembersRoute(teamId)+"/batch", TeamMembersToJson(members))
	if err != nil {
		return nil, BuildErrorResponse(r, err)
	}
	defer closeBody(r)
	return TeamMembersFromJson(r.Body), BuildResponse(r)
}

// AddTeamMembers adds a number of users to a team and returns the team members.
func (c *Client4) AddTeamMembersGracefully(teamId string, userIds []string) ([]*TeamMemberWithError, *Response) {
	var members []*TeamMember
	for _, userId := range userIds {
		member := &TeamMember{TeamId: teamId, UserId: userId}
		members = append(members, member)
	}

	r, err := c.DoApiPost(c.GetTeamMembersRoute(teamId)+"/batch?graceful="+c.boolString(true), TeamMembersToJson(members))
	if err != nil {
		return nil, BuildErrorResponse(r, err)
	}
	defer closeBody(r)
	return TeamMembersWithErrorFromJson(r.Body), BuildResponse(r)
}

// RemoveTeamMember will remove a user from a team.
func (c *Client4) RemoveTeamMember(teamId, userId string) (bool, *Response) {
	r, err := c.DoApiDelete(c.GetTeamMemberRoute(teamId, userId))
	if err != nil {
		return false, BuildErrorResponse(r, err)
	}
	defer closeBody(r)
	return CheckStatusOK(r), BuildResponse(r)
}

// GetTeamStats returns a team stats based on the team id string.
// Must be authenticated.
func (c *Client4) GetTeamStats(teamId, etag string) (*TeamStats, *Response) {
	r, err := c.DoApiGet(c.GetTeamStatsRoute(teamId), etag)
	if err != nil {
		return nil, BuildErrorResponse(r, err)
	}
	defer closeBody(r)
	return TeamStatsFromJson(r.Body), BuildResponse(r)
}

// GetTotalUsersStats returns a total system user stats.
// Must be authenticated.
func (c *Client4) GetTotalUsersStats(etag string) (*UsersStats, *Response) {
	r, err := c.DoApiGet(c.GetTotalUsersStatsRoute(), etag)
	if err != nil {
		return nil, BuildErrorResponse(r, err)
	}
	defer closeBody(r)
	return UsersStatsFromJson(r.Body), BuildResponse(r)
}

// GetTeamUnread will return a TeamUnread object that contains the amount of
// unread messages and mentions the user has for the specified team.
// Must be authenticated.
func (c *Client4) GetTeamUnread(teamId, userId string) (*TeamUnread, *Response) {
	r, err := c.DoApiGet(c.GetUserRoute(userId)+c.GetTeamRoute(teamId)+"/unread", "")
	if err != nil {
		return nil, BuildErrorResponse(r, err)
	}
	defer closeBody(r)
	return TeamUnreadFromJson(r.Body), BuildResponse(r)
}

// ImportTeam will import an exported team from other app into a existing team.
func (c *Client4) ImportTeam(data []byte, filesize int, importFrom, filename, teamId string) (map[string]string, *Response) {
	body := &bytes.Buffer{}
	writer := multipart.NewWriter(body)

	part, err := writer.CreateFormFile("file", filename)
	if err != nil {
		return nil, &Response{Error: NewAppError("UploadImportTeam", "model.client.upload_post_attachment.file.app_error", nil, err.Error(), http.StatusBadRequest)}
	}

	if _, err = io.Copy(part, bytes.NewBuffer(data)); err != nil {
		return nil, &Response{Error: NewAppError("UploadImportTeam", "model.client.upload_post_attachment.file.app_error", nil, err.Error(), http.StatusBadRequest)}
	}

	part, err = writer.CreateFormField("filesize")
	if err != nil {
		return nil, &Response{Error: NewAppError("UploadImportTeam", "model.client.upload_post_attachment.file_size.app_error", nil, err.Error(), http.StatusBadRequest)}
	}

	if _, err = io.Copy(part, strings.NewReader(strconv.Itoa(filesize))); err != nil {
		return nil, &Response{Error: NewAppError("UploadImportTeam", "model.client.upload_post_attachment.file_size.app_error", nil, err.Error(), http.StatusBadRequest)}
	}

	part, err = writer.CreateFormField("importFrom")
	if err != nil {
		return nil, &Response{Error: NewAppError("UploadImportTeam", "model.client.upload_post_attachment.import_from.app_error", nil, err.Error(), http.StatusBadRequest)}
	}

	if _, err := io.Copy(part, strings.NewReader(importFrom)); err != nil {
		return nil, &Response{Error: NewAppError("UploadImportTeam", "model.client.upload_post_attachment.import_from.app_error", nil, err.Error(), http.StatusBadRequest)}
	}

	if err := writer.Close(); err != nil {
		return nil, &Response{Error: NewAppError("UploadImportTeam", "model.client.upload_post_attachment.writer.app_error", nil, err.Error(), http.StatusBadRequest)}
	}

	return c.DoUploadImportTeam(c.GetTeamImportRoute(teamId), body.Bytes(), writer.FormDataContentType())
}

// InviteUsersToTeam invite users by email to the team.
func (c *Client4) InviteUsersToTeam(teamId string, userEmails []string) (bool, *Response) {
	r, err := c.DoApiPost(c.GetTeamRoute(teamId)+"/invite/email", ArrayToJson(userEmails))
	if err != nil {
		return false, BuildErrorResponse(r, err)
	}
	defer closeBody(r)
	return CheckStatusOK(r), BuildResponse(r)
}

// InviteGuestsToTeam invite guest by email to some channels in a team.
func (c *Client4) InviteGuestsToTeam(teamId string, userEmails []string, channels []string, message string) (bool, *Response) {
	guestsInvite := GuestsInvite{
		Emails:   userEmails,
		Channels: channels,
		Message:  message,
	}
	r, err := c.DoApiPost(c.GetTeamRoute(teamId)+"/invite-guests/email", guestsInvite.ToJson())
	if err != nil {
		return false, BuildErrorResponse(r, err)
	}
	defer closeBody(r)
	return CheckStatusOK(r), BuildResponse(r)
}

// InviteUsersToTeam invite users by email to the team.
func (c *Client4) InviteUsersToTeamGracefully(teamId string, userEmails []string) ([]*EmailInviteWithError, *Response) {
	r, err := c.DoApiPost(c.GetTeamRoute(teamId)+"/invite/email?graceful="+c.boolString(true), ArrayToJson(userEmails))
	if err != nil {
		return nil, BuildErrorResponse(r, err)
	}
	defer closeBody(r)
	return EmailInviteWithErrorFromJson(r.Body), BuildResponse(r)
}

// InviteGuestsToTeam invite guest by email to some channels in a team.
func (c *Client4) InviteGuestsToTeamGracefully(teamId string, userEmails []string, channels []string, message string) ([]*EmailInviteWithError, *Response) {
	guestsInvite := GuestsInvite{
		Emails:   userEmails,
		Channels: channels,
		Message:  message,
	}
	r, err := c.DoApiPost(c.GetTeamRoute(teamId)+"/invite-guests/email?graceful="+c.boolString(true), guestsInvite.ToJson())
	if err != nil {
		return nil, BuildErrorResponse(r, err)
	}
	defer closeBody(r)
	return EmailInviteWithErrorFromJson(r.Body), BuildResponse(r)
}

// InvalidateEmailInvites will invalidate active email invitations that have not been accepted by the user.
func (c *Client4) InvalidateEmailInvites() (bool, *Response) {
	r, err := c.DoApiDelete(c.GetTeamsRoute() + "/invites/email")
	if err != nil {
		return false, BuildErrorResponse(r, err)
	}
	defer closeBody(r)
	return CheckStatusOK(r), BuildResponse(r)
}

// GetTeamInviteInfo returns a team object from an invite id containing sanitized information.
func (c *Client4) GetTeamInviteInfo(inviteId string) (*Team, *Response) {
	r, err := c.DoApiGet(c.GetTeamsRoute()+"/invite/"+inviteId, "")
	if err != nil {
		return nil, BuildErrorResponse(r, err)
	}
	defer closeBody(r)
	return TeamFromJson(r.Body), BuildResponse(r)
}

// SetTeamIcon sets team icon of the team.
func (c *Client4) SetTeamIcon(teamId string, data []byte) (bool, *Response) {
	body := &bytes.Buffer{}
	writer := multipart.NewWriter(body)

	part, err := writer.CreateFormFile("image", "teamIcon.png")
	if err != nil {
		return false, &Response{Error: NewAppError("SetTeamIcon", "model.client.set_team_icon.no_file.app_error", nil, err.Error(), http.StatusBadRequest)}
	}

	if _, err = io.Copy(part, bytes.NewBuffer(data)); err != nil {
		return false, &Response{Error: NewAppError("SetTeamIcon", "model.client.set_team_icon.no_file.app_error", nil, err.Error(), http.StatusBadRequest)}
	}

	if err = writer.Close(); err != nil {
		return false, &Response{Error: NewAppError("SetTeamIcon", "model.client.set_team_icon.writer.app_error", nil, err.Error(), http.StatusBadRequest)}
	}

	rq, err := http.NewRequest("POST", c.ApiUrl+c.GetTeamRoute(teamId)+"/image", bytes.NewReader(body.Bytes()))
	if err != nil {
		return false, &Response{Error: NewAppError("SetTeamIcon", "model.client.connecting.app_error", nil, err.Error(), http.StatusBadRequest)}
	}
	rq.Header.Set("Content-Type", writer.FormDataContentType())

	if len(c.AuthToken) > 0 {
		rq.Header.Set(HEADER_AUTH, c.AuthType+" "+c.AuthToken)
	}

	rp, err := c.HttpClient.Do(rq)
	if err != nil || rp == nil {
		// set to http.StatusForbidden(403)
		return false, &Response{StatusCode: http.StatusForbidden, Error: NewAppError(c.GetTeamRoute(teamId)+"/image", "model.client.connecting.app_error", nil, err.Error(), 403)}
	}
	defer closeBody(rp)

	if rp.StatusCode >= 300 {
		return false, BuildErrorResponse(rp, AppErrorFromJson(rp.Body))
	}

	return CheckStatusOK(rp), BuildResponse(rp)
}

// GetTeamIcon gets the team icon of the team.
func (c *Client4) GetTeamIcon(teamId, etag string) ([]byte, *Response) {
	r, appErr := c.DoApiGet(c.GetTeamRoute(teamId)+"/image", etag)
	if appErr != nil {
		return nil, BuildErrorResponse(r, appErr)
	}
	defer closeBody(r)

	data, err := ioutil.ReadAll(r.Body)
	if err != nil {
		return nil, BuildErrorResponse(r, NewAppError("GetTeamIcon", "model.client.get_team_icon.app_error", nil, err.Error(), r.StatusCode))
	}
	return data, BuildResponse(r)
}

// RemoveTeamIcon updates LastTeamIconUpdate to 0 which indicates team icon is removed.
func (c *Client4) RemoveTeamIcon(teamId string) (bool, *Response) {
	r, err := c.DoApiDelete(c.GetTeamRoute(teamId) + "/image")
	if err != nil {
		return false, BuildErrorResponse(r, err)
	}
	defer closeBody(r)
	return CheckStatusOK(r), BuildResponse(r)
}

// Channel Section

// GetAllChannels get all the channels. Must be a system administrator.
func (c *Client4) GetAllChannels(page int, perPage int, etag string) (*ChannelListWithTeamData, *Response) {
	return c.getAllChannels(page, perPage, etag, false)
}

// GetAllChannelsIncludeDeleted get all the channels. Must be a system administrator.
func (c *Client4) GetAllChannelsIncludeDeleted(page int, perPage int, etag string) (*ChannelListWithTeamData, *Response) {
	return c.getAllChannels(page, perPage, etag, true)
}

func (c *Client4) getAllChannels(page int, perPage int, etag string, includeDeleted bool) (*ChannelListWithTeamData, *Response) {
	query := fmt.Sprintf("?page=%v&per_page=%v&include_deleted=%v", page, perPage, includeDeleted)
	r, err := c.DoApiGet(c.GetChannelsRoute()+query, etag)
	if err != nil {
		return nil, BuildErrorResponse(r, err)
	}
	defer closeBody(r)
	return ChannelListWithTeamDataFromJson(r.Body), BuildResponse(r)
}

// GetAllChannelsWithCount get all the channels including the total count. Must be a system administrator.
func (c *Client4) GetAllChannelsWithCount(page int, perPage int, etag string) (*ChannelListWithTeamData, int64, *Response) {
	query := fmt.Sprintf("?page=%v&per_page=%v&include_total_count="+c.boolString(true), page, perPage)
	r, err := c.DoApiGet(c.GetChannelsRoute()+query, etag)
	if err != nil {
		return nil, 0, BuildErrorResponse(r, err)
	}
	defer closeBody(r)
	cwc := ChannelsWithCountFromJson(r.Body)
	return cwc.Channels, cwc.TotalCount, BuildResponse(r)
}

// CreateChannel creates a channel based on the provided channel struct.
func (c *Client4) CreateChannel(channel *Channel) (*Channel, *Response) {
	r, err := c.DoApiPost(c.GetChannelsRoute(), channel.ToJson())
	if err != nil {
		return nil, BuildErrorResponse(r, err)
	}
	defer closeBody(r)
	return ChannelFromJson(r.Body), BuildResponse(r)
}

// UpdateChannel updates a channel based on the provided channel struct.
func (c *Client4) UpdateChannel(channel *Channel) (*Channel, *Response) {
	r, err := c.DoApiPut(c.GetChannelRoute(channel.Id), channel.ToJson())
	if err != nil {
		return nil, BuildErrorResponse(r, err)
	}
	defer closeBody(r)
	return ChannelFromJson(r.Body), BuildResponse(r)
}

// PatchChannel partially updates a channel. Any missing fields are not updated.
func (c *Client4) PatchChannel(channelId string, patch *ChannelPatch) (*Channel, *Response) {
	r, err := c.DoApiPut(c.GetChannelRoute(channelId)+"/patch", patch.ToJson())
	if err != nil {
		return nil, BuildErrorResponse(r, err)
	}
	defer closeBody(r)
	return ChannelFromJson(r.Body), BuildResponse(r)
}

// ConvertChannelToPrivate converts public to private channel.
func (c *Client4) ConvertChannelToPrivate(channelId string) (*Channel, *Response) {
	r, err := c.DoApiPost(c.GetChannelRoute(channelId)+"/convert", "")
	if err != nil {
		return nil, BuildErrorResponse(r, err)
	}
	defer closeBody(r)
	return ChannelFromJson(r.Body), BuildResponse(r)
}

// UpdateChannelPrivacy updates channel privacy
func (c *Client4) UpdateChannelPrivacy(channelId string, privacy string) (*Channel, *Response) {
	requestBody := map[string]string{"privacy": privacy}
	r, err := c.DoApiPut(c.GetChannelRoute(channelId)+"/privacy", MapToJson(requestBody))
	if err != nil {
		return nil, BuildErrorResponse(r, err)
	}
	defer closeBody(r)
	return ChannelFromJson(r.Body), BuildResponse(r)
}

// RestoreChannel restores a previously deleted channel. Any missing fields are not updated.
func (c *Client4) RestoreChannel(channelId string) (*Channel, *Response) {
	r, err := c.DoApiPost(c.GetChannelRoute(channelId)+"/restore", "")
	if err != nil {
		return nil, BuildErrorResponse(r, err)
	}
	defer closeBody(r)
	return ChannelFromJson(r.Body), BuildResponse(r)
}

// CreateDirectChannel creates a direct message channel based on the two user
// ids provided.
func (c *Client4) CreateDirectChannel(userId1, userId2 string) (*Channel, *Response) {
	requestBody := []string{userId1, userId2}
	r, err := c.DoApiPost(c.GetChannelsRoute()+"/direct", ArrayToJson(requestBody))
	if err != nil {
		return nil, BuildErrorResponse(r, err)
	}
	defer closeBody(r)
	return ChannelFromJson(r.Body), BuildResponse(r)
}

// CreateGroupChannel creates a group message channel based on userIds provided.
func (c *Client4) CreateGroupChannel(userIds []string) (*Channel, *Response) {
	r, err := c.DoApiPost(c.GetChannelsRoute()+"/group", ArrayToJson(userIds))
	if err != nil {
		return nil, BuildErrorResponse(r, err)
	}
	defer closeBody(r)
	return ChannelFromJson(r.Body), BuildResponse(r)
}

// GetChannel returns a channel based on the provided channel id string.
func (c *Client4) GetChannel(channelId, etag string) (*Channel, *Response) {
	r, err := c.DoApiGet(c.GetChannelRoute(channelId), etag)
	if err != nil {
		return nil, BuildErrorResponse(r, err)
	}
	defer closeBody(r)
	return ChannelFromJson(r.Body), BuildResponse(r)
}

// GetChannelStats returns statistics for a channel.
func (c *Client4) GetChannelStats(channelId string, etag string) (*ChannelStats, *Response) {
	r, err := c.DoApiGet(c.GetChannelRoute(channelId)+"/stats", etag)
	if err != nil {
		return nil, BuildErrorResponse(r, err)
	}
	defer closeBody(r)
	return ChannelStatsFromJson(r.Body), BuildResponse(r)
}

// GetChannelMembersTimezones gets a list of timezones for a channel.
func (c *Client4) GetChannelMembersTimezones(channelId string) ([]string, *Response) {
	r, err := c.DoApiGet(c.GetChannelRoute(channelId)+"/timezones", "")
	if err != nil {
		return nil, BuildErrorResponse(r, err)
	}
	defer closeBody(r)
	return ArrayFromJson(r.Body), BuildResponse(r)
}

// GetPinnedPosts gets a list of pinned posts.
func (c *Client4) GetPinnedPosts(channelId string, etag string) (*PostList, *Response) {
	r, err := c.DoApiGet(c.GetChannelRoute(channelId)+"/pinned", etag)
	if err != nil {
		return nil, BuildErrorResponse(r, err)
	}
	defer closeBody(r)
	return PostListFromJson(r.Body), BuildResponse(r)
}

// GetPrivateChannelsForTeam returns a list of private channels based on the provided team id string.
func (c *Client4) GetPrivateChannelsForTeam(teamId string, page int, perPage int, etag string) ([]*Channel, *Response) {
	query := fmt.Sprintf("/private?page=%v&per_page=%v", page, perPage)
	r, err := c.DoApiGet(c.GetChannelsForTeamRoute(teamId)+query, etag)
	if err != nil {
		return nil, BuildErrorResponse(r, err)
	}
	defer closeBody(r)
	return ChannelSliceFromJson(r.Body), BuildResponse(r)
}

// GetPublicChannelsForTeam returns a list of public channels based on the provided team id string.
func (c *Client4) GetPublicChannelsForTeam(teamId string, page int, perPage int, etag string) ([]*Channel, *Response) {
	query := fmt.Sprintf("?page=%v&per_page=%v", page, perPage)
	r, err := c.DoApiGet(c.GetChannelsForTeamRoute(teamId)+query, etag)
	if err != nil {
		return nil, BuildErrorResponse(r, err)
	}
	defer closeBody(r)
	return ChannelSliceFromJson(r.Body), BuildResponse(r)
}

// GetDeletedChannelsForTeam returns a list of public channels based on the provided team id string.
func (c *Client4) GetDeletedChannelsForTeam(teamId string, page int, perPage int, etag string) ([]*Channel, *Response) {
	query := fmt.Sprintf("/deleted?page=%v&per_page=%v", page, perPage)
	r, err := c.DoApiGet(c.GetChannelsForTeamRoute(teamId)+query, etag)
	if err != nil {
		return nil, BuildErrorResponse(r, err)
	}
	defer closeBody(r)
	return ChannelSliceFromJson(r.Body), BuildResponse(r)
}

// GetPublicChannelsByIdsForTeam returns a list of public channels based on provided team id string.
func (c *Client4) GetPublicChannelsByIdsForTeam(teamId string, channelIds []string) ([]*Channel, *Response) {
	r, err := c.DoApiPost(c.GetChannelsForTeamRoute(teamId)+"/ids", ArrayToJson(channelIds))
	if err != nil {
		return nil, BuildErrorResponse(r, err)
	}
	defer closeBody(r)
	return ChannelSliceFromJson(r.Body), BuildResponse(r)
}

// GetChannelsForTeamForUser returns a list channels of on a team for a user.
func (c *Client4) GetChannelsForTeamForUser(teamId, userId string, includeDeleted bool, etag string) ([]*Channel, *Response) {
	r, err := c.DoApiGet(c.GetChannelsForTeamForUserRoute(teamId, userId, includeDeleted), etag)
	if err != nil {
		return nil, BuildErrorResponse(r, err)
	}
	defer closeBody(r)
	return ChannelSliceFromJson(r.Body), BuildResponse(r)
}

// SearchChannels returns the channels on a team matching the provided search term.
func (c *Client4) SearchChannels(teamId string, search *ChannelSearch) ([]*Channel, *Response) {
	r, err := c.DoApiPost(c.GetChannelsForTeamRoute(teamId)+"/search", search.ToJson())
	if err != nil {
		return nil, BuildErrorResponse(r, err)
	}
	defer closeBody(r)
	return ChannelSliceFromJson(r.Body), BuildResponse(r)
}

// SearchArchivedChannels returns the archived channels on a team matching the provided search term.
func (c *Client4) SearchArchivedChannels(teamId string, search *ChannelSearch) ([]*Channel, *Response) {
	r, err := c.DoApiPost(c.GetChannelsForTeamRoute(teamId)+"/search_archived", search.ToJson())
	if err != nil {
		return nil, BuildErrorResponse(r, err)
	}
	defer closeBody(r)
	return ChannelSliceFromJson(r.Body), BuildResponse(r)
}

// SearchAllChannels search in all the channels. Must be a system administrator.
func (c *Client4) SearchAllChannels(search *ChannelSearch) (*ChannelListWithTeamData, *Response) {
	r, err := c.DoApiPost(c.GetChannelsRoute()+"/search", search.ToJson())
	if err != nil {
		return nil, BuildErrorResponse(r, err)
	}
	defer closeBody(r)
	return ChannelListWithTeamDataFromJson(r.Body), BuildResponse(r)
}

// SearchAllChannelsPaged searches all the channels and returns the results paged with the total count.
func (c *Client4) SearchAllChannelsPaged(search *ChannelSearch) (*ChannelsWithCount, *Response) {
	r, err := c.DoApiPost(c.GetChannelsRoute()+"/search", search.ToJson())
	if err != nil {
		return nil, BuildErrorResponse(r, err)
	}
	defer closeBody(r)
	return ChannelsWithCountFromJson(r.Body), BuildResponse(r)
}

// SearchGroupChannels returns the group channels of the user whose members' usernames match the search term.
func (c *Client4) SearchGroupChannels(search *ChannelSearch) ([]*Channel, *Response) {
	r, err := c.DoApiPost(c.GetChannelsRoute()+"/group/search", search.ToJson())
	if err != nil {
		return nil, BuildErrorResponse(r, err)
	}
	defer closeBody(r)
	return ChannelSliceFromJson(r.Body), BuildResponse(r)
}

// DeleteChannel deletes channel based on the provided channel id string.
func (c *Client4) DeleteChannel(channelId string) (bool, *Response) {
	r, err := c.DoApiDelete(c.GetChannelRoute(channelId))
	if err != nil {
		return false, BuildErrorResponse(r, err)
	}
	defer closeBody(r)
	return CheckStatusOK(r), BuildResponse(r)
}

// MoveChannel moves the channel to the destination team.
func (c *Client4) MoveChannel(channelId, teamId string, force bool) (*Channel, *Response) {
	requestBody := map[string]interface{}{
		"team_id": teamId,
		"force":   force,
	}
	r, err := c.DoApiPost(c.GetChannelRoute(channelId)+"/move", StringInterfaceToJson(requestBody))
	if err != nil {
		return nil, BuildErrorResponse(r, err)
	}
	defer closeBody(r)
	return ChannelFromJson(r.Body), BuildResponse(r)
}

// GetChannelByName returns a channel based on the provided channel name and team id strings.
func (c *Client4) GetChannelByName(channelName, teamId string, etag string) (*Channel, *Response) {
	r, err := c.DoApiGet(c.GetChannelByNameRoute(channelName, teamId), etag)
	if err != nil {
		return nil, BuildErrorResponse(r, err)
	}
	defer closeBody(r)
	return ChannelFromJson(r.Body), BuildResponse(r)
}

// GetChannelByNameIncludeDeleted returns a channel based on the provided channel name and team id strings. Other then GetChannelByName it will also return deleted channels.
func (c *Client4) GetChannelByNameIncludeDeleted(channelName, teamId string, etag string) (*Channel, *Response) {
	r, err := c.DoApiGet(c.GetChannelByNameRoute(channelName, teamId)+"?include_deleted="+c.boolString(true), etag)
	if err != nil {
		return nil, BuildErrorResponse(r, err)
	}
	defer closeBody(r)
	return ChannelFromJson(r.Body), BuildResponse(r)
}

// GetChannelByNameForTeamName returns a channel based on the provided channel name and team name strings.
func (c *Client4) GetChannelByNameForTeamName(channelName, teamName string, etag string) (*Channel, *Response) {
	r, err := c.DoApiGet(c.GetChannelByNameForTeamNameRoute(channelName, teamName), etag)
	if err != nil {
		return nil, BuildErrorResponse(r, err)
	}
	defer closeBody(r)
	return ChannelFromJson(r.Body), BuildResponse(r)
}

// GetChannelByNameForTeamNameIncludeDeleted returns a channel based on the provided channel name and team name strings. Other then GetChannelByNameForTeamName it will also return deleted channels.
func (c *Client4) GetChannelByNameForTeamNameIncludeDeleted(channelName, teamName string, etag string) (*Channel, *Response) {
	r, err := c.DoApiGet(c.GetChannelByNameForTeamNameRoute(channelName, teamName)+"?include_deleted="+c.boolString(true), etag)
	if err != nil {
		return nil, BuildErrorResponse(r, err)
	}
	defer closeBody(r)
	return ChannelFromJson(r.Body), BuildResponse(r)
}

// GetChannelMembers gets a page of channel members.
func (c *Client4) GetChannelMembers(channelId string, page, perPage int, etag string) (*ChannelMembers, *Response) {
	query := fmt.Sprintf("?page=%v&per_page=%v", page, perPage)
	r, err := c.DoApiGet(c.GetChannelMembersRoute(channelId)+query, etag)
	if err != nil {
		return nil, BuildErrorResponse(r, err)
	}
	defer closeBody(r)
	return ChannelMembersFromJson(r.Body), BuildResponse(r)
}

// GetChannelMembersByIds gets the channel members in a channel for a list of user ids.
func (c *Client4) GetChannelMembersByIds(channelId string, userIds []string) (*ChannelMembers, *Response) {
	r, err := c.DoApiPost(c.GetChannelMembersRoute(channelId)+"/ids", ArrayToJson(userIds))
	if err != nil {
		return nil, BuildErrorResponse(r, err)
	}
	defer closeBody(r)
	return ChannelMembersFromJson(r.Body), BuildResponse(r)
}

// GetChannelMember gets a channel member.
func (c *Client4) GetChannelMember(channelId, userId, etag string) (*ChannelMember, *Response) {
	r, err := c.DoApiGet(c.GetChannelMemberRoute(channelId, userId), etag)
	if err != nil {
		return nil, BuildErrorResponse(r, err)
	}
	defer closeBody(r)
	return ChannelMemberFromJson(r.Body), BuildResponse(r)
}

// GetChannelMembersForUser gets all the channel members for a user on a team.
func (c *Client4) GetChannelMembersForUser(userId, teamId, etag string) (*ChannelMembers, *Response) {
	r, err := c.DoApiGet(fmt.Sprintf(c.GetUserRoute(userId)+"/teams/%v/channels/members", teamId), etag)
	if err != nil {
		return nil, BuildErrorResponse(r, err)
	}
	defer closeBody(r)
	return ChannelMembersFromJson(r.Body), BuildResponse(r)
}

// ViewChannel performs a view action for a user. Synonymous with switching channels or marking channels as read by a user.
func (c *Client4) ViewChannel(userId string, view *ChannelView) (*ChannelViewResponse, *Response) {
	url := fmt.Sprintf(c.GetChannelsRoute()+"/members/%v/view", userId)
	r, err := c.DoApiPost(url, view.ToJson())
	if err != nil {
		return nil, BuildErrorResponse(r, err)
	}
	defer closeBody(r)
	return ChannelViewResponseFromJson(r.Body), BuildResponse(r)
}

// GetChannelUnread will return a ChannelUnread object that contains the number of
// unread messages and mentions for a user.
func (c *Client4) GetChannelUnread(channelId, userId string) (*ChannelUnread, *Response) {
	r, err := c.DoApiGet(c.GetUserRoute(userId)+c.GetChannelRoute(channelId)+"/unread", "")
	if err != nil {
		return nil, BuildErrorResponse(r, err)
	}
	defer closeBody(r)
	return ChannelUnreadFromJson(r.Body), BuildResponse(r)
}

// UpdateChannelRoles will update the roles on a channel for a user.
func (c *Client4) UpdateChannelRoles(channelId, userId, roles string) (bool, *Response) {
	requestBody := map[string]string{"roles": roles}
	r, err := c.DoApiPut(c.GetChannelMemberRoute(channelId, userId)+"/roles", MapToJson(requestBody))
	if err != nil {
		return false, BuildErrorResponse(r, err)
	}
	defer closeBody(r)
	return CheckStatusOK(r), BuildResponse(r)
}

// UpdateChannelMemberSchemeRoles will update the scheme-derived roles on a channel for a user.
func (c *Client4) UpdateChannelMemberSchemeRoles(channelId string, userId string, schemeRoles *SchemeRoles) (bool, *Response) {
	r, err := c.DoApiPut(c.GetChannelMemberRoute(channelId, userId)+"/schemeRoles", schemeRoles.ToJson())
	if err != nil {
		return false, BuildErrorResponse(r, err)
	}
	defer closeBody(r)
	return CheckStatusOK(r), BuildResponse(r)
}

// UpdateChannelNotifyProps will update the notification properties on a channel for a user.
func (c *Client4) UpdateChannelNotifyProps(channelId, userId string, props map[string]string) (bool, *Response) {
	r, err := c.DoApiPut(c.GetChannelMemberRoute(channelId, userId)+"/notify_props", MapToJson(props))
	if err != nil {
		return false, BuildErrorResponse(r, err)
	}
	defer closeBody(r)
	return CheckStatusOK(r), BuildResponse(r)
}

// AddChannelMember adds user to channel and return a channel member.
func (c *Client4) AddChannelMember(channelId, userId string) (*ChannelMember, *Response) {
	requestBody := map[string]string{"user_id": userId}
	r, err := c.DoApiPost(c.GetChannelMembersRoute(channelId)+"", MapToJson(requestBody))
	if err != nil {
		return nil, BuildErrorResponse(r, err)
	}
	defer closeBody(r)
	return ChannelMemberFromJson(r.Body), BuildResponse(r)
}

// AddChannelMemberWithRootId adds user to channel and return a channel member. Post add to channel message has the postRootId.
func (c *Client4) AddChannelMemberWithRootId(channelId, userId, postRootId string) (*ChannelMember, *Response) {
	requestBody := map[string]string{"user_id": userId, "post_root_id": postRootId}
	r, err := c.DoApiPost(c.GetChannelMembersRoute(channelId)+"", MapToJson(requestBody))
	if err != nil {
		return nil, BuildErrorResponse(r, err)
	}
	defer closeBody(r)
	return ChannelMemberFromJson(r.Body), BuildResponse(r)
}

// RemoveUserFromChannel will delete the channel member object for a user, effectively removing the user from a channel.
func (c *Client4) RemoveUserFromChannel(channelId, userId string) (bool, *Response) {
	r, err := c.DoApiDelete(c.GetChannelMemberRoute(channelId, userId))
	if err != nil {
		return false, BuildErrorResponse(r, err)
	}
	defer closeBody(r)
	return CheckStatusOK(r), BuildResponse(r)
}

// AutocompleteChannelsForTeam will return an ordered list of channels autocomplete suggestions.
func (c *Client4) AutocompleteChannelsForTeam(teamId, name string) (*ChannelList, *Response) {
	query := fmt.Sprintf("?name=%v", name)
	r, err := c.DoApiGet(c.GetChannelsForTeamRoute(teamId)+"/autocomplete"+query, "")
	if err != nil {
		return nil, BuildErrorResponse(r, err)
	}
	defer closeBody(r)
	return ChannelListFromJson(r.Body), BuildResponse(r)
}

// AutocompleteChannelsForTeamForSearch will return an ordered list of your channels autocomplete suggestions.
func (c *Client4) AutocompleteChannelsForTeamForSearch(teamId, name string) (*ChannelList, *Response) {
	query := fmt.Sprintf("?name=%v", name)
	r, err := c.DoApiGet(c.GetChannelsForTeamRoute(teamId)+"/search_autocomplete"+query, "")
	if err != nil {
		return nil, BuildErrorResponse(r, err)
	}
	defer closeBody(r)
	return ChannelListFromJson(r.Body), BuildResponse(r)
}

// Post Section

// CreatePost creates a post based on the provided post struct.
func (c *Client4) CreatePost(post *Post) (*Post, *Response) {
	r, err := c.DoApiPost(c.GetPostsRoute(), post.ToUnsanitizedJson())
	if err != nil {
		return nil, BuildErrorResponse(r, err)
	}
	defer closeBody(r)
	return PostFromJson(r.Body), BuildResponse(r)
}

// CreatePostEphemeral creates a ephemeral post based on the provided post struct which is send to the given user id.
func (c *Client4) CreatePostEphemeral(post *PostEphemeral) (*Post, *Response) {
	r, err := c.DoApiPost(c.GetPostsEphemeralRoute(), post.ToUnsanitizedJson())
	if err != nil {
		return nil, BuildErrorResponse(r, err)
	}
	defer closeBody(r)
	return PostFromJson(r.Body), BuildResponse(r)
}

// UpdatePost updates a post based on the provided post struct.
func (c *Client4) UpdatePost(postId string, post *Post) (*Post, *Response) {
	r, err := c.DoApiPut(c.GetPostRoute(postId), post.ToUnsanitizedJson())
	if err != nil {
		return nil, BuildErrorResponse(r, err)
	}
	defer closeBody(r)
	return PostFromJson(r.Body), BuildResponse(r)
}

// PatchPost partially updates a post. Any missing fields are not updated.
func (c *Client4) PatchPost(postId string, patch *PostPatch) (*Post, *Response) {
	r, err := c.DoApiPut(c.GetPostRoute(postId)+"/patch", patch.ToJson())
	if err != nil {
		return nil, BuildErrorResponse(r, err)
	}
	defer closeBody(r)
	return PostFromJson(r.Body), BuildResponse(r)
}

// SetPostUnread marks channel where post belongs as unread on the time of the provided post.
func (c *Client4) SetPostUnread(userId string, postId string) *Response {
	r, err := c.DoApiPost(c.GetUserRoute(userId)+c.GetPostRoute(postId)+"/set_unread", "")
	if err != nil {
		return BuildErrorResponse(r, err)
	}
	defer closeBody(r)
	return BuildResponse(r)
}

// PinPost pin a post based on provided post id string.
func (c *Client4) PinPost(postId string) (bool, *Response) {
	r, err := c.DoApiPost(c.GetPostRoute(postId)+"/pin", "")
	if err != nil {
		return false, BuildErrorResponse(r, err)
	}
	defer closeBody(r)
	return CheckStatusOK(r), BuildResponse(r)
}

// UnpinPost unpin a post based on provided post id string.
func (c *Client4) UnpinPost(postId string) (bool, *Response) {
	r, err := c.DoApiPost(c.GetPostRoute(postId)+"/unpin", "")
	if err != nil {
		return false, BuildErrorResponse(r, err)
	}
	defer closeBody(r)
	return CheckStatusOK(r), BuildResponse(r)
}

// GetPost gets a single post.
func (c *Client4) GetPost(postId string, etag string) (*Post, *Response) {
	r, err := c.DoApiGet(c.GetPostRoute(postId), etag)
	if err != nil {
		return nil, BuildErrorResponse(r, err)
	}
	defer closeBody(r)
	return PostFromJson(r.Body), BuildResponse(r)
}

// DeletePost deletes a post from the provided post id string.
func (c *Client4) DeletePost(postId string) (bool, *Response) {
	r, err := c.DoApiDelete(c.GetPostRoute(postId))
	if err != nil {
		return false, BuildErrorResponse(r, err)
	}
	defer closeBody(r)
	return CheckStatusOK(r), BuildResponse(r)
}

// GetPostThread gets a post with all the other posts in the same thread.
func (c *Client4) GetPostThread(postId string, etag string) (*PostList, *Response) {
	r, err := c.DoApiGet(c.GetPostRoute(postId)+"/thread", etag)
	if err != nil {
		return nil, BuildErrorResponse(r, err)
	}
	defer closeBody(r)
	return PostListFromJson(r.Body), BuildResponse(r)
}

// GetPostsForChannel gets a page of posts with an array for ordering for a channel.
func (c *Client4) GetPostsForChannel(channelId string, page, perPage int, etag string) (*PostList, *Response) {
	query := fmt.Sprintf("?page=%v&per_page=%v", page, perPage)
	r, err := c.DoApiGet(c.GetChannelRoute(channelId)+"/posts"+query, etag)
	if err != nil {
		return nil, BuildErrorResponse(r, err)
	}
	defer closeBody(r)
	return PostListFromJson(r.Body), BuildResponse(r)
}

// GetFlaggedPostsForUser returns flagged posts of a user based on user id string.
func (c *Client4) GetFlaggedPostsForUser(userId string, page int, perPage int) (*PostList, *Response) {
	query := fmt.Sprintf("?page=%v&per_page=%v", page, perPage)
	r, err := c.DoApiGet(c.GetUserRoute(userId)+"/posts/flagged"+query, "")
	if err != nil {
		return nil, BuildErrorResponse(r, err)
	}
	defer closeBody(r)
	return PostListFromJson(r.Body), BuildResponse(r)
}

// GetFlaggedPostsForUserInTeam returns flagged posts in team of a user based on user id string.
func (c *Client4) GetFlaggedPostsForUserInTeam(userId string, teamId string, page int, perPage int) (*PostList, *Response) {
	if !IsValidId(teamId) {
		return nil, &Response{StatusCode: http.StatusBadRequest, Error: NewAppError("GetFlaggedPostsForUserInTeam", "model.client.get_flagged_posts_in_team.missing_parameter.app_error", nil, "", http.StatusBadRequest)}
	}

	query := fmt.Sprintf("?team_id=%v&page=%v&per_page=%v", teamId, page, perPage)
	r, err := c.DoApiGet(c.GetUserRoute(userId)+"/posts/flagged"+query, "")
	if err != nil {
		return nil, BuildErrorResponse(r, err)
	}
	defer closeBody(r)
	return PostListFromJson(r.Body), BuildResponse(r)
}

// GetFlaggedPostsForUserInChannel returns flagged posts in channel of a user based on user id string.
func (c *Client4) GetFlaggedPostsForUserInChannel(userId string, channelId string, page int, perPage int) (*PostList, *Response) {
	if !IsValidId(channelId) {
		return nil, &Response{StatusCode: http.StatusBadRequest, Error: NewAppError("GetFlaggedPostsForUserInChannel", "model.client.get_flagged_posts_in_channel.missing_parameter.app_error", nil, "", http.StatusBadRequest)}
	}

	query := fmt.Sprintf("?channel_id=%v&page=%v&per_page=%v", channelId, page, perPage)
	r, err := c.DoApiGet(c.GetUserRoute(userId)+"/posts/flagged"+query, "")
	if err != nil {
		return nil, BuildErrorResponse(r, err)
	}
	defer closeBody(r)
	return PostListFromJson(r.Body), BuildResponse(r)
}

// GetPostsSince gets posts created after a specified time as Unix time in milliseconds.
func (c *Client4) GetPostsSince(channelId string, time int64) (*PostList, *Response) {
	query := fmt.Sprintf("?since=%v", time)
	r, err := c.DoApiGet(c.GetChannelRoute(channelId)+"/posts"+query, "")
	if err != nil {
		return nil, BuildErrorResponse(r, err)
	}
	defer closeBody(r)
	return PostListFromJson(r.Body), BuildResponse(r)
}

// GetPostsAfter gets a page of posts that were posted after the post provided.
func (c *Client4) GetPostsAfter(channelId, postId string, page, perPage int, etag string) (*PostList, *Response) {
	query := fmt.Sprintf("?page=%v&per_page=%v&after=%v", page, perPage, postId)
	r, err := c.DoApiGet(c.GetChannelRoute(channelId)+"/posts"+query, etag)
	if err != nil {
		return nil, BuildErrorResponse(r, err)
	}
	defer closeBody(r)
	return PostListFromJson(r.Body), BuildResponse(r)
}

// GetPostsBefore gets a page of posts that were posted before the post provided.
func (c *Client4) GetPostsBefore(channelId, postId string, page, perPage int, etag string) (*PostList, *Response) {
	query := fmt.Sprintf("?page=%v&per_page=%v&before=%v", page, perPage, postId)
	r, err := c.DoApiGet(c.GetChannelRoute(channelId)+"/posts"+query, etag)
	if err != nil {
		return nil, BuildErrorResponse(r, err)
	}
	defer closeBody(r)
	return PostListFromJson(r.Body), BuildResponse(r)
}

// GetPostsAroundLastUnread gets a list of posts around last unread post by a user in a channel.
func (c *Client4) GetPostsAroundLastUnread(userId, channelId string, limitBefore, limitAfter int) (*PostList, *Response) {
	query := fmt.Sprintf("?limit_before=%v&limit_after=%v", limitBefore, limitAfter)
	if r, err := c.DoApiGet(c.GetUserRoute(userId)+c.GetChannelRoute(channelId)+"/posts/unread"+query, ""); err != nil {
		return nil, BuildErrorResponse(r, err)
	} else {
		defer closeBody(r)
		return PostListFromJson(r.Body), BuildResponse(r)
	}
}

// SearchPosts returns any posts with matching terms string.
func (c *Client4) SearchPosts(teamId string, terms string, isOrSearch bool) (*PostList, *Response) {
	params := SearchParameter{
		Terms:      &terms,
		IsOrSearch: &isOrSearch,
	}
	return c.SearchPostsWithParams(teamId, &params)
}

// SearchPostsWithParams returns any posts with matching terms string.
func (c *Client4) SearchPostsWithParams(teamId string, params *SearchParameter) (*PostList, *Response) {
	r, err := c.DoApiPost(c.GetTeamRoute(teamId)+"/posts/search", params.SearchParameterToJson())
	if err != nil {
		return nil, BuildErrorResponse(r, err)
	}
	defer closeBody(r)
	return PostListFromJson(r.Body), BuildResponse(r)
}

// SearchPostsWithMatches returns any posts with matching terms string, including.
func (c *Client4) SearchPostsWithMatches(teamId string, terms string, isOrSearch bool) (*PostSearchResults, *Response) {
	requestBody := map[string]interface{}{"terms": terms, "is_or_search": isOrSearch}
	r, err := c.DoApiPost(c.GetTeamRoute(teamId)+"/posts/search", StringInterfaceToJson(requestBody))
	if err != nil {
		return nil, BuildErrorResponse(r, err)
	}
	defer closeBody(r)
	return PostSearchResultsFromJson(r.Body), BuildResponse(r)
}

// DoPostAction performs a post action.
func (c *Client4) DoPostAction(postId, actionId string) (bool, *Response) {
	r, err := c.DoApiPost(c.GetPostRoute(postId)+"/actions/"+actionId, "")
	if err != nil {
		return false, BuildErrorResponse(r, err)
	}
	defer closeBody(r)
	return CheckStatusOK(r), BuildResponse(r)
}

// DoPostActionWithCookie performs a post action with extra arguments
func (c *Client4) DoPostActionWithCookie(postId, actionId, selected, cookieStr string) (bool, *Response) {
	var body []byte
	if selected != "" || cookieStr != "" {
		body, _ = json.Marshal(DoPostActionRequest{
			SelectedOption: selected,
			Cookie:         cookieStr,
		})
	}
	r, err := c.DoApiPost(c.GetPostRoute(postId)+"/actions/"+actionId, string(body))
	if err != nil {
		return false, BuildErrorResponse(r, err)
	}
	defer closeBody(r)
	return CheckStatusOK(r), BuildResponse(r)
}

// OpenInteractiveDialog sends a WebSocket event to a user's clients to
// open interactive dialogs, based on the provided trigger ID and other
// provided data. Used with interactive message buttons, menus and
// slash commands.
func (c *Client4) OpenInteractiveDialog(request OpenDialogRequest) (bool, *Response) {
	b, _ := json.Marshal(request)
	r, err := c.DoApiPost("/actions/dialogs/open", string(b))
	if err != nil {
		return false, BuildErrorResponse(r, err)
	}
	defer closeBody(r)
	return CheckStatusOK(r), BuildResponse(r)
}

// SubmitInteractiveDialog will submit the provided dialog data to the integration
// configured by the URL. Used with the interactive dialogs integration feature.
func (c *Client4) SubmitInteractiveDialog(request SubmitDialogRequest) (*SubmitDialogResponse, *Response) {
	b, _ := json.Marshal(request)
	r, err := c.DoApiPost("/actions/dialogs/submit", string(b))
	if err != nil {
		return nil, BuildErrorResponse(r, err)
	}
	defer closeBody(r)

	var resp SubmitDialogResponse
	json.NewDecoder(r.Body).Decode(&resp)
	return &resp, BuildResponse(r)
}

// UploadFile will upload a file to a channel using a multipart request, to be later attached to a post.
// This method is functionally equivalent to Client4.UploadFileAsRequestBody.
func (c *Client4) UploadFile(data []byte, channelId string, filename string) (*FileUploadResponse, *Response) {
	body := &bytes.Buffer{}
	writer := multipart.NewWriter(body)

	part, err := writer.CreateFormField("channel_id")
	if err != nil {
		return nil, &Response{Error: NewAppError("UploadPostAttachment", "model.client.upload_post_attachment.channel_id.app_error", nil, err.Error(), http.StatusBadRequest)}
	}

	_, err = io.Copy(part, strings.NewReader(channelId))
	if err != nil {
		return nil, &Response{Error: NewAppError("UploadPostAttachment", "model.client.upload_post_attachment.channel_id.app_error", nil, err.Error(), http.StatusBadRequest)}
	}

	part, err = writer.CreateFormFile("files", filename)
	if err != nil {
		return nil, &Response{Error: NewAppError("UploadPostAttachment", "model.client.upload_post_attachment.file.app_error", nil, err.Error(), http.StatusBadRequest)}
	}
	_, err = io.Copy(part, bytes.NewBuffer(data))
	if err != nil {
		return nil, &Response{Error: NewAppError("UploadPostAttachment", "model.client.upload_post_attachment.file.app_error", nil, err.Error(), http.StatusBadRequest)}
	}

	err = writer.Close()
	if err != nil {
		return nil, &Response{Error: NewAppError("UploadPostAttachment", "model.client.upload_post_attachment.writer.app_error", nil, err.Error(), http.StatusBadRequest)}
	}

	return c.DoUploadFile(c.GetFilesRoute(), body.Bytes(), writer.FormDataContentType())
}

// UploadFileAsRequestBody will upload a file to a channel as the body of a request, to be later attached
// to a post. This method is functionally equivalent to Client4.UploadFile.
func (c *Client4) UploadFileAsRequestBody(data []byte, channelId string, filename string) (*FileUploadResponse, *Response) {
	return c.DoUploadFile(c.GetFilesRoute()+fmt.Sprintf("?channel_id=%v&filename=%v", url.QueryEscape(channelId), url.QueryEscape(filename)), data, http.DetectContentType(data))
}

// GetFile gets the bytes for a file by id.
func (c *Client4) GetFile(fileId string) ([]byte, *Response) {
	r, appErr := c.DoApiGet(c.GetFileRoute(fileId), "")
	if appErr != nil {
		return nil, BuildErrorResponse(r, appErr)
	}
	defer closeBody(r)

	data, err := ioutil.ReadAll(r.Body)
	if err != nil {
		return nil, BuildErrorResponse(r, NewAppError("GetFile", "model.client.read_file.app_error", nil, err.Error(), r.StatusCode))
	}
	return data, BuildResponse(r)
}

// DownloadFile gets the bytes for a file by id, optionally adding headers to force the browser to download it.
func (c *Client4) DownloadFile(fileId string, download bool) ([]byte, *Response) {
	r, appErr := c.DoApiGet(c.GetFileRoute(fileId)+fmt.Sprintf("?download=%v", download), "")
	if appErr != nil {
		return nil, BuildErrorResponse(r, appErr)
	}
	defer closeBody(r)

	data, err := ioutil.ReadAll(r.Body)
	if err != nil {
		return nil, BuildErrorResponse(r, NewAppError("DownloadFile", "model.client.read_file.app_error", nil, err.Error(), r.StatusCode))
	}
	return data, BuildResponse(r)
}

// GetFileThumbnail gets the bytes for a file by id.
func (c *Client4) GetFileThumbnail(fileId string) ([]byte, *Response) {
	r, appErr := c.DoApiGet(c.GetFileRoute(fileId)+"/thumbnail", "")
	if appErr != nil {
		return nil, BuildErrorResponse(r, appErr)
	}
	defer closeBody(r)

	data, err := ioutil.ReadAll(r.Body)
	if err != nil {
		return nil, BuildErrorResponse(r, NewAppError("GetFileThumbnail", "model.client.read_file.app_error", nil, err.Error(), r.StatusCode))
	}
	return data, BuildResponse(r)
}

// DownloadFileThumbnail gets the bytes for a file by id, optionally adding headers to force the browser to download it.
func (c *Client4) DownloadFileThumbnail(fileId string, download bool) ([]byte, *Response) {
	r, appErr := c.DoApiGet(c.GetFileRoute(fileId)+fmt.Sprintf("/thumbnail?download=%v", download), "")
	if appErr != nil {
		return nil, BuildErrorResponse(r, appErr)
	}
	defer closeBody(r)

	data, err := ioutil.ReadAll(r.Body)
	if err != nil {
		return nil, BuildErrorResponse(r, NewAppError("DownloadFileThumbnail", "model.client.read_file.app_error", nil, err.Error(), r.StatusCode))
	}
	return data, BuildResponse(r)
}

// GetFileLink gets the public link of a file by id.
func (c *Client4) GetFileLink(fileId string) (string, *Response) {
	r, err := c.DoApiGet(c.GetFileRoute(fileId)+"/link", "")
	if err != nil {
		return "", BuildErrorResponse(r, err)
	}
	defer closeBody(r)
	return MapFromJson(r.Body)["link"], BuildResponse(r)
}

// GetFilePreview gets the bytes for a file by id.
func (c *Client4) GetFilePreview(fileId string) ([]byte, *Response) {
	r, appErr := c.DoApiGet(c.GetFileRoute(fileId)+"/preview", "")
	if appErr != nil {
		return nil, BuildErrorResponse(r, appErr)
	}
	defer closeBody(r)

	data, err := ioutil.ReadAll(r.Body)
	if err != nil {
		return nil, BuildErrorResponse(r, NewAppError("GetFilePreview", "model.client.read_file.app_error", nil, err.Error(), r.StatusCode))
	}
	return data, BuildResponse(r)
}

// DownloadFilePreview gets the bytes for a file by id.
func (c *Client4) DownloadFilePreview(fileId string, download bool) ([]byte, *Response) {
	r, appErr := c.DoApiGet(c.GetFileRoute(fileId)+fmt.Sprintf("/preview?download=%v", download), "")
	if appErr != nil {
		return nil, BuildErrorResponse(r, appErr)
	}
	defer closeBody(r)

	data, err := ioutil.ReadAll(r.Body)
	if err != nil {
		return nil, BuildErrorResponse(r, NewAppError("DownloadFilePreview", "model.client.read_file.app_error", nil, err.Error(), r.StatusCode))
	}
	return data, BuildResponse(r)
}

// GetFileInfo gets all the file info objects.
func (c *Client4) GetFileInfo(fileId string) (*FileInfo, *Response) {
	r, err := c.DoApiGet(c.GetFileRoute(fileId)+"/info", "")
	if err != nil {
		return nil, BuildErrorResponse(r, err)
	}
	defer closeBody(r)
	return FileInfoFromJson(r.Body), BuildResponse(r)
}

// GetFileInfosForPost gets all the file info objects attached to a post.
func (c *Client4) GetFileInfosForPost(postId string, etag string) ([]*FileInfo, *Response) {
	r, err := c.DoApiGet(c.GetPostRoute(postId)+"/files/info", etag)
	if err != nil {
		return nil, BuildErrorResponse(r, err)
	}
	defer closeBody(r)
	return FileInfosFromJson(r.Body), BuildResponse(r)
}

// General/System Section

// GetPing will return ok if the running goRoutines are below the threshold and unhealthy for above.
func (c *Client4) GetPing() (string, *Response) {
	r, err := c.DoApiGet(c.GetSystemRoute()+"/ping", "")
	if r != nil && r.StatusCode == 500 {
		defer r.Body.Close()
		return STATUS_UNHEALTHY, BuildErrorResponse(r, err)
	}
	if err != nil {
		return "", BuildErrorResponse(r, err)
	}
	defer closeBody(r)
	return MapFromJson(r.Body)["status"], BuildResponse(r)
}

// GetPingWithServerStatus will return ok if several basic server health checks
// all pass successfully.
func (c *Client4) GetPingWithServerStatus() (string, *Response) {
	r, err := c.DoApiGet(c.GetSystemRoute()+"/ping?get_server_status="+c.boolString(true), "")
	if r != nil && r.StatusCode == 500 {
		defer r.Body.Close()
		return STATUS_UNHEALTHY, BuildErrorResponse(r, err)
	}
	if err != nil {
		return "", BuildErrorResponse(r, err)
	}
	defer closeBody(r)
	return MapFromJson(r.Body)["status"], BuildResponse(r)
}

// TestEmail will attempt to connect to the configured SMTP server.
func (c *Client4) TestEmail(config *Config) (bool, *Response) {
	r, err := c.DoApiPost(c.GetTestEmailRoute(), config.ToJson())
	if err != nil {
		return false, BuildErrorResponse(r, err)
	}
	defer closeBody(r)
	return CheckStatusOK(r), BuildResponse(r)
}

// TestSiteURL will test the validity of a site URL.
func (c *Client4) TestSiteURL(siteURL string) (bool, *Response) {
	requestBody := make(map[string]string)
	requestBody["site_url"] = siteURL
	r, err := c.DoApiPost(c.GetTestSiteURLRoute(), MapToJson(requestBody))
	if err != nil {
		return false, BuildErrorResponse(r, err)
	}
	defer closeBody(r)
	return CheckStatusOK(r), BuildResponse(r)
}

// TestS3Connection will attempt to connect to the AWS S3.
func (c *Client4) TestS3Connection(config *Config) (bool, *Response) {
	r, err := c.DoApiPost(c.GetTestS3Route(), config.ToJson())
	if err != nil {
		return false, BuildErrorResponse(r, err)
	}
	defer closeBody(r)
	return CheckStatusOK(r), BuildResponse(r)
}

// GetConfig will retrieve the server config with some sanitized items.
func (c *Client4) GetConfig() (*Config, *Response) {
	r, err := c.DoApiGet(c.GetConfigRoute(), "")
	if err != nil {
		return nil, BuildErrorResponse(r, err)
	}
	defer closeBody(r)
	return ConfigFromJson(r.Body), BuildResponse(r)
}

// ReloadConfig will reload the server configuration.
func (c *Client4) ReloadConfig() (bool, *Response) {
	r, err := c.DoApiPost(c.GetConfigRoute()+"/reload", "")
	if err != nil {
		return false, BuildErrorResponse(r, err)
	}
	defer closeBody(r)
	return CheckStatusOK(r), BuildResponse(r)
}

// GetOldClientConfig will retrieve the parts of the server configuration needed by the
// client, formatted in the old format.
func (c *Client4) GetOldClientConfig(etag string) (map[string]string, *Response) {
	r, err := c.DoApiGet(c.GetConfigRoute()+"/client?format=old", etag)
	if err != nil {
		return nil, BuildErrorResponse(r, err)
	}
	defer closeBody(r)
	return MapFromJson(r.Body), BuildResponse(r)
}

// GetEnvironmentConfig will retrieve a map mirroring the server configuration where fields
// are set to true if the corresponding config setting is set through an environment variable.
// Settings that haven't been set through environment variables will be missing from the map.
func (c *Client4) GetEnvironmentConfig() (map[string]interface{}, *Response) {
	r, err := c.DoApiGet(c.GetConfigRoute()+"/environment", "")
	if err != nil {
		return nil, BuildErrorResponse(r, err)
	}
	defer closeBody(r)
	return StringInterfaceFromJson(r.Body), BuildResponse(r)
}

// GetOldClientLicense will retrieve the parts of the server license needed by the
// client, formatted in the old format.
func (c *Client4) GetOldClientLicense(etag string) (map[string]string, *Response) {
	r, err := c.DoApiGet(c.GetLicenseRoute()+"/client?format=old", etag)
	if err != nil {
		return nil, BuildErrorResponse(r, err)
	}
	defer closeBody(r)
	return MapFromJson(r.Body), BuildResponse(r)
}

// DatabaseRecycle will recycle the connections. Discard current connection and get new one.
func (c *Client4) DatabaseRecycle() (bool, *Response) {
	r, err := c.DoApiPost(c.GetDatabaseRoute()+"/recycle", "")
	if err != nil {
		return false, BuildErrorResponse(r, err)
	}
	defer closeBody(r)
	return CheckStatusOK(r), BuildResponse(r)
}

// InvalidateCaches will purge the cache and can affect the performance while is cleaning.
func (c *Client4) InvalidateCaches() (bool, *Response) {
	r, err := c.DoApiPost(c.GetCacheRoute()+"/invalidate", "")
	if err != nil {
		return false, BuildErrorResponse(r, err)
	}
	defer closeBody(r)
	return CheckStatusOK(r), BuildResponse(r)
}

// UpdateConfig will update the server configuration.
func (c *Client4) UpdateConfig(config *Config) (*Config, *Response) {
	r, err := c.DoApiPut(c.GetConfigRoute(), config.ToJson())
	if err != nil {
		return nil, BuildErrorResponse(r, err)
	}
	defer closeBody(r)
	return ConfigFromJson(r.Body), BuildResponse(r)
}

// UploadLicenseFile will add a license file to the system.
func (c *Client4) UploadLicenseFile(data []byte) (bool, *Response) {
	body := &bytes.Buffer{}
	writer := multipart.NewWriter(body)

	part, err := writer.CreateFormFile("license", "test-license.mattermost-license")
	if err != nil {
		return false, &Response{Error: NewAppError("UploadLicenseFile", "model.client.set_profile_user.no_file.app_error", nil, err.Error(), http.StatusBadRequest)}
	}

	if _, err = io.Copy(part, bytes.NewBuffer(data)); err != nil {
		return false, &Response{Error: NewAppError("UploadLicenseFile", "model.client.set_profile_user.no_file.app_error", nil, err.Error(), http.StatusBadRequest)}
	}

	if err = writer.Close(); err != nil {
		return false, &Response{Error: NewAppError("UploadLicenseFile", "model.client.set_profile_user.writer.app_error", nil, err.Error(), http.StatusBadRequest)}
	}

	rq, err := http.NewRequest("POST", c.ApiUrl+c.GetLicenseRoute(), bytes.NewReader(body.Bytes()))
	if err != nil {
		return false, &Response{Error: NewAppError("UploadLicenseFile", "model.client.connecting.app_error", nil, err.Error(), http.StatusBadRequest)}
	}
	rq.Header.Set("Content-Type", writer.FormDataContentType())

	if len(c.AuthToken) > 0 {
		rq.Header.Set(HEADER_AUTH, c.AuthType+" "+c.AuthToken)
	}

	rp, err := c.HttpClient.Do(rq)
	if err != nil || rp == nil {
		return false, &Response{StatusCode: http.StatusForbidden, Error: NewAppError(c.GetLicenseRoute(), "model.client.connecting.app_error", nil, err.Error(), http.StatusForbidden)}
	}
	defer closeBody(rp)

	if rp.StatusCode >= 300 {
		return false, BuildErrorResponse(rp, AppErrorFromJson(rp.Body))
	}

	return CheckStatusOK(rp), BuildResponse(rp)
}

// RemoveLicenseFile will remove the server license it exists. Note that this will
// disable all enterprise features.
func (c *Client4) RemoveLicenseFile() (bool, *Response) {
	r, err := c.DoApiDelete(c.GetLicenseRoute())
	if err != nil {
		return false, BuildErrorResponse(r, err)
	}
	defer closeBody(r)
	return CheckStatusOK(r), BuildResponse(r)
}

// GetAnalyticsOld will retrieve analytics using the old format. New format is not
// available but the "/analytics" endpoint is reserved for it. The "name" argument is optional
// and defaults to "standard". The "teamId" argument is optional and will limit results
// to a specific team.
func (c *Client4) GetAnalyticsOld(name, teamId string) (AnalyticsRows, *Response) {
	query := fmt.Sprintf("?name=%v&team_id=%v", name, teamId)
	r, err := c.DoApiGet(c.GetAnalyticsRoute()+"/old"+query, "")
	if err != nil {
		return nil, BuildErrorResponse(r, err)
	}
	defer closeBody(r)
	return AnalyticsRowsFromJson(r.Body), BuildResponse(r)
}

// Webhooks Section

// CreateIncomingWebhook creates an incoming webhook for a channel.
func (c *Client4) CreateIncomingWebhook(hook *IncomingWebhook) (*IncomingWebhook, *Response) {
	r, err := c.DoApiPost(c.GetIncomingWebhooksRoute(), hook.ToJson())
	if err != nil {
		return nil, BuildErrorResponse(r, err)
	}
	defer closeBody(r)
	return IncomingWebhookFromJson(r.Body), BuildResponse(r)
}

// UpdateIncomingWebhook updates an incoming webhook for a channel.
func (c *Client4) UpdateIncomingWebhook(hook *IncomingWebhook) (*IncomingWebhook, *Response) {
	r, err := c.DoApiPut(c.GetIncomingWebhookRoute(hook.Id), hook.ToJson())
	if err != nil {
		return nil, BuildErrorResponse(r, err)
	}
	defer closeBody(r)
	return IncomingWebhookFromJson(r.Body), BuildResponse(r)
}

// GetIncomingWebhooks returns a page of incoming webhooks on the system. Page counting starts at 0.
func (c *Client4) GetIncomingWebhooks(page int, perPage int, etag string) ([]*IncomingWebhook, *Response) {
	query := fmt.Sprintf("?page=%v&per_page=%v", page, perPage)
	r, err := c.DoApiGet(c.GetIncomingWebhooksRoute()+query, etag)
	if err != nil {
		return nil, BuildErrorResponse(r, err)
	}
	defer closeBody(r)
	return IncomingWebhookListFromJson(r.Body), BuildResponse(r)
}

// GetIncomingWebhooksForTeam returns a page of incoming webhooks for a team. Page counting starts at 0.
func (c *Client4) GetIncomingWebhooksForTeam(teamId string, page int, perPage int, etag string) ([]*IncomingWebhook, *Response) {
	query := fmt.Sprintf("?page=%v&per_page=%v&team_id=%v", page, perPage, teamId)
	r, err := c.DoApiGet(c.GetIncomingWebhooksRoute()+query, etag)
	if err != nil {
		return nil, BuildErrorResponse(r, err)
	}
	defer closeBody(r)
	return IncomingWebhookListFromJson(r.Body), BuildResponse(r)
}

// GetIncomingWebhook returns an Incoming webhook given the hook ID.
func (c *Client4) GetIncomingWebhook(hookID string, etag string) (*IncomingWebhook, *Response) {
	r, err := c.DoApiGet(c.GetIncomingWebhookRoute(hookID), etag)
	if err != nil {
		return nil, BuildErrorResponse(r, err)
	}
	defer closeBody(r)
	return IncomingWebhookFromJson(r.Body), BuildResponse(r)
}

// DeleteIncomingWebhook deletes and Incoming Webhook given the hook ID.
func (c *Client4) DeleteIncomingWebhook(hookID string) (bool, *Response) {
	r, err := c.DoApiDelete(c.GetIncomingWebhookRoute(hookID))
	if err != nil {
		return false, BuildErrorResponse(r, err)
	}
	defer closeBody(r)
	return CheckStatusOK(r), BuildResponse(r)
}

// CreateOutgoingWebhook creates an outgoing webhook for a team or channel.
func (c *Client4) CreateOutgoingWebhook(hook *OutgoingWebhook) (*OutgoingWebhook, *Response) {
	r, err := c.DoApiPost(c.GetOutgoingWebhooksRoute(), hook.ToJson())
	if err != nil {
		return nil, BuildErrorResponse(r, err)
	}
	defer closeBody(r)
	return OutgoingWebhookFromJson(r.Body), BuildResponse(r)
}

// UpdateOutgoingWebhook creates an outgoing webhook for a team or channel.
func (c *Client4) UpdateOutgoingWebhook(hook *OutgoingWebhook) (*OutgoingWebhook, *Response) {
	r, err := c.DoApiPut(c.GetOutgoingWebhookRoute(hook.Id), hook.ToJson())
	if err != nil {
		return nil, BuildErrorResponse(r, err)
	}
	defer closeBody(r)
	return OutgoingWebhookFromJson(r.Body), BuildResponse(r)
}

// GetOutgoingWebhooks returns a page of outgoing webhooks on the system. Page counting starts at 0.
func (c *Client4) GetOutgoingWebhooks(page int, perPage int, etag string) ([]*OutgoingWebhook, *Response) {
	query := fmt.Sprintf("?page=%v&per_page=%v", page, perPage)
	r, err := c.DoApiGet(c.GetOutgoingWebhooksRoute()+query, etag)
	if err != nil {
		return nil, BuildErrorResponse(r, err)
	}
	defer closeBody(r)
	return OutgoingWebhookListFromJson(r.Body), BuildResponse(r)
}

// GetOutgoingWebhook outgoing webhooks on the system requested by Hook Id.
func (c *Client4) GetOutgoingWebhook(hookId string) (*OutgoingWebhook, *Response) {
	r, err := c.DoApiGet(c.GetOutgoingWebhookRoute(hookId), "")
	if err != nil {
		return nil, BuildErrorResponse(r, err)
	}
	defer closeBody(r)
	return OutgoingWebhookFromJson(r.Body), BuildResponse(r)
}

// GetOutgoingWebhooksForChannel returns a page of outgoing webhooks for a channel. Page counting starts at 0.
func (c *Client4) GetOutgoingWebhooksForChannel(channelId string, page int, perPage int, etag string) ([]*OutgoingWebhook, *Response) {
	query := fmt.Sprintf("?page=%v&per_page=%v&channel_id=%v", page, perPage, channelId)
	r, err := c.DoApiGet(c.GetOutgoingWebhooksRoute()+query, etag)
	if err != nil {
		return nil, BuildErrorResponse(r, err)
	}
	defer closeBody(r)
	return OutgoingWebhookListFromJson(r.Body), BuildResponse(r)
}

// GetOutgoingWebhooksForTeam returns a page of outgoing webhooks for a team. Page counting starts at 0.
func (c *Client4) GetOutgoingWebhooksForTeam(teamId string, page int, perPage int, etag string) ([]*OutgoingWebhook, *Response) {
	query := fmt.Sprintf("?page=%v&per_page=%v&team_id=%v", page, perPage, teamId)
	r, err := c.DoApiGet(c.GetOutgoingWebhooksRoute()+query, etag)
	if err != nil {
		return nil, BuildErrorResponse(r, err)
	}
	defer closeBody(r)
	return OutgoingWebhookListFromJson(r.Body), BuildResponse(r)
}

// RegenOutgoingHookToken regenerate the outgoing webhook token.
func (c *Client4) RegenOutgoingHookToken(hookId string) (*OutgoingWebhook, *Response) {
	r, err := c.DoApiPost(c.GetOutgoingWebhookRoute(hookId)+"/regen_token", "")
	if err != nil {
		return nil, BuildErrorResponse(r, err)
	}
	defer closeBody(r)
	return OutgoingWebhookFromJson(r.Body), BuildResponse(r)
}

// DeleteOutgoingWebhook delete the outgoing webhook on the system requested by Hook Id.
func (c *Client4) DeleteOutgoingWebhook(hookId string) (bool, *Response) {
	r, err := c.DoApiDelete(c.GetOutgoingWebhookRoute(hookId))
	if err != nil {
		return false, BuildErrorResponse(r, err)
	}
	defer closeBody(r)
	return CheckStatusOK(r), BuildResponse(r)
}

// Preferences Section

// GetPreferences returns the user's preferences.
func (c *Client4) GetPreferences(userId string) (Preferences, *Response) {
	r, err := c.DoApiGet(c.GetPreferencesRoute(userId), "")
	if err != nil {
		return nil, BuildErrorResponse(r, err)
	}
	defer closeBody(r)
	preferences, _ := PreferencesFromJson(r.Body)
	return preferences, BuildResponse(r)
}

// UpdatePreferences saves the user's preferences.
func (c *Client4) UpdatePreferences(userId string, preferences *Preferences) (bool, *Response) {
	r, err := c.DoApiPut(c.GetPreferencesRoute(userId), preferences.ToJson())
	if err != nil {
		return false, BuildErrorResponse(r, err)
	}
	defer closeBody(r)
	return true, BuildResponse(r)
}

// DeletePreferences deletes the user's preferences.
func (c *Client4) DeletePreferences(userId string, preferences *Preferences) (bool, *Response) {
	r, err := c.DoApiPost(c.GetPreferencesRoute(userId)+"/delete", preferences.ToJson())
	if err != nil {
		return false, BuildErrorResponse(r, err)
	}
	defer closeBody(r)
	return true, BuildResponse(r)
}

// GetPreferencesByCategory returns the user's preferences from the provided category string.
func (c *Client4) GetPreferencesByCategory(userId string, category string) (Preferences, *Response) {
	url := fmt.Sprintf(c.GetPreferencesRoute(userId)+"/%s", category)
	r, err := c.DoApiGet(url, "")
	if err != nil {
		return nil, BuildErrorResponse(r, err)
	}
	defer closeBody(r)
	preferences, _ := PreferencesFromJson(r.Body)
	return preferences, BuildResponse(r)
}

// GetPreferenceByCategoryAndName returns the user's preferences from the provided category and preference name string.
func (c *Client4) GetPreferenceByCategoryAndName(userId string, category string, preferenceName string) (*Preference, *Response) {
	url := fmt.Sprintf(c.GetPreferencesRoute(userId)+"/%s/name/%v", category, preferenceName)
	r, err := c.DoApiGet(url, "")
	if err != nil {
		return nil, BuildErrorResponse(r, err)
	}
	defer closeBody(r)
	return PreferenceFromJson(r.Body), BuildResponse(r)
}

// SAML Section

// GetSamlMetadata returns metadata for the SAML configuration.
func (c *Client4) GetSamlMetadata() (string, *Response) {
	r, err := c.DoApiGet(c.GetSamlRoute()+"/metadata", "")
	if err != nil {
		return "", BuildErrorResponse(r, err)
	}
	defer closeBody(r)
	buf := new(bytes.Buffer)
	_, _ = buf.ReadFrom(r.Body)
	return buf.String(), BuildResponse(r)
}

func samlFileToMultipart(data []byte, filename string) ([]byte, *multipart.Writer, error) {
	body := &bytes.Buffer{}
	writer := multipart.NewWriter(body)

	part, err := writer.CreateFormFile("certificate", filename)
	if err != nil {
		return nil, nil, err
	}

	if _, err = io.Copy(part, bytes.NewBuffer(data)); err != nil {
		return nil, nil, err
	}

	if err := writer.Close(); err != nil {
		return nil, nil, err
	}

	return body.Bytes(), writer, nil
}

// UploadSamlIdpCertificate will upload an IDP certificate for SAML and set the config to use it.
// The filename parameter is deprecated and ignored: the server will pick a hard-coded filename when writing to disk.
func (c *Client4) UploadSamlIdpCertificate(data []byte, filename string) (bool, *Response) {
	body, writer, err := samlFileToMultipart(data, filename)
	if err != nil {
		return false, &Response{Error: NewAppError("UploadSamlIdpCertificate", "model.client.upload_saml_cert.app_error", nil, err.Error(), http.StatusBadRequest)}
	}

	_, resp := c.DoUploadFile(c.GetSamlRoute()+"/certificate/idp", body, writer.FormDataContentType())
	return resp.Error == nil, resp
}

// UploadSamlPublicCertificate will upload a public certificate for SAML and set the config to use it.
// The filename parameter is deprecated and ignored: the server will pick a hard-coded filename when writing to disk.
func (c *Client4) UploadSamlPublicCertificate(data []byte, filename string) (bool, *Response) {
	body, writer, err := samlFileToMultipart(data, filename)
	if err != nil {
		return false, &Response{Error: NewAppError("UploadSamlPublicCertificate", "model.client.upload_saml_cert.app_error", nil, err.Error(), http.StatusBadRequest)}
	}

	_, resp := c.DoUploadFile(c.GetSamlRoute()+"/certificate/public", body, writer.FormDataContentType())
	return resp.Error == nil, resp
}

// UploadSamlPrivateCertificate will upload a private key for SAML and set the config to use it.
// The filename parameter is deprecated and ignored: the server will pick a hard-coded filename when writing to disk.
func (c *Client4) UploadSamlPrivateCertificate(data []byte, filename string) (bool, *Response) {
	body, writer, err := samlFileToMultipart(data, filename)
	if err != nil {
		return false, &Response{Error: NewAppError("UploadSamlPrivateCertificate", "model.client.upload_saml_cert.app_error", nil, err.Error(), http.StatusBadRequest)}
	}

	_, resp := c.DoUploadFile(c.GetSamlRoute()+"/certificate/private", body, writer.FormDataContentType())
	return resp.Error == nil, resp
}

// DeleteSamlIdpCertificate deletes the SAML IDP certificate from the server and updates the config to not use it and disable SAML.
func (c *Client4) DeleteSamlIdpCertificate() (bool, *Response) {
	r, err := c.DoApiDelete(c.GetSamlRoute() + "/certificate/idp")
	if err != nil {
		return false, BuildErrorResponse(r, err)
	}
	defer closeBody(r)
	return CheckStatusOK(r), BuildResponse(r)
}

// DeleteSamlPublicCertificate deletes the SAML IDP certificate from the server and updates the config to not use it and disable SAML.
func (c *Client4) DeleteSamlPublicCertificate() (bool, *Response) {
	r, err := c.DoApiDelete(c.GetSamlRoute() + "/certificate/public")
	if err != nil {
		return false, BuildErrorResponse(r, err)
	}
	defer closeBody(r)
	return CheckStatusOK(r), BuildResponse(r)
}

// DeleteSamlPrivateCertificate deletes the SAML IDP certificate from the server and updates the config to not use it and disable SAML.
func (c *Client4) DeleteSamlPrivateCertificate() (bool, *Response) {
	r, err := c.DoApiDelete(c.GetSamlRoute() + "/certificate/private")
	if err != nil {
		return false, BuildErrorResponse(r, err)
	}
	defer closeBody(r)
	return CheckStatusOK(r), BuildResponse(r)
}

// GetSamlCertificateStatus returns metadata for the SAML configuration.
func (c *Client4) GetSamlCertificateStatus() (*SamlCertificateStatus, *Response) {
	r, err := c.DoApiGet(c.GetSamlRoute()+"/certificate/status", "")
	if err != nil {
		return nil, BuildErrorResponse(r, err)
	}
	defer closeBody(r)
	return SamlCertificateStatusFromJson(r.Body), BuildResponse(r)
}

func (c *Client4) GetSamlMetadataFromIdp(samlMetadataURL string) (*SamlMetadataResponse, *Response) {
	requestBody := make(map[string]string)
	requestBody["saml_metadata_url"] = samlMetadataURL
	r, err := c.DoApiPost(c.GetSamlRoute()+"/metadatafromidp", MapToJson(requestBody))
	if err != nil {
		return nil, BuildErrorResponse(r, err)
	}

	defer closeBody(r)
	return SamlMetadataResponseFromJson(r.Body), BuildResponse(r)
}

// Compliance Section

// CreateComplianceReport creates an incoming webhook for a channel.
func (c *Client4) CreateComplianceReport(report *Compliance) (*Compliance, *Response) {
	r, err := c.DoApiPost(c.GetComplianceReportsRoute(), report.ToJson())
	if err != nil {
		return nil, BuildErrorResponse(r, err)
	}
	defer closeBody(r)
	return ComplianceFromJson(r.Body), BuildResponse(r)
}

// GetComplianceReports returns list of compliance reports.
func (c *Client4) GetComplianceReports(page, perPage int) (Compliances, *Response) {
	query := fmt.Sprintf("?page=%v&per_page=%v", page, perPage)
	r, err := c.DoApiGet(c.GetComplianceReportsRoute()+query, "")
	if err != nil {
		return nil, BuildErrorResponse(r, err)
	}
	defer closeBody(r)
	return CompliancesFromJson(r.Body), BuildResponse(r)
}

// GetComplianceReport returns a compliance report.
func (c *Client4) GetComplianceReport(reportId string) (*Compliance, *Response) {
	r, err := c.DoApiGet(c.GetComplianceReportRoute(reportId), "")
	if err != nil {
		return nil, BuildErrorResponse(r, err)
	}
	defer closeBody(r)
	return ComplianceFromJson(r.Body), BuildResponse(r)
}

// DownloadComplianceReport returns a full compliance report as a file.
func (c *Client4) DownloadComplianceReport(reportId string) ([]byte, *Response) {
	rq, err := http.NewRequest("GET", c.ApiUrl+c.GetComplianceReportRoute(reportId), nil)
	if err != nil {
		return nil, &Response{Error: NewAppError("DownloadComplianceReport", "model.client.connecting.app_error", nil, err.Error(), http.StatusBadRequest)}
	}

	if len(c.AuthToken) > 0 {
		rq.Header.Set(HEADER_AUTH, "BEARER "+c.AuthToken)
	}

	rp, err := c.HttpClient.Do(rq)
	if err != nil || rp == nil {
		return nil, &Response{Error: NewAppError("DownloadComplianceReport", "model.client.connecting.app_error", nil, err.Error(), http.StatusBadRequest)}
	}
	defer closeBody(rp)

	if rp.StatusCode >= 300 {
		return nil, BuildErrorResponse(rp, AppErrorFromJson(rp.Body))
	}

	data, err := ioutil.ReadAll(rp.Body)
	if err != nil {
		return nil, BuildErrorResponse(rp, NewAppError("DownloadComplianceReport", "model.client.read_file.app_error", nil, err.Error(), rp.StatusCode))
	}

	return data, BuildResponse(rp)
}

// Cluster Section

// GetClusterStatus returns the status of all the configured cluster nodes.
func (c *Client4) GetClusterStatus() ([]*ClusterInfo, *Response) {
	r, err := c.DoApiGet(c.GetClusterRoute()+"/status", "")
	if err != nil {
		return nil, BuildErrorResponse(r, err)
	}
	defer closeBody(r)
	return ClusterInfosFromJson(r.Body), BuildResponse(r)
}

// LDAP Section

// SyncLdap will force a sync with the configured LDAP server.
func (c *Client4) SyncLdap() (bool, *Response) {
	r, err := c.DoApiPost(c.GetLdapRoute()+"/sync", "")
	if err != nil {
		return false, BuildErrorResponse(r, err)
	}
	defer closeBody(r)
	return CheckStatusOK(r), BuildResponse(r)
}

// TestLdap will attempt to connect to the configured LDAP server and return OK if configured
// correctly.
func (c *Client4) TestLdap() (bool, *Response) {
	r, err := c.DoApiPost(c.GetLdapRoute()+"/test", "")
	if err != nil {
		return false, BuildErrorResponse(r, err)
	}
	defer closeBody(r)
	return CheckStatusOK(r), BuildResponse(r)
}

// GetLdapGroups retrieves the immediate child groups of the given parent group.
func (c *Client4) GetLdapGroups() ([]*Group, *Response) {
	path := fmt.Sprintf("%s/groups", c.GetLdapRoute())

	r, appErr := c.DoApiGet(path, "")
	if appErr != nil {
		return nil, BuildErrorResponse(r, appErr)
	}
	defer closeBody(r)

	return GroupsFromJson(r.Body), BuildResponse(r)
}

// LinkLdapGroup creates or undeletes a Mattermost group and associates it to the given LDAP group DN.
func (c *Client4) LinkLdapGroup(dn string) (*Group, *Response) {
	path := fmt.Sprintf("%s/groups/%s/link", c.GetLdapRoute(), dn)

	r, appErr := c.DoApiPost(path, "")
	if appErr != nil {
		return nil, BuildErrorResponse(r, appErr)
	}
	defer closeBody(r)

	return GroupFromJson(r.Body), BuildResponse(r)
}

// UnlinkLdapGroup deletes the Mattermost group associated with the given LDAP group DN.
func (c *Client4) UnlinkLdapGroup(dn string) (*Group, *Response) {
	path := fmt.Sprintf("%s/groups/%s/link", c.GetLdapRoute(), dn)

	r, appErr := c.DoApiDelete(path)
	if appErr != nil {
		return nil, BuildErrorResponse(r, appErr)
	}
	defer closeBody(r)

	return GroupFromJson(r.Body), BuildResponse(r)
}

// MigrateIdLdap migrates the LDAP enabled users to given attribute
func (c *Client4) MigrateIdLdap(toAttribute string) (bool, *Response) {
	r, err := c.DoApiPost(c.GetLdapRoute()+"/migrateid", MapToJson(map[string]string{
		"toAttribute": toAttribute,
	}))
	if err != nil {
		return false, BuildErrorResponse(r, err)
	}
	defer closeBody(r)
	return CheckStatusOK(r), BuildResponse(r)
}

// GetGroupsByChannel retrieves the Mattermost Groups associated with a given channel
func (c *Client4) GetGroupsByChannel(channelId string, opts GroupSearchOpts) ([]*GroupWithSchemeAdmin, int, *Response) {
	path := fmt.Sprintf("%s/groups?q=%v&include_member_count=%v&filter_allow_reference=%v", c.GetChannelRoute(channelId), opts.Q, opts.IncludeMemberCount, opts.FilterAllowReference)
	if opts.PageOpts != nil {
		path = fmt.Sprintf("%s&page=%v&per_page=%v", path, opts.PageOpts.Page, opts.PageOpts.PerPage)
	}
	r, appErr := c.DoApiGet(path, "")
	if appErr != nil {
		return nil, 0, BuildErrorResponse(r, appErr)
	}
	defer closeBody(r)

	responseData := struct {
		Groups []*GroupWithSchemeAdmin `json:"groups"`
		Count  int                     `json:"total_group_count"`
	}{}
	if err := json.NewDecoder(r.Body).Decode(&responseData); err != nil {
		appErr := NewAppError("Api4.GetGroupsByChannel", "api.marshal_error", nil, err.Error(), http.StatusInternalServerError)
		return nil, 0, BuildErrorResponse(r, appErr)
	}

	return responseData.Groups, responseData.Count, BuildResponse(r)
}

// GetGroupsByTeam retrieves the Mattermost Groups associated with a given team
func (c *Client4) GetGroupsByTeam(teamId string, opts GroupSearchOpts) ([]*GroupWithSchemeAdmin, int, *Response) {
	path := fmt.Sprintf("%s/groups?q=%v&include_member_count=%v&filter_allow_reference=%v", c.GetTeamRoute(teamId), opts.Q, opts.IncludeMemberCount, opts.FilterAllowReference)
	if opts.PageOpts != nil {
		path = fmt.Sprintf("%s&page=%v&per_page=%v", path, opts.PageOpts.Page, opts.PageOpts.PerPage)
	}
	r, appErr := c.DoApiGet(path, "")
	if appErr != nil {
		return nil, 0, BuildErrorResponse(r, appErr)
	}
	defer closeBody(r)

	responseData := struct {
		Groups []*GroupWithSchemeAdmin `json:"groups"`
		Count  int                     `json:"total_group_count"`
	}{}
	if err := json.NewDecoder(r.Body).Decode(&responseData); err != nil {
		appErr := NewAppError("Api4.GetGroupsByTeam", "api.marshal_error", nil, err.Error(), http.StatusInternalServerError)
		return nil, 0, BuildErrorResponse(r, appErr)
	}

	return responseData.Groups, responseData.Count, BuildResponse(r)
}

// GetGroupsAssociatedToChannelsByTeam retrieves the Mattermost Groups associated with channels in a given team
func (c *Client4) GetGroupsAssociatedToChannelsByTeam(teamId string, opts GroupSearchOpts) (map[string][]*GroupWithSchemeAdmin, *Response) {
	path := fmt.Sprintf("%s/groups_by_channels?q=%v&filter_allow_reference=%v", c.GetTeamRoute(teamId), opts.Q, opts.FilterAllowReference)
	if opts.PageOpts != nil {
		path = fmt.Sprintf("%s&page=%v&per_page=%v", path, opts.PageOpts.Page, opts.PageOpts.PerPage)
	}
	r, appErr := c.DoApiGet(path, "")
	if appErr != nil {
		return nil, BuildErrorResponse(r, appErr)
	}
	defer closeBody(r)

	responseData := struct {
		GroupsAssociatedToChannels map[string][]*GroupWithSchemeAdmin `json:"groups"`
	}{}
	if err := json.NewDecoder(r.Body).Decode(&responseData); err != nil {
		appErr := NewAppError("Api4.GetGroupsAssociatedToChannelsByTeam", "api.marshal_error", nil, err.Error(), http.StatusInternalServerError)
		return nil, BuildErrorResponse(r, appErr)
	}

	return responseData.GroupsAssociatedToChannels, BuildResponse(r)
}

// GetGroups retrieves Mattermost Groups
func (c *Client4) GetGroups(opts GroupSearchOpts) ([]*Group, *Response) {
	path := fmt.Sprintf(
		"%s?include_member_count=%v&not_associated_to_team=%v&not_associated_to_channel=%v&filter_allow_reference=%v&q=%v&filter_parent_team_permitted=%v",
		c.GetGroupsRoute(),
		opts.IncludeMemberCount,
		opts.NotAssociatedToTeam,
		opts.NotAssociatedToChannel,
		opts.FilterAllowReference,
		opts.Q,
		opts.FilterParentTeamPermitted,
	)
	if opts.Since > 0 {
		path = fmt.Sprintf("%s&since=%v", path, opts.Since)
	}
	if opts.PageOpts != nil {
		path = fmt.Sprintf("%s&page=%v&per_page=%v", path, opts.PageOpts.Page, opts.PageOpts.PerPage)
	}
	r, appErr := c.DoApiGet(path, "")
	if appErr != nil {
		return nil, BuildErrorResponse(r, appErr)
	}
	defer closeBody(r)

	return GroupsFromJson(r.Body), BuildResponse(r)
}

// GetGroupsByUserId retrieves Mattermost Groups for a user
func (c *Client4) GetGroupsByUserId(userId string) ([]*Group, *Response) {
	path := fmt.Sprintf(
		"%s/%v/groups",
		c.GetUsersRoute(),
		userId,
	)

	r, appErr := c.DoApiGet(path, "")
	if appErr != nil {
		return nil, BuildErrorResponse(r, appErr)
	}
	defer closeBody(r)
	return GroupsFromJson(r.Body), BuildResponse(r)
}

// Audits Section

// GetAudits returns a list of audits for the whole system.
func (c *Client4) GetAudits(page int, perPage int, etag string) (Audits, *Response) {
	query := fmt.Sprintf("?page=%v&per_page=%v", page, perPage)
	r, err := c.DoApiGet("/audits"+query, etag)
	if err != nil {
		return nil, BuildErrorResponse(r, err)
	}
	defer closeBody(r)
	return AuditsFromJson(r.Body), BuildResponse(r)
}

// Brand Section

// GetBrandImage retrieves the previously uploaded brand image.
func (c *Client4) GetBrandImage() ([]byte, *Response) {
	r, appErr := c.DoApiGet(c.GetBrandRoute()+"/image", "")
	if appErr != nil {
		return nil, BuildErrorResponse(r, appErr)
	}
	defer closeBody(r)

	if r.StatusCode >= 300 {
		return nil, BuildErrorResponse(r, AppErrorFromJson(r.Body))
	}

	data, err := ioutil.ReadAll(r.Body)
	if err != nil {
		return nil, BuildErrorResponse(r, NewAppError("GetBrandImage", "model.client.read_file.app_error", nil, err.Error(), r.StatusCode))
	}

	return data, BuildResponse(r)
}

// DeleteBrandImage deletes the brand image for the system.
func (c *Client4) DeleteBrandImage() *Response {
	r, err := c.DoApiDelete(c.GetBrandRoute() + "/image")
	if err != nil {
		return BuildErrorResponse(r, err)
	}
	return BuildResponse(r)
}

// UploadBrandImage sets the brand image for the system.
func (c *Client4) UploadBrandImage(data []byte) (bool, *Response) {
	body := &bytes.Buffer{}
	writer := multipart.NewWriter(body)

	part, err := writer.CreateFormFile("image", "brand.png")
	if err != nil {
		return false, &Response{Error: NewAppError("UploadBrandImage", "model.client.set_profile_user.no_file.app_error", nil, err.Error(), http.StatusBadRequest)}
	}

	if _, err = io.Copy(part, bytes.NewBuffer(data)); err != nil {
		return false, &Response{Error: NewAppError("UploadBrandImage", "model.client.set_profile_user.no_file.app_error", nil, err.Error(), http.StatusBadRequest)}
	}

	if err = writer.Close(); err != nil {
		return false, &Response{Error: NewAppError("UploadBrandImage", "model.client.set_profile_user.writer.app_error", nil, err.Error(), http.StatusBadRequest)}
	}

	rq, err := http.NewRequest("POST", c.ApiUrl+c.GetBrandRoute()+"/image", bytes.NewReader(body.Bytes()))
	if err != nil {
		return false, &Response{Error: NewAppError("UploadBrandImage", "model.client.connecting.app_error", nil, err.Error(), http.StatusBadRequest)}
	}
	rq.Header.Set("Content-Type", writer.FormDataContentType())

	if len(c.AuthToken) > 0 {
		rq.Header.Set(HEADER_AUTH, c.AuthType+" "+c.AuthToken)
	}

	rp, err := c.HttpClient.Do(rq)
	if err != nil || rp == nil {
		return false, &Response{StatusCode: http.StatusForbidden, Error: NewAppError(c.GetBrandRoute()+"/image", "model.client.connecting.app_error", nil, err.Error(), http.StatusForbidden)}
	}
	defer closeBody(rp)

	if rp.StatusCode >= 300 {
		return false, BuildErrorResponse(rp, AppErrorFromJson(rp.Body))
	}

	return CheckStatusOK(rp), BuildResponse(rp)
}

// Logs Section

// GetLogs page of logs as a string array.
func (c *Client4) GetLogs(page, perPage int) ([]string, *Response) {
	query := fmt.Sprintf("?page=%v&logs_per_page=%v", page, perPage)
	r, err := c.DoApiGet("/logs"+query, "")
	if err != nil {
		return nil, BuildErrorResponse(r, err)
	}
	defer closeBody(r)
	return ArrayFromJson(r.Body), BuildResponse(r)
}

// PostLog is a convenience Web Service call so clients can log messages into
// the server-side logs. For example we typically log javascript error messages
// into the server-side. It returns the log message if the logging was successful.
func (c *Client4) PostLog(message map[string]string) (map[string]string, *Response) {
	r, err := c.DoApiPost("/logs", MapToJson(message))
	if err != nil {
		return nil, BuildErrorResponse(r, err)
	}
	defer closeBody(r)
	return MapFromJson(r.Body), BuildResponse(r)
}

// OAuth Section

// CreateOAuthApp will register a new OAuth 2.0 client application with Mattermost acting as an OAuth 2.0 service provider.
func (c *Client4) CreateOAuthApp(app *OAuthApp) (*OAuthApp, *Response) {
	r, err := c.DoApiPost(c.GetOAuthAppsRoute(), app.ToJson())
	if err != nil {
		return nil, BuildErrorResponse(r, err)
	}
	defer closeBody(r)
	return OAuthAppFromJson(r.Body), BuildResponse(r)
}

// UpdateOAuthApp updates a page of registered OAuth 2.0 client applications with Mattermost acting as an OAuth 2.0 service provider.
func (c *Client4) UpdateOAuthApp(app *OAuthApp) (*OAuthApp, *Response) {
	r, err := c.DoApiPut(c.GetOAuthAppRoute(app.Id), app.ToJson())
	if err != nil {
		return nil, BuildErrorResponse(r, err)
	}
	defer closeBody(r)
	return OAuthAppFromJson(r.Body), BuildResponse(r)
}

// GetOAuthApps gets a page of registered OAuth 2.0 client applications with Mattermost acting as an OAuth 2.0 service provider.
func (c *Client4) GetOAuthApps(page, perPage int) ([]*OAuthApp, *Response) {
	query := fmt.Sprintf("?page=%v&per_page=%v", page, perPage)
	r, err := c.DoApiGet(c.GetOAuthAppsRoute()+query, "")
	if err != nil {
		return nil, BuildErrorResponse(r, err)
	}
	defer closeBody(r)
	return OAuthAppListFromJson(r.Body), BuildResponse(r)
}

// GetOAuthApp gets a registered OAuth 2.0 client application with Mattermost acting as an OAuth 2.0 service provider.
func (c *Client4) GetOAuthApp(appId string) (*OAuthApp, *Response) {
	r, err := c.DoApiGet(c.GetOAuthAppRoute(appId), "")
	if err != nil {
		return nil, BuildErrorResponse(r, err)
	}
	defer closeBody(r)
	return OAuthAppFromJson(r.Body), BuildResponse(r)
}

// GetOAuthAppInfo gets a sanitized version of a registered OAuth 2.0 client application with Mattermost acting as an OAuth 2.0 service provider.
func (c *Client4) GetOAuthAppInfo(appId string) (*OAuthApp, *Response) {
	r, err := c.DoApiGet(c.GetOAuthAppRoute(appId)+"/info", "")
	if err != nil {
		return nil, BuildErrorResponse(r, err)
	}
	defer closeBody(r)
	return OAuthAppFromJson(r.Body), BuildResponse(r)
}

// DeleteOAuthApp deletes a registered OAuth 2.0 client application.
func (c *Client4) DeleteOAuthApp(appId string) (bool, *Response) {
	r, err := c.DoApiDelete(c.GetOAuthAppRoute(appId))
	if err != nil {
		return false, BuildErrorResponse(r, err)
	}
	defer closeBody(r)
	return CheckStatusOK(r), BuildResponse(r)
}

// RegenerateOAuthAppSecret regenerates the client secret for a registered OAuth 2.0 client application.
func (c *Client4) RegenerateOAuthAppSecret(appId string) (*OAuthApp, *Response) {
	r, err := c.DoApiPost(c.GetOAuthAppRoute(appId)+"/regen_secret", "")
	if err != nil {
		return nil, BuildErrorResponse(r, err)
	}
	defer closeBody(r)
	return OAuthAppFromJson(r.Body), BuildResponse(r)
}

// GetAuthorizedOAuthAppsForUser gets a page of OAuth 2.0 client applications the user has authorized to use access their account.
func (c *Client4) GetAuthorizedOAuthAppsForUser(userId string, page, perPage int) ([]*OAuthApp, *Response) {
	query := fmt.Sprintf("?page=%v&per_page=%v", page, perPage)
	r, err := c.DoApiGet(c.GetUserRoute(userId)+"/oauth/apps/authorized"+query, "")
	if err != nil {
		return nil, BuildErrorResponse(r, err)
	}
	defer closeBody(r)
	return OAuthAppListFromJson(r.Body), BuildResponse(r)
}

// AuthorizeOAuthApp will authorize an OAuth 2.0 client application to access a user's account and provide a redirect link to follow.
func (c *Client4) AuthorizeOAuthApp(authRequest *AuthorizeRequest) (string, *Response) {
	r, err := c.DoApiRequest(http.MethodPost, c.Url+"/oauth/authorize", authRequest.ToJson(), "")
	if err != nil {
		return "", BuildErrorResponse(r, err)
	}
	defer closeBody(r)
	return MapFromJson(r.Body)["redirect"], BuildResponse(r)
}

// DeauthorizeOAuthApp will deauthorize an OAuth 2.0 client application from accessing a user's account.
func (c *Client4) DeauthorizeOAuthApp(appId string) (bool, *Response) {
	requestData := map[string]string{"client_id": appId}
	r, err := c.DoApiRequest(http.MethodPost, c.Url+"/oauth/deauthorize", MapToJson(requestData), "")
	if err != nil {
		return false, BuildErrorResponse(r, err)
	}
	defer closeBody(r)
	return CheckStatusOK(r), BuildResponse(r)
}

// GetOAuthAccessToken is a test helper function for the OAuth access token endpoint.
func (c *Client4) GetOAuthAccessToken(data url.Values) (*AccessResponse, *Response) {
	rq, err := http.NewRequest(http.MethodPost, c.Url+"/oauth/access_token", strings.NewReader(data.Encode()))
	if err != nil {
		return nil, &Response{Error: NewAppError(c.Url+"/oauth/access_token", "model.client.connecting.app_error", nil, err.Error(), http.StatusBadRequest)}
	}
	rq.Header.Set("Content-Type", "application/x-www-form-urlencoded")

	if len(c.AuthToken) > 0 {
		rq.Header.Set(HEADER_AUTH, c.AuthType+" "+c.AuthToken)
	}

	rp, err := c.HttpClient.Do(rq)
	if err != nil || rp == nil {
		return nil, &Response{StatusCode: http.StatusForbidden, Error: NewAppError(c.Url+"/oauth/access_token", "model.client.connecting.app_error", nil, err.Error(), 403)}
	}
	defer closeBody(rp)

	if rp.StatusCode >= 300 {
		return nil, BuildErrorResponse(rp, AppErrorFromJson(rp.Body))
	}

	return AccessResponseFromJson(rp.Body), BuildResponse(rp)
}

// Elasticsearch Section

// TestElasticsearch will attempt to connect to the configured Elasticsearch server and return OK if configured.
// correctly.
func (c *Client4) TestElasticsearch() (bool, *Response) {
	r, err := c.DoApiPost(c.GetElasticsearchRoute()+"/test", "")
	if err != nil {
		return false, BuildErrorResponse(r, err)
	}
	defer closeBody(r)
	return CheckStatusOK(r), BuildResponse(r)
}

// PurgeElasticsearchIndexes immediately deletes all Elasticsearch indexes.
func (c *Client4) PurgeElasticsearchIndexes() (bool, *Response) {
	r, err := c.DoApiPost(c.GetElasticsearchRoute()+"/purge_indexes", "")
	if err != nil {
		return false, BuildErrorResponse(r, err)
	}
	defer closeBody(r)
	return CheckStatusOK(r), BuildResponse(r)
}

// Bleve Section

// PurgeBleveIndexes immediately deletes all Bleve indexes.
func (c *Client4) PurgeBleveIndexes() (bool, *Response) {
	r, err := c.DoApiPost(c.GetBleveRoute()+"/purge_indexes", "")
	if err != nil {
		return false, BuildErrorResponse(r, err)
	}
	defer closeBody(r)
	return CheckStatusOK(r), BuildResponse(r)
}

// Data Retention Section

// GetDataRetentionPolicy will get the current server data retention policy details.
func (c *Client4) GetDataRetentionPolicy() (*DataRetentionPolicy, *Response) {
	r, err := c.DoApiGet(c.GetDataRetentionRoute()+"/policy", "")
	if err != nil {
		return nil, BuildErrorResponse(r, err)
	}
	defer closeBody(r)
	return DataRetentionPolicyFromJson(r.Body), BuildResponse(r)
}

// Commands Section

// CreateCommand will create a new command if the user have the right permissions.
func (c *Client4) CreateCommand(cmd *Command) (*Command, *Response) {
	r, err := c.DoApiPost(c.GetCommandsRoute(), cmd.ToJson())
	if err != nil {
		return nil, BuildErrorResponse(r, err)
	}
	defer closeBody(r)
	return CommandFromJson(r.Body), BuildResponse(r)
}

// UpdateCommand updates a command based on the provided Command struct.
func (c *Client4) UpdateCommand(cmd *Command) (*Command, *Response) {
	r, err := c.DoApiPut(c.GetCommandRoute(cmd.Id), cmd.ToJson())
	if err != nil {
		return nil, BuildErrorResponse(r, err)
	}
	defer closeBody(r)
	return CommandFromJson(r.Body), BuildResponse(r)
}

// MoveCommand moves a command to a different team.
func (c *Client4) MoveCommand(teamId string, commandId string) (bool, *Response) {
	cmr := CommandMoveRequest{TeamId: teamId}
	r, err := c.DoApiPut(c.GetCommandMoveRoute(commandId), cmr.ToJson())
	if err != nil {
		return false, BuildErrorResponse(r, err)
	}
	defer closeBody(r)
	return CheckStatusOK(r), BuildResponse(r)
}

// DeleteCommand deletes a command based on the provided command id string.
func (c *Client4) DeleteCommand(commandId string) (bool, *Response) {
	r, err := c.DoApiDelete(c.GetCommandRoute(commandId))
	if err != nil {
		return false, BuildErrorResponse(r, err)
	}
	defer closeBody(r)
	return CheckStatusOK(r), BuildResponse(r)
}

// ListCommands will retrieve a list of commands available in the team.
func (c *Client4) ListCommands(teamId string, customOnly bool) ([]*Command, *Response) {
	query := fmt.Sprintf("?team_id=%v&custom_only=%v", teamId, customOnly)
	r, err := c.DoApiGet(c.GetCommandsRoute()+query, "")
	if err != nil {
		return nil, BuildErrorResponse(r, err)
	}
	defer closeBody(r)
	return CommandListFromJson(r.Body), BuildResponse(r)
}

// ListCommandAutocompleteSuggestions will retrieve a list of suggestions for a userInput.
func (c *Client4) ListCommandAutocompleteSuggestions(userInput, teamId string) ([]AutocompleteSuggestion, *Response) {
	query := fmt.Sprintf("/commands/autocomplete_suggestions?user_input=%v", userInput)
	r, err := c.DoApiGet(c.GetTeamRoute(teamId)+query, "")
	if err != nil {
		return nil, BuildErrorResponse(r, err)
	}
	defer closeBody(r)
	return AutocompleteSuggestionsFromJSON(r.Body), BuildResponse(r)
}

// GetCommandById will retrieve a command by id.
func (c *Client4) GetCommandById(cmdId string) (*Command, *Response) {
	url := fmt.Sprintf("%s/%s", c.GetCommandsRoute(), cmdId)
	r, err := c.DoApiGet(url, "")
	if err != nil {
		return nil, BuildErrorResponse(r, err)
	}
	defer closeBody(r)
	return CommandFromJson(r.Body), BuildResponse(r)
}

// ExecuteCommand executes a given slash command.
func (c *Client4) ExecuteCommand(channelId, command string) (*CommandResponse, *Response) {
	commandArgs := &CommandArgs{
		ChannelId: channelId,
		Command:   command,
	}
	r, err := c.DoApiPost(c.GetCommandsRoute()+"/execute", commandArgs.ToJson())
	if err != nil {
		return nil, BuildErrorResponse(r, err)
	}
	defer closeBody(r)

	response, _ := CommandResponseFromJson(r.Body)
	return response, BuildResponse(r)
}

// ExecuteCommandWithTeam executes a given slash command against the specified team.
// Use this when executing slash commands in a DM/GM, since the team id cannot be inferred in that case.
func (c *Client4) ExecuteCommandWithTeam(channelId, teamId, command string) (*CommandResponse, *Response) {
	commandArgs := &CommandArgs{
		ChannelId: channelId,
		TeamId:    teamId,
		Command:   command,
	}
	r, err := c.DoApiPost(c.GetCommandsRoute()+"/execute", commandArgs.ToJson())
	if err != nil {
		return nil, BuildErrorResponse(r, err)
	}
	defer closeBody(r)

	response, _ := CommandResponseFromJson(r.Body)
	return response, BuildResponse(r)
}

// ListAutocompleteCommands will retrieve a list of commands available in the team.
func (c *Client4) ListAutocompleteCommands(teamId string) ([]*Command, *Response) {
	r, err := c.DoApiGet(c.GetTeamAutoCompleteCommandsRoute(teamId), "")
	if err != nil {
		return nil, BuildErrorResponse(r, err)
	}
	defer closeBody(r)
	return CommandListFromJson(r.Body), BuildResponse(r)
}

// RegenCommandToken will create a new token if the user have the right permissions.
func (c *Client4) RegenCommandToken(commandId string) (string, *Response) {
	r, err := c.DoApiPut(c.GetCommandRoute(commandId)+"/regen_token", "")
	if err != nil {
		return "", BuildErrorResponse(r, err)
	}
	defer closeBody(r)
	return MapFromJson(r.Body)["token"], BuildResponse(r)
}

// Status Section

// GetUserStatus returns a user based on the provided user id string.
func (c *Client4) GetUserStatus(userId, etag string) (*Status, *Response) {
	r, err := c.DoApiGet(c.GetUserStatusRoute(userId), etag)
	if err != nil {
		return nil, BuildErrorResponse(r, err)
	}
	defer closeBody(r)
	return StatusFromJson(r.Body), BuildResponse(r)
}

// GetUsersStatusesByIds returns a list of users status based on the provided user ids.
func (c *Client4) GetUsersStatusesByIds(userIds []string) ([]*Status, *Response) {
	r, err := c.DoApiPost(c.GetUserStatusesRoute()+"/ids", ArrayToJson(userIds))
	if err != nil {
		return nil, BuildErrorResponse(r, err)
	}
	defer closeBody(r)
	return StatusListFromJson(r.Body), BuildResponse(r)
}

// UpdateUserStatus sets a user's status based on the provided user id string.
func (c *Client4) UpdateUserStatus(userId string, userStatus *Status) (*Status, *Response) {
	r, err := c.DoApiPut(c.GetUserStatusRoute(userId), userStatus.ToJson())
	if err != nil {
		return nil, BuildErrorResponse(r, err)
	}
	defer closeBody(r)
	return StatusFromJson(r.Body), BuildResponse(r)
}

// Emoji Section

// CreateEmoji will save an emoji to the server if the current user has permission
// to do so. If successful, the provided emoji will be returned with its Id field
// filled in. Otherwise, an error will be returned.
func (c *Client4) CreateEmoji(emoji *Emoji, image []byte, filename string) (*Emoji, *Response) {
	body := &bytes.Buffer{}
	writer := multipart.NewWriter(body)

	part, err := writer.CreateFormFile("image", filename)
	if err != nil {
		return nil, &Response{StatusCode: http.StatusForbidden, Error: NewAppError("CreateEmoji", "model.client.create_emoji.image.app_error", nil, err.Error(), 0)}
	}

	if _, err := io.Copy(part, bytes.NewBuffer(image)); err != nil {
		return nil, &Response{StatusCode: http.StatusForbidden, Error: NewAppError("CreateEmoji", "model.client.create_emoji.image.app_error", nil, err.Error(), 0)}
	}

	if err := writer.WriteField("emoji", emoji.ToJson()); err != nil {
		return nil, &Response{StatusCode: http.StatusForbidden, Error: NewAppError("CreateEmoji", "model.client.create_emoji.emoji.app_error", nil, err.Error(), 0)}
	}

	if err := writer.Close(); err != nil {
		return nil, &Response{StatusCode: http.StatusForbidden, Error: NewAppError("CreateEmoji", "model.client.create_emoji.writer.app_error", nil, err.Error(), 0)}
	}

	return c.DoEmojiUploadFile(c.GetEmojisRoute(), body.Bytes(), writer.FormDataContentType())
}

// GetEmojiList returns a page of custom emoji on the system.
func (c *Client4) GetEmojiList(page, perPage int) ([]*Emoji, *Response) {
	query := fmt.Sprintf("?page=%v&per_page=%v", page, perPage)
	r, err := c.DoApiGet(c.GetEmojisRoute()+query, "")
	if err != nil {
		return nil, BuildErrorResponse(r, err)
	}
	defer closeBody(r)
	return EmojiListFromJson(r.Body), BuildResponse(r)
}

// GetSortedEmojiList returns a page of custom emoji on the system sorted based on the sort
// parameter, blank for no sorting and "name" to sort by emoji names.
func (c *Client4) GetSortedEmojiList(page, perPage int, sort string) ([]*Emoji, *Response) {
	query := fmt.Sprintf("?page=%v&per_page=%v&sort=%v", page, perPage, sort)
	r, err := c.DoApiGet(c.GetEmojisRoute()+query, "")
	if err != nil {
		return nil, BuildErrorResponse(r, err)
	}
	defer closeBody(r)
	return EmojiListFromJson(r.Body), BuildResponse(r)
}

// DeleteEmoji delete an custom emoji on the provided emoji id string.
func (c *Client4) DeleteEmoji(emojiId string) (bool, *Response) {
	r, err := c.DoApiDelete(c.GetEmojiRoute(emojiId))
	if err != nil {
		return false, BuildErrorResponse(r, err)
	}
	defer closeBody(r)
	return CheckStatusOK(r), BuildResponse(r)
}

// GetEmoji returns a custom emoji based on the emojiId string.
func (c *Client4) GetEmoji(emojiId string) (*Emoji, *Response) {
	r, err := c.DoApiGet(c.GetEmojiRoute(emojiId), "")
	if err != nil {
		return nil, BuildErrorResponse(r, err)
	}
	defer closeBody(r)
	return EmojiFromJson(r.Body), BuildResponse(r)
}

// GetEmojiByName returns a custom emoji based on the name string.
func (c *Client4) GetEmojiByName(name string) (*Emoji, *Response) {
	r, err := c.DoApiGet(c.GetEmojiByNameRoute(name), "")
	if err != nil {
		return nil, BuildErrorResponse(r, err)
	}
	defer closeBody(r)
	return EmojiFromJson(r.Body), BuildResponse(r)
}

// GetEmojiImage returns the emoji image.
func (c *Client4) GetEmojiImage(emojiId string) ([]byte, *Response) {
	r, apErr := c.DoApiGet(c.GetEmojiRoute(emojiId)+"/image", "")
	if apErr != nil {
		return nil, BuildErrorResponse(r, apErr)
	}
	defer closeBody(r)

	data, err := ioutil.ReadAll(r.Body)
	if err != nil {
		return nil, BuildErrorResponse(r, NewAppError("GetEmojiImage", "model.client.read_file.app_error", nil, err.Error(), r.StatusCode))
	}

	return data, BuildResponse(r)
}

// SearchEmoji returns a list of emoji matching some search criteria.
func (c *Client4) SearchEmoji(search *EmojiSearch) ([]*Emoji, *Response) {
	r, err := c.DoApiPost(c.GetEmojisRoute()+"/search", search.ToJson())
	if err != nil {
		return nil, BuildErrorResponse(r, err)
	}
	defer closeBody(r)
	return EmojiListFromJson(r.Body), BuildResponse(r)
}

// AutocompleteEmoji returns a list of emoji starting with or matching name.
func (c *Client4) AutocompleteEmoji(name string, etag string) ([]*Emoji, *Response) {
	query := fmt.Sprintf("?name=%v", name)
	r, err := c.DoApiGet(c.GetEmojisRoute()+"/autocomplete"+query, "")
	if err != nil {
		return nil, BuildErrorResponse(r, err)
	}
	defer closeBody(r)
	return EmojiListFromJson(r.Body), BuildResponse(r)
}

// Reaction Section

// SaveReaction saves an emoji reaction for a post. Returns the saved reaction if successful, otherwise an error will be returned.
func (c *Client4) SaveReaction(reaction *Reaction) (*Reaction, *Response) {
	r, err := c.DoApiPost(c.GetReactionsRoute(), reaction.ToJson())
	if err != nil {
		return nil, BuildErrorResponse(r, err)
	}
	defer closeBody(r)
	return ReactionFromJson(r.Body), BuildResponse(r)
}

// GetReactions returns a list of reactions to a post.
func (c *Client4) GetReactions(postId string) ([]*Reaction, *Response) {
	r, err := c.DoApiGet(c.GetPostRoute(postId)+"/reactions", "")
	if err != nil {
		return nil, BuildErrorResponse(r, err)
	}
	defer closeBody(r)
	return ReactionsFromJson(r.Body), BuildResponse(r)
}

// DeleteReaction deletes reaction of a user in a post.
func (c *Client4) DeleteReaction(reaction *Reaction) (bool, *Response) {
	r, err := c.DoApiDelete(c.GetUserRoute(reaction.UserId) + c.GetPostRoute(reaction.PostId) + fmt.Sprintf("/reactions/%v", reaction.EmojiName))
	if err != nil {
		return false, BuildErrorResponse(r, err)
	}
	defer closeBody(r)
	return CheckStatusOK(r), BuildResponse(r)
}

// FetchBulkReactions returns a map of postIds and corresponding reactions
func (c *Client4) GetBulkReactions(postIds []string) (map[string][]*Reaction, *Response) {
	r, err := c.DoApiPost(c.GetPostsRoute()+"/ids/reactions", ArrayToJson(postIds))
	if err != nil {
		return nil, BuildErrorResponse(r, err)
	}
	defer closeBody(r)
	return MapPostIdToReactionsFromJson(r.Body), BuildResponse(r)
}

// Timezone Section

// GetSupportedTimezone returns a page of supported timezones on the system.
func (c *Client4) GetSupportedTimezone() ([]string, *Response) {
	r, err := c.DoApiGet(c.GetTimezonesRoute(), "")
	if err != nil {
		return nil, BuildErrorResponse(r, err)
	}
	defer closeBody(r)
	var timezones []string
	json.NewDecoder(r.Body).Decode(&timezones)
	return timezones, BuildResponse(r)
}

// Open Graph Metadata Section

// OpenGraph return the open graph metadata for a particular url if the site have the metadata.
func (c *Client4) OpenGraph(url string) (map[string]string, *Response) {
	requestBody := make(map[string]string)
	requestBody["url"] = url

	r, err := c.DoApiPost(c.GetOpenGraphRoute(), MapToJson(requestBody))
	if err != nil {
		return nil, BuildErrorResponse(r, err)
	}
	defer closeBody(r)
	return MapFromJson(r.Body), BuildResponse(r)
}

// Jobs Section

// GetJob gets a single job.
func (c *Client4) GetJob(id string) (*Job, *Response) {
	r, err := c.DoApiGet(c.GetJobsRoute()+fmt.Sprintf("/%v", id), "")
	if err != nil {
		return nil, BuildErrorResponse(r, err)
	}
	defer closeBody(r)
	return JobFromJson(r.Body), BuildResponse(r)
}

// GetJobs gets all jobs, sorted with the job that was created most recently first.
func (c *Client4) GetJobs(page int, perPage int) ([]*Job, *Response) {
	r, err := c.DoApiGet(c.GetJobsRoute()+fmt.Sprintf("?page=%v&per_page=%v", page, perPage), "")
	if err != nil {
		return nil, BuildErrorResponse(r, err)
	}
	defer closeBody(r)
	return JobsFromJson(r.Body), BuildResponse(r)
}

// GetJobsByType gets all jobs of a given type, sorted with the job that was created most recently first.
func (c *Client4) GetJobsByType(jobType string, page int, perPage int) ([]*Job, *Response) {
	r, err := c.DoApiGet(c.GetJobsRoute()+fmt.Sprintf("/type/%v?page=%v&per_page=%v", jobType, page, perPage), "")
	if err != nil {
		return nil, BuildErrorResponse(r, err)
	}
	defer closeBody(r)
	return JobsFromJson(r.Body), BuildResponse(r)
}

// CreateJob creates a job based on the provided job struct.
func (c *Client4) CreateJob(job *Job) (*Job, *Response) {
	r, err := c.DoApiPost(c.GetJobsRoute(), job.ToJson())
	if err != nil {
		return nil, BuildErrorResponse(r, err)
	}
	defer closeBody(r)
	return JobFromJson(r.Body), BuildResponse(r)
}

// CancelJob requests the cancellation of the job with the provided Id.
func (c *Client4) CancelJob(jobId string) (bool, *Response) {
	r, err := c.DoApiPost(c.GetJobsRoute()+fmt.Sprintf("/%v/cancel", jobId), "")
	if err != nil {
		return false, BuildErrorResponse(r, err)
	}
	defer closeBody(r)
	return CheckStatusOK(r), BuildResponse(r)
}

// Roles Section

// GetRole gets a single role by ID.
func (c *Client4) GetRole(id string) (*Role, *Response) {
	r, err := c.DoApiGet(c.GetRolesRoute()+fmt.Sprintf("/%v", id), "")
	if err != nil {
		return nil, BuildErrorResponse(r, err)
	}
	defer closeBody(r)
	return RoleFromJson(r.Body), BuildResponse(r)
}

// GetRoleByName gets a single role by Name.
func (c *Client4) GetRoleByName(name string) (*Role, *Response) {
	r, err := c.DoApiGet(c.GetRolesRoute()+fmt.Sprintf("/name/%v", name), "")
	if err != nil {
		return nil, BuildErrorResponse(r, err)
	}
	defer closeBody(r)
	return RoleFromJson(r.Body), BuildResponse(r)
}

// GetRolesByNames returns a list of roles based on the provided role names.
func (c *Client4) GetRolesByNames(roleNames []string) ([]*Role, *Response) {
	r, err := c.DoApiPost(c.GetRolesRoute()+"/names", ArrayToJson(roleNames))
	if err != nil {
		return nil, BuildErrorResponse(r, err)
	}
	defer closeBody(r)
	return RoleListFromJson(r.Body), BuildResponse(r)
}

// PatchRole partially updates a role in the system. Any missing fields are not updated.
func (c *Client4) PatchRole(roleId string, patch *RolePatch) (*Role, *Response) {
	r, err := c.DoApiPut(c.GetRolesRoute()+fmt.Sprintf("/%v/patch", roleId), patch.ToJson())
	if err != nil {
		return nil, BuildErrorResponse(r, err)
	}
	defer closeBody(r)
	return RoleFromJson(r.Body), BuildResponse(r)
}

// Schemes Section

// CreateScheme creates a new Scheme.
func (c *Client4) CreateScheme(scheme *Scheme) (*Scheme, *Response) {
	r, err := c.DoApiPost(c.GetSchemesRoute(), scheme.ToJson())
	if err != nil {
		return nil, BuildErrorResponse(r, err)
	}
	defer closeBody(r)
	return SchemeFromJson(r.Body), BuildResponse(r)
}

// GetScheme gets a single scheme by ID.
func (c *Client4) GetScheme(id string) (*Scheme, *Response) {
	r, err := c.DoApiGet(c.GetSchemeRoute(id), "")
	if err != nil {
		return nil, BuildErrorResponse(r, err)
	}
	defer closeBody(r)
	return SchemeFromJson(r.Body), BuildResponse(r)
}

// GetSchemes gets all schemes, sorted with the most recently created first, optionally filtered by scope.
func (c *Client4) GetSchemes(scope string, page int, perPage int) ([]*Scheme, *Response) {
	r, err := c.DoApiGet(c.GetSchemesRoute()+fmt.Sprintf("?scope=%v&page=%v&per_page=%v", scope, page, perPage), "")
	if err != nil {
		return nil, BuildErrorResponse(r, err)
	}
	defer closeBody(r)
	return SchemesFromJson(r.Body), BuildResponse(r)
}

// DeleteScheme deletes a single scheme by ID.
func (c *Client4) DeleteScheme(id string) (bool, *Response) {
	r, err := c.DoApiDelete(c.GetSchemeRoute(id))
	if err != nil {
		return false, BuildErrorResponse(r, err)
	}
	defer closeBody(r)
	return CheckStatusOK(r), BuildResponse(r)
}

// PatchScheme partially updates a scheme in the system. Any missing fields are not updated.
func (c *Client4) PatchScheme(id string, patch *SchemePatch) (*Scheme, *Response) {
	r, err := c.DoApiPut(c.GetSchemeRoute(id)+"/patch", patch.ToJson())
	if err != nil {
		return nil, BuildErrorResponse(r, err)
	}
	defer closeBody(r)
	return SchemeFromJson(r.Body), BuildResponse(r)
}

// GetTeamsForScheme gets the teams using this scheme, sorted alphabetically by display name.
func (c *Client4) GetTeamsForScheme(schemeId string, page int, perPage int) ([]*Team, *Response) {
	r, err := c.DoApiGet(c.GetSchemeRoute(schemeId)+fmt.Sprintf("/teams?page=%v&per_page=%v", page, perPage), "")
	if err != nil {
		return nil, BuildErrorResponse(r, err)
	}
	defer closeBody(r)
	return TeamListFromJson(r.Body), BuildResponse(r)
}

// GetChannelsForScheme gets the channels using this scheme, sorted alphabetically by display name.
func (c *Client4) GetChannelsForScheme(schemeId string, page int, perPage int) (ChannelList, *Response) {
	r, err := c.DoApiGet(c.GetSchemeRoute(schemeId)+fmt.Sprintf("/channels?page=%v&per_page=%v", page, perPage), "")
	if err != nil {
		return nil, BuildErrorResponse(r, err)
	}
	defer closeBody(r)
	return *ChannelListFromJson(r.Body), BuildResponse(r)
}

// Plugin Section

// UploadPlugin takes an io.Reader stream pointing to the contents of a .tar.gz plugin.
// WARNING: PLUGINS ARE STILL EXPERIMENTAL. THIS FUNCTION IS SUBJECT TO CHANGE.
func (c *Client4) UploadPlugin(file io.Reader) (*Manifest, *Response) {
	return c.uploadPlugin(file, false)
}

func (c *Client4) UploadPluginForced(file io.Reader) (*Manifest, *Response) {
	return c.uploadPlugin(file, true)
}

func (c *Client4) uploadPlugin(file io.Reader, force bool) (*Manifest, *Response) {
	body := new(bytes.Buffer)
	writer := multipart.NewWriter(body)

	if force {
		err := writer.WriteField("force", c.boolString(true))
		if err != nil {
			return nil, &Response{Error: NewAppError("UploadPlugin", "model.client.writer.app_error", nil, err.Error(), 0)}
		}
	}

	part, err := writer.CreateFormFile("plugin", "plugin.tar.gz")
	if err != nil {
		return nil, &Response{Error: NewAppError("UploadPlugin", "model.client.writer.app_error", nil, err.Error(), 0)}
	}

	if _, err = io.Copy(part, file); err != nil {
		return nil, &Response{Error: NewAppError("UploadPlugin", "model.client.writer.app_error", nil, err.Error(), 0)}
	}

	if err = writer.Close(); err != nil {
		return nil, &Response{Error: NewAppError("UploadPlugin", "model.client.writer.app_error", nil, err.Error(), 0)}
	}

	rq, err := http.NewRequest("POST", c.ApiUrl+c.GetPluginsRoute(), body)
	if err != nil {
		return nil, &Response{Error: NewAppError("UploadPlugin", "model.client.connecting.app_error", nil, err.Error(), http.StatusBadRequest)}
	}
	rq.Header.Set("Content-Type", writer.FormDataContentType())

	if len(c.AuthToken) > 0 {
		rq.Header.Set(HEADER_AUTH, c.AuthType+" "+c.AuthToken)
	}

	rp, err := c.HttpClient.Do(rq)
	if err != nil || rp == nil {
		return nil, BuildErrorResponse(rp, NewAppError("UploadPlugin", "model.client.connecting.app_error", nil, err.Error(), 0))
	}
	defer closeBody(rp)

	if rp.StatusCode >= 300 {
		return nil, BuildErrorResponse(rp, AppErrorFromJson(rp.Body))
	}

	return ManifestFromJson(rp.Body), BuildResponse(rp)
}

func (c *Client4) InstallPluginFromUrl(downloadUrl string, force bool) (*Manifest, *Response) {
	forceStr := c.boolString(force)

	url := fmt.Sprintf("%s?plugin_download_url=%s&force=%s", c.GetPluginsRoute()+"/install_from_url", url.QueryEscape(downloadUrl), forceStr)
	r, err := c.DoApiPost(url, "")
	if err != nil {
		return nil, BuildErrorResponse(r, err)
	}
	defer closeBody(r)
	return ManifestFromJson(r.Body), BuildResponse(r)
}

// InstallMarketplacePlugin will install marketplace plugin.
// WARNING: PLUGINS ARE STILL EXPERIMENTAL. THIS FUNCTION IS SUBJECT TO CHANGE.
func (c *Client4) InstallMarketplacePlugin(request *InstallMarketplacePluginRequest) (*Manifest, *Response) {
	json, err := request.ToJson()
	if err != nil {
		return nil, &Response{Error: NewAppError("InstallMarketplacePlugin", "model.client.plugin_request_to_json.app_error", nil, err.Error(), http.StatusBadRequest)}
	}
	r, appErr := c.DoApiPost(c.GetPluginsRoute()+"/marketplace", json)
	if appErr != nil {
		return nil, BuildErrorResponse(r, appErr)
	}
	defer closeBody(r)
	return ManifestFromJson(r.Body), BuildResponse(r)
}

// GetPlugins will return a list of plugin manifests for currently active plugins.
// WARNING: PLUGINS ARE STILL EXPERIMENTAL. THIS FUNCTION IS SUBJECT TO CHANGE.
func (c *Client4) GetPlugins() (*PluginsResponse, *Response) {
	r, err := c.DoApiGet(c.GetPluginsRoute(), "")
	if err != nil {
		return nil, BuildErrorResponse(r, err)
	}
	defer closeBody(r)
	return PluginsResponseFromJson(r.Body), BuildResponse(r)
}

// GetPluginStatuses will return the plugins installed on any server in the cluster, for reporting
// to the administrator via the system console.
// WARNING: PLUGINS ARE STILL EXPERIMENTAL. THIS FUNCTION IS SUBJECT TO CHANGE.
func (c *Client4) GetPluginStatuses() (PluginStatuses, *Response) {
	r, err := c.DoApiGet(c.GetPluginsRoute()+"/statuses", "")
	if err != nil {
		return nil, BuildErrorResponse(r, err)
	}
	defer closeBody(r)
	return PluginStatusesFromJson(r.Body), BuildResponse(r)
}

// RemovePlugin will disable and delete a plugin.
// WARNING: PLUGINS ARE STILL EXPERIMENTAL. THIS FUNCTION IS SUBJECT TO CHANGE.
func (c *Client4) RemovePlugin(id string) (bool, *Response) {
	r, err := c.DoApiDelete(c.GetPluginRoute(id))
	if err != nil {
		return false, BuildErrorResponse(r, err)
	}
	defer closeBody(r)
	return CheckStatusOK(r), BuildResponse(r)
}

// GetWebappPlugins will return a list of plugins that the webapp should download.
// WARNING: PLUGINS ARE STILL EXPERIMENTAL. THIS FUNCTION IS SUBJECT TO CHANGE.
func (c *Client4) GetWebappPlugins() ([]*Manifest, *Response) {
	r, err := c.DoApiGet(c.GetPluginsRoute()+"/webapp", "")
	if err != nil {
		return nil, BuildErrorResponse(r, err)
	}
	defer closeBody(r)
	return ManifestListFromJson(r.Body), BuildResponse(r)
}

// EnablePlugin will enable an plugin installed.
// WARNING: PLUGINS ARE STILL EXPERIMENTAL. THIS FUNCTION IS SUBJECT TO CHANGE.
func (c *Client4) EnablePlugin(id string) (bool, *Response) {
	r, err := c.DoApiPost(c.GetPluginRoute(id)+"/enable", "")
	if err != nil {
		return false, BuildErrorResponse(r, err)
	}
	defer closeBody(r)
	return CheckStatusOK(r), BuildResponse(r)
}

// DisablePlugin will disable an enabled plugin.
// WARNING: PLUGINS ARE STILL EXPERIMENTAL. THIS FUNCTION IS SUBJECT TO CHANGE.
func (c *Client4) DisablePlugin(id string) (bool, *Response) {
	r, err := c.DoApiPost(c.GetPluginRoute(id)+"/disable", "")
	if err != nil {
		return false, BuildErrorResponse(r, err)
	}
	defer closeBody(r)
	return CheckStatusOK(r), BuildResponse(r)
}

// GetMarketplacePlugins will return a list of plugins that an admin can install.
// WARNING: PLUGINS ARE STILL EXPERIMENTAL. THIS FUNCTION IS SUBJECT TO CHANGE.
func (c *Client4) GetMarketplacePlugins(filter *MarketplacePluginFilter) ([]*MarketplacePlugin, *Response) {
	route := c.GetPluginsRoute() + "/marketplace"
	u, parseErr := url.Parse(route)
	if parseErr != nil {
		return nil, &Response{Error: NewAppError("GetMarketplacePlugins", "model.client.parse_plugins.app_error", nil, parseErr.Error(), http.StatusBadRequest)}
	}

	filter.ApplyToURL(u)

	r, err := c.DoApiGet(u.String(), "")
	if err != nil {
		return nil, BuildErrorResponse(r, err)
	}
	defer closeBody(r)

	plugins, readerErr := MarketplacePluginsFromReader(r.Body)
	if readerErr != nil {
		return nil, BuildErrorResponse(r, NewAppError(route, "model.client.parse_plugins.app_error", nil, err.Error(), http.StatusBadRequest))
	}

	return plugins, BuildResponse(r)
}

// UpdateChannelScheme will update a channel's scheme.
func (c *Client4) UpdateChannelScheme(channelId, schemeId string) (bool, *Response) {
	sip := &SchemeIDPatch{SchemeID: &schemeId}
	r, err := c.DoApiPut(c.GetChannelSchemeRoute(channelId), sip.ToJson())
	if err != nil {
		return false, BuildErrorResponse(r, err)
	}
	defer closeBody(r)
	return CheckStatusOK(r), BuildResponse(r)
}

// UpdateTeamScheme will update a team's scheme.
func (c *Client4) UpdateTeamScheme(teamId, schemeId string) (bool, *Response) {
	sip := &SchemeIDPatch{SchemeID: &schemeId}
	r, err := c.DoApiPut(c.GetTeamSchemeRoute(teamId), sip.ToJson())
	if err != nil {
		return false, BuildErrorResponse(r, err)
	}
	defer closeBody(r)
	return CheckStatusOK(r), BuildResponse(r)
}

// GetRedirectLocation retrieves the value of the 'Location' header of an HTTP response for a given URL.
func (c *Client4) GetRedirectLocation(urlParam, etag string) (string, *Response) {
	url := fmt.Sprintf("%s?url=%s", c.GetRedirectLocationRoute(), url.QueryEscape(urlParam))
	r, err := c.DoApiGet(url, etag)
	if err != nil {
		return "", BuildErrorResponse(r, err)
	}
	defer closeBody(r)
	return MapFromJson(r.Body)["location"], BuildResponse(r)
}

// SetServerBusy will mark the server as busy, which disables non-critical services for `secs` seconds.
func (c *Client4) SetServerBusy(secs int) (bool, *Response) {
	url := fmt.Sprintf("%s?seconds=%d", c.GetServerBusyRoute(), secs)
	r, err := c.DoApiPost(url, "")
	if err != nil {
		return false, BuildErrorResponse(r, err)
	}
	defer closeBody(r)
	return CheckStatusOK(r), BuildResponse(r)
}

// ClearServerBusy will mark the server as not busy.
func (c *Client4) ClearServerBusy() (bool, *Response) {
	r, err := c.DoApiDelete(c.GetServerBusyRoute())
	if err != nil {
		return false, BuildErrorResponse(r, err)
	}
	defer closeBody(r)
	return CheckStatusOK(r), BuildResponse(r)
}

// GetServerBusy returns the current ServerBusyState including the time when a server marked busy
// will automatically have the flag cleared.
func (c *Client4) GetServerBusy() (*ServerBusyState, *Response) {
	r, err := c.DoApiGet(c.GetServerBusyRoute(), "")
	if err != nil {
		return nil, BuildErrorResponse(r, err)
	}
	defer closeBody(r)

	sbs := ServerBusyStateFromJson(r.Body)
	return sbs, BuildResponse(r)
}

// GetServerBusyExpires returns the time when a server marked busy
// will automatically have the flag cleared.
//
// Deprecated: Use GetServerBusy instead.
func (c *Client4) GetServerBusyExpires() (*time.Time, *Response) {
	r, err := c.DoApiGet(c.GetServerBusyRoute(), "")
	if err != nil {
		return nil, BuildErrorResponse(r, err)
	}
	defer closeBody(r)

	sbs := ServerBusyStateFromJson(r.Body)
	expires := time.Unix(sbs.Expires, 0)
	return &expires, BuildResponse(r)
}

// RegisterTermsOfServiceAction saves action performed by a user against a specific terms of service.
func (c *Client4) RegisterTermsOfServiceAction(userId, termsOfServiceId string, accepted bool) (*bool, *Response) {
	url := c.GetUserTermsOfServiceRoute(userId)
	data := map[string]interface{}{"termsOfServiceId": termsOfServiceId, "accepted": accepted}
	r, err := c.DoApiPost(url, StringInterfaceToJson(data))
	if err != nil {
		return nil, BuildErrorResponse(r, err)
	}
	defer closeBody(r)
	return NewBool(CheckStatusOK(r)), BuildResponse(r)
}

// GetTermsOfService fetches the latest terms of service
func (c *Client4) GetTermsOfService(etag string) (*TermsOfService, *Response) {
	url := c.GetTermsOfServiceRoute()
	r, err := c.DoApiGet(url, etag)
	if err != nil {
		return nil, BuildErrorResponse(r, err)
	}
	defer closeBody(r)
	return TermsOfServiceFromJson(r.Body), BuildResponse(r)
}

// GetUserTermsOfService fetches user's latest terms of service action if the latest action was for acceptance.
func (c *Client4) GetUserTermsOfService(userId, etag string) (*UserTermsOfService, *Response) {
	url := c.GetUserTermsOfServiceRoute(userId)
	r, err := c.DoApiGet(url, etag)
	if err != nil {
		return nil, BuildErrorResponse(r, err)
	}
	defer closeBody(r)
	return UserTermsOfServiceFromJson(r.Body), BuildResponse(r)
}

// CreateTermsOfService creates new terms of service.
func (c *Client4) CreateTermsOfService(text, userId string) (*TermsOfService, *Response) {
	url := c.GetTermsOfServiceRoute()
	data := map[string]interface{}{"text": text}
	r, err := c.DoApiPost(url, StringInterfaceToJson(data))
	if err != nil {
		return nil, BuildErrorResponse(r, err)
	}
	defer closeBody(r)
	return TermsOfServiceFromJson(r.Body), BuildResponse(r)
}

func (c *Client4) GetGroup(groupID, etag string) (*Group, *Response) {
	r, appErr := c.DoApiGet(c.GetGroupRoute(groupID), etag)
	if appErr != nil {
		return nil, BuildErrorResponse(r, appErr)
	}
	defer closeBody(r)
	return GroupFromJson(r.Body), BuildResponse(r)
}

func (c *Client4) PatchGroup(groupID string, patch *GroupPatch) (*Group, *Response) {
	payload, _ := json.Marshal(patch)
	r, appErr := c.DoApiPut(c.GetGroupRoute(groupID)+"/patch", string(payload))
	if appErr != nil {
		return nil, BuildErrorResponse(r, appErr)
	}
	defer closeBody(r)
	return GroupFromJson(r.Body), BuildResponse(r)
}

func (c *Client4) LinkGroupSyncable(groupID, syncableID string, syncableType GroupSyncableType, patch *GroupSyncablePatch) (*GroupSyncable, *Response) {
	payload, _ := json.Marshal(patch)
	url := fmt.Sprintf("%s/link", c.GetGroupSyncableRoute(groupID, syncableID, syncableType))
	r, appErr := c.DoApiPost(url, string(payload))
	if appErr != nil {
		return nil, BuildErrorResponse(r, appErr)
	}
	defer closeBody(r)
	return GroupSyncableFromJson(r.Body), BuildResponse(r)
}

func (c *Client4) UnlinkGroupSyncable(groupID, syncableID string, syncableType GroupSyncableType) *Response {
	url := fmt.Sprintf("%s/link", c.GetGroupSyncableRoute(groupID, syncableID, syncableType))
	r, appErr := c.DoApiDelete(url)
	if appErr != nil {
		return BuildErrorResponse(r, appErr)
	}
	defer closeBody(r)
	return BuildResponse(r)
}

func (c *Client4) GetGroupSyncable(groupID, syncableID string, syncableType GroupSyncableType, etag string) (*GroupSyncable, *Response) {
	r, appErr := c.DoApiGet(c.GetGroupSyncableRoute(groupID, syncableID, syncableType), etag)
	if appErr != nil {
		return nil, BuildErrorResponse(r, appErr)
	}
	defer closeBody(r)
	return GroupSyncableFromJson(r.Body), BuildResponse(r)
}

func (c *Client4) GetGroupSyncables(groupID string, syncableType GroupSyncableType, etag string) ([]*GroupSyncable, *Response) {
	r, appErr := c.DoApiGet(c.GetGroupSyncablesRoute(groupID, syncableType), etag)
	if appErr != nil {
		return nil, BuildErrorResponse(r, appErr)
	}
	defer closeBody(r)
	return GroupSyncablesFromJson(r.Body), BuildResponse(r)
}

func (c *Client4) PatchGroupSyncable(groupID, syncableID string, syncableType GroupSyncableType, patch *GroupSyncablePatch) (*GroupSyncable, *Response) {
	payload, _ := json.Marshal(patch)
	r, appErr := c.DoApiPut(c.GetGroupSyncableRoute(groupID, syncableID, syncableType)+"/patch", string(payload))
	if appErr != nil {
		return nil, BuildErrorResponse(r, appErr)
	}
	defer closeBody(r)
	return GroupSyncableFromJson(r.Body), BuildResponse(r)
}

func (c *Client4) TeamMembersMinusGroupMembers(teamID string, groupIDs []string, page, perPage int, etag string) ([]*UserWithGroups, int64, *Response) {
	groupIDStr := strings.Join(groupIDs, ",")
	query := fmt.Sprintf("?group_ids=%s&page=%d&per_page=%d", groupIDStr, page, perPage)
	r, err := c.DoApiGet(c.GetTeamRoute(teamID)+"/members_minus_group_members"+query, etag)
	if err != nil {
		return nil, 0, BuildErrorResponse(r, err)
	}
	defer closeBody(r)
	ugc := UsersWithGroupsAndCountFromJson(r.Body)
	return ugc.Users, ugc.Count, BuildResponse(r)
}

func (c *Client4) ChannelMembersMinusGroupMembers(channelID string, groupIDs []string, page, perPage int, etag string) ([]*UserWithGroups, int64, *Response) {
	groupIDStr := strings.Join(groupIDs, ",")
	query := fmt.Sprintf("?group_ids=%s&page=%d&per_page=%d", groupIDStr, page, perPage)
	r, err := c.DoApiGet(c.GetChannelRoute(channelID)+"/members_minus_group_members"+query, etag)
	if err != nil {
		return nil, 0, BuildErrorResponse(r, err)
	}
	defer closeBody(r)
	ugc := UsersWithGroupsAndCountFromJson(r.Body)
	return ugc.Users, ugc.Count, BuildResponse(r)
}

func (c *Client4) PatchConfig(config *Config) (*Config, *Response) {
	r, err := c.DoApiPut(c.GetConfigRoute()+"/patch", config.ToJson())
	if err != nil {
		return nil, BuildErrorResponse(r, err)
	}
	defer closeBody(r)
	return ConfigFromJson(r.Body), BuildResponse(r)
}

func (c *Client4) GetChannelModerations(channelID string, etag string) ([]*ChannelModeration, *Response) {
	r, err := c.DoApiGet(c.GetChannelRoute(channelID)+"/moderations", etag)
	if err != nil {
		return nil, BuildErrorResponse(r, err)
	}
	defer closeBody(r)
	return ChannelModerationsFromJson(r.Body), BuildResponse(r)
}

func (c *Client4) PatchChannelModerations(channelID string, patch []*ChannelModerationPatch) ([]*ChannelModeration, *Response) {
	payload, _ := json.Marshal(patch)
	r, err := c.DoApiPut(c.GetChannelRoute(channelID)+"/moderations/patch", string(payload))
	if err != nil {
		return nil, BuildErrorResponse(r, err)
	}
	defer closeBody(r)
	return ChannelModerationsFromJson(r.Body), BuildResponse(r)
}

func (c *Client4) GetKnownUsers() ([]string, *Response) {
	r, err := c.DoApiGet(c.GetUsersRoute()+"/known", "")
	if err != nil {
		return nil, BuildErrorResponse(r, err)
	}
	defer closeBody(r)
	var userIds []string
	json.NewDecoder(r.Body).Decode(&userIds)
	return userIds, BuildResponse(r)
}

// PublishUserTyping publishes a user is typing websocket event based on the provided TypingRequest.
func (c *Client4) PublishUserTyping(userID string, typingRequest TypingRequest) (bool, *Response) {
	r, err := c.DoApiPost(c.GetPublishUserTypingRoute(userID), typingRequest.ToJson())
	if err != nil {
		return false, BuildErrorResponse(r, err)
	}
	defer closeBody(r)
	return CheckStatusOK(r), BuildResponse(r)
}

func (c *Client4) GetChannelMemberCountsByGroup(channelID string, includeTimezones bool, etag string) ([]*ChannelMemberCountByGroup, *Response) {
	r, err := c.DoApiGet(c.GetChannelRoute(channelID)+"/member_counts_by_group?include_timezones="+strconv.FormatBool(includeTimezones), etag)
	if err != nil {
		return nil, BuildErrorResponse(r, err)
	}
	defer closeBody(r)
	return ChannelMemberCountsByGroupFromJson(r.Body), BuildResponse(r)
}

// RequestTrialLicense will request a trial license and install it in the server
func (c *Client4) RequestTrialLicense(users int) (bool, *Response) {
	b, _ := json.Marshal(map[string]int{"users": users})
	r, err := c.DoApiPost("/trial-license", string(b))
	if err != nil {
		return false, BuildErrorResponse(r, err)
	}
	defer closeBody(r)
	return CheckStatusOK(r), BuildResponse(r)
}

// GetGroupStats retrieves stats for a Mattermost Group
func (c *Client4) GetGroupStats(groupID string) (*GroupStats, *Response) {
	r, appErr := c.DoApiGet(c.GetGroupRoute(groupID)+"/stats", "")
	if appErr != nil {
		return nil, BuildErrorResponse(r, appErr)
	}
	defer closeBody(r)
	return GroupStatsFromJson(r.Body), BuildResponse(r)
}

func (c *Client4) GetSidebarCategoriesForTeamForUser(userID, teamID, etag string) (*OrderedSidebarCategories, *Response) {
	route := c.GetUserCategoryRoute(userID, teamID)
	r, appErr := c.DoApiGet(route, etag)
	if appErr != nil {
		return nil, BuildErrorResponse(r, appErr)
	}
	cat, err := OrderedSidebarCategoriesFromJson(r.Body)
	if err != nil {
		return nil, BuildErrorResponse(r, NewAppError("Client4.GetSidebarCategoriesForTeamForUser", "model.utils.decode_json.app_error", nil, err.Error(), r.StatusCode))
	}
	return cat, BuildResponse(r)
}

func (c *Client4) CreateSidebarCategoryForTeamForUser(userID, teamID string, category *SidebarCategoryWithChannels) (*SidebarCategoryWithChannels, *Response) {
	payload, _ := json.Marshal(category)
	route := c.GetUserCategoryRoute(userID, teamID)
	r, appErr := c.doApiPostBytes(route, payload)
	if appErr != nil {
		return nil, BuildErrorResponse(r, appErr)
	}
	defer closeBody(r)
	cat, err := SidebarCategoryFromJson(r.Body)
	if err != nil {
		return nil, BuildErrorResponse(r, NewAppError("Client4.CreateSidebarCategoryForTeamForUser", "model.utils.decode_json.app_error", nil, err.Error(), r.StatusCode))
	}
	return cat, BuildResponse(r)
}

func (c *Client4) GetSidebarCategoryOrderForTeamForUser(userID, teamID, etag string) ([]string, *Response) {
	route := c.GetUserCategoryRoute(userID, teamID) + "/order"
	r, err := c.DoApiGet(route, etag)
	if err != nil {
		return nil, BuildErrorResponse(r, err)
	}
	defer closeBody(r)
	return ArrayFromJson(r.Body), BuildResponse(r)
}

func (c *Client4) UpdateSidebarCategoryOrderForTeamForUser(userID, teamID string, order []string) ([]string, *Response) {
	payload, _ := json.Marshal(order)
	route := c.GetUserCategoryRoute(userID, teamID) + "/order"
	r, err := c.doApiPutBytes(route, payload)
	if err != nil {
		return nil, BuildErrorResponse(r, err)
	}
	defer closeBody(r)
	return ArrayFromJson(r.Body), BuildResponse(r)
}

func (c *Client4) GetSidebarCategoryForTeamForUser(userID, teamID, categoryID, etag string) (*SidebarCategoryWithChannels, *Response) {
	route := c.GetUserCategoryRoute(userID, teamID) + "/" + categoryID
	r, appErr := c.DoApiGet(route, etag)
	if appErr != nil {
		return nil, BuildErrorResponse(r, appErr)
	}
	defer closeBody(r)
	cat, err := SidebarCategoryFromJson(r.Body)
	if err != nil {
		return nil, &Response{StatusCode: http.StatusBadRequest, Error: NewAppError(c.GetUserRoute(userID), "model.client.connecting.app_error", nil, err.Error(), http.StatusForbidden)}
	}

	return cat, BuildResponse(r)
}

func (c *Client4) UpdateSidebarCategoryForTeamForUser(userID, teamID, categoryID string, category *SidebarCategoryWithChannels) (*SidebarCategoryWithChannels, *Response) {
	payload, _ := json.Marshal(category)
	route := c.GetUserCategoryRoute(userID, teamID) + "/" + categoryID
	r, appErr := c.doApiPutBytes(route, payload)
	if appErr != nil {
		return nil, BuildErrorResponse(r, appErr)
	}
	defer closeBody(r)
	cat, err := SidebarCategoryFromJson(r.Body)
	if err != nil {
		return nil, &Response{StatusCode: http.StatusBadRequest, Error: NewAppError(c.GetUserRoute(userID), "model.client.connecting.app_error", nil, err.Error(), http.StatusForbidden)}
	}

	return cat, BuildResponse(r)
<<<<<<< HEAD
}

// CheckIntegrity performs a database integrity check.
func (c *Client4) CheckIntegrity() ([]IntegrityCheckResult, *Response) {
	r, err := c.DoApiPost("/integrity", "")
	if err != nil {
		return nil, BuildErrorResponse(r, err)
	}
	defer closeBody(r)
	var results []IntegrityCheckResult
	if err := json.NewDecoder(r.Body).Decode(&results); err != nil {
		appErr := NewAppError("Api4.CheckIntegrity", "api.marshal_error", nil, err.Error(), http.StatusInternalServerError)
		return nil, BuildErrorResponse(r, appErr)
	}
	return results, BuildResponse(r)
=======
>>>>>>> ff17003d
}<|MERGE_RESOLUTION|>--- conflicted
+++ resolved
@@ -1240,6 +1240,16 @@
 	return CheckStatusOK(r), BuildResponse(r)
 }
 
+// PermanentDeleteUser deletes a user in the system based on the provided user id string.
+func (c *Client4) PermanentDeleteUser(userId string) (bool, *Response) {
+	r, err := c.DoApiDelete(c.GetUserRoute(userId) + "?permanent=" + c.boolString(true))
+	if err != nil {
+		return false, BuildErrorResponse(r, err)
+	}
+	defer closeBody(r)
+	return CheckStatusOK(r), BuildResponse(r)
+}
+
 // ConvertUserToBot converts a user to a bot user.
 func (c *Client4) ConvertUserToBot(userId string) (*Bot, *Response) {
 	r, err := c.DoApiPost(c.GetUserRoute(userId)+"/convert_to_bot", "")
@@ -5346,7 +5356,6 @@
 	}
 
 	return cat, BuildResponse(r)
-<<<<<<< HEAD
 }
 
 // CheckIntegrity performs a database integrity check.
@@ -5362,6 +5371,4 @@
 		return nil, BuildErrorResponse(r, appErr)
 	}
 	return results, BuildResponse(r)
-=======
->>>>>>> ff17003d
 }