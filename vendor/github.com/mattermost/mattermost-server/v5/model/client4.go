--- conflicted
+++ resolved
@@ -1241,10 +1241,6 @@
 }
 
 // PermanentDeleteUser deletes a user in the system based on the provided user id string.
-<<<<<<< HEAD
-// If the EnableAPIUserDeletion config option is not set this falls back to user deactivation.
-=======
->>>>>>> 12ae7045
 func (c *Client4) PermanentDeleteUser(userId string) (bool, *Response) {
 	r, err := c.DoApiDelete(c.GetUserRoute(userId) + "?permanent=" + c.boolString(true))
 	if err != nil {
@@ -1254,8 +1250,6 @@
 	return CheckStatusOK(r), BuildResponse(r)
 }
 
-<<<<<<< HEAD
-=======
 // ConvertUserToBot converts a user to a bot user.
 func (c *Client4) ConvertUserToBot(userId string) (*Bot, *Response) {
 	r, err := c.DoApiPost(c.GetUserRoute(userId)+"/convert_to_bot", "")
@@ -1280,7 +1274,6 @@
 	return UserFromJson(r.Body), BuildResponse(r)
 }
 
->>>>>>> 12ae7045
 // PermanentDeleteAll permanently deletes all users in the system. This is a local only endpoint
 func (c *Client4) PermanentDeleteAllUsers() (bool, *Response) {
 	r, err := c.DoApiDelete(c.GetUsersRoute())
