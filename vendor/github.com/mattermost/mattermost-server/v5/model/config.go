// Copyright (c) 2015-present Mattermost, Inc. All Rights Reserved.
// See LICENSE.txt for license information.

package model

import (
	"crypto/tls"
	"encoding/json"
	"io"
	"math"
	"net"
	"net/http"
	"net/url"
	"os"
	"reflect"
	"regexp"
	"strconv"
	"strings"
	"time"

	"github.com/mattermost/ldap"

	"github.com/mattermost/mattermost-server/v5/shared/filestore"
	"github.com/mattermost/mattermost-server/v5/shared/mlog"
)

const (
	CONN_SECURITY_NONE     = ""
	CONN_SECURITY_PLAIN    = "PLAIN"
	CONN_SECURITY_TLS      = "TLS"
	CONN_SECURITY_STARTTLS = "STARTTLS"

	IMAGE_DRIVER_LOCAL = "local"
	IMAGE_DRIVER_S3    = "amazons3"

	DATABASE_DRIVER_MYSQL    = "mysql"
	DATABASE_DRIVER_POSTGRES = "postgres"

	SEARCHENGINE_ELASTICSEARCH = "elasticsearch"

	MINIO_ACCESS_KEY = "minioaccesskey"
	MINIO_SECRET_KEY = "miniosecretkey"
	MINIO_BUCKET     = "mattermost-test"

	PASSWORD_MAXIMUM_LENGTH = 64
	PASSWORD_MINIMUM_LENGTH = 5

	SERVICE_GITLAB    = "gitlab"
	SERVICE_GOOGLE    = "google"
	SERVICE_OFFICE365 = "office365"
	SERVICE_OPENID    = "openid"

	GENERIC_NO_CHANNEL_NOTIFICATION = "generic_no_channel"
	GENERIC_NOTIFICATION            = "generic"
	GENERIC_NOTIFICATION_SERVER     = "https://push-test.mattermost.com"
	MM_SUPPORT_ADVISOR_ADDRESS      = "support-advisor@mattermost.com"
	FULL_NOTIFICATION               = "full"
	ID_LOADED_NOTIFICATION          = "id_loaded"

	DIRECT_MESSAGE_ANY  = "any"
	DIRECT_MESSAGE_TEAM = "team"

	SHOW_USERNAME          = "username"
	SHOW_NICKNAME_FULLNAME = "nickname_full_name"
	SHOW_FULLNAME          = "full_name"

	PERMISSIONS_ALL           = "all"
	PERMISSIONS_CHANNEL_ADMIN = "channel_admin"
	PERMISSIONS_TEAM_ADMIN    = "team_admin"
	PERMISSIONS_SYSTEM_ADMIN  = "system_admin"

	FAKE_SETTING = "********************************"

	RESTRICT_EMOJI_CREATION_ALL          = "all"
	RESTRICT_EMOJI_CREATION_ADMIN        = "admin"
	RESTRICT_EMOJI_CREATION_SYSTEM_ADMIN = "system_admin"

	PERMISSIONS_DELETE_POST_ALL          = "all"
	PERMISSIONS_DELETE_POST_TEAM_ADMIN   = "team_admin"
	PERMISSIONS_DELETE_POST_SYSTEM_ADMIN = "system_admin"

	ALLOW_EDIT_POST_ALWAYS     = "always"
	ALLOW_EDIT_POST_NEVER      = "never"
	ALLOW_EDIT_POST_TIME_LIMIT = "time_limit"

	GROUP_UNREAD_CHANNELS_DISABLED    = "disabled"
	GROUP_UNREAD_CHANNELS_DEFAULT_ON  = "default_on"
	GROUP_UNREAD_CHANNELS_DEFAULT_OFF = "default_off"

	COLLAPSED_THREADS_DISABLED    = "disabled"
	COLLAPSED_THREADS_DEFAULT_ON  = "default_on"
	COLLAPSED_THREADS_DEFAULT_OFF = "default_off"

	EMAIL_BATCHING_BUFFER_SIZE = 256
	EMAIL_BATCHING_INTERVAL    = 30

	EMAIL_NOTIFICATION_CONTENTS_FULL    = "full"
	EMAIL_NOTIFICATION_CONTENTS_GENERIC = "generic"

	SITENAME_MAX_LENGTH = 30

	SERVICE_SETTINGS_DEFAULT_SITE_URL           = "http://localhost:8065"
	SERVICE_SETTINGS_DEFAULT_TLS_CERT_FILE      = ""
	SERVICE_SETTINGS_DEFAULT_TLS_KEY_FILE       = ""
	SERVICE_SETTINGS_DEFAULT_READ_TIMEOUT       = 300
	SERVICE_SETTINGS_DEFAULT_WRITE_TIMEOUT      = 300
	SERVICE_SETTINGS_DEFAULT_IDLE_TIMEOUT       = 60
	SERVICE_SETTINGS_DEFAULT_MAX_LOGIN_ATTEMPTS = 10
	SERVICE_SETTINGS_DEFAULT_ALLOW_CORS_FROM    = ""
	SERVICE_SETTINGS_DEFAULT_LISTEN_AND_ADDRESS = ":8065"
	SERVICE_SETTINGS_DEFAULT_GFYCAT_API_KEY     = "2_KtH_W5"
	SERVICE_SETTINGS_DEFAULT_GFYCAT_API_SECRET  = "3wLVZPiswc3DnaiaFoLkDvB4X0IV6CpMkj4tf2inJRsBY6-FnkT08zGmppWFgeof"

	TEAM_SETTINGS_DEFAULT_SITE_NAME                = "Mattermost"
	TEAM_SETTINGS_DEFAULT_MAX_USERS_PER_TEAM       = 50
	TEAM_SETTINGS_DEFAULT_CUSTOM_BRAND_TEXT        = ""
	TEAM_SETTINGS_DEFAULT_CUSTOM_DESCRIPTION_TEXT  = ""
	TEAM_SETTINGS_DEFAULT_USER_STATUS_AWAY_TIMEOUT = 300

	SQL_SETTINGS_DEFAULT_DATA_SOURCE = "postgres://mmuser:mostest@localhost/mattermost_test?sslmode=disable&connect_timeout=10"

	FILE_SETTINGS_DEFAULT_DIRECTORY = "./data/"

	IMPORT_SETTINGS_DEFAULT_DIRECTORY      = "./import"
	IMPORT_SETTINGS_DEFAULT_RETENTION_DAYS = 30

	EXPORT_SETTINGS_DEFAULT_DIRECTORY      = "./export"
	EXPORT_SETTINGS_DEFAULT_RETENTION_DAYS = 30

	EMAIL_SETTINGS_DEFAULT_FEEDBACK_ORGANIZATION = ""

	SUPPORT_SETTINGS_DEFAULT_TERMS_OF_SERVICE_LINK = "https://about.mattermost.com/default-terms/"
	SUPPORT_SETTINGS_DEFAULT_PRIVACY_POLICY_LINK   = "https://about.mattermost.com/default-privacy-policy/"
	SUPPORT_SETTINGS_DEFAULT_ABOUT_LINK            = "https://about.mattermost.com/default-about/"
	SUPPORT_SETTINGS_DEFAULT_HELP_LINK             = "https://about.mattermost.com/default-help/"
	SUPPORT_SETTINGS_DEFAULT_REPORT_A_PROBLEM_LINK = "https://about.mattermost.com/default-report-a-problem/"
	SUPPORT_SETTINGS_DEFAULT_SUPPORT_EMAIL         = "feedback@mattermost.com"
	SUPPORT_SETTINGS_DEFAULT_RE_ACCEPTANCE_PERIOD  = 365

	LDAP_SETTINGS_DEFAULT_FIRST_NAME_ATTRIBUTE         = ""
	LDAP_SETTINGS_DEFAULT_LAST_NAME_ATTRIBUTE          = ""
	LDAP_SETTINGS_DEFAULT_EMAIL_ATTRIBUTE              = ""
	LDAP_SETTINGS_DEFAULT_USERNAME_ATTRIBUTE           = ""
	LDAP_SETTINGS_DEFAULT_NICKNAME_ATTRIBUTE           = ""
	LDAP_SETTINGS_DEFAULT_ID_ATTRIBUTE                 = ""
	LDAP_SETTINGS_DEFAULT_POSITION_ATTRIBUTE           = ""
	LDAP_SETTINGS_DEFAULT_LOGIN_FIELD_NAME             = ""
	LDAP_SETTINGS_DEFAULT_GROUP_DISPLAY_NAME_ATTRIBUTE = ""
	LDAP_SETTINGS_DEFAULT_GROUP_ID_ATTRIBUTE           = ""
	LDAP_SETTINGS_DEFAULT_PICTURE_ATTRIBUTE            = ""

	SAML_SETTINGS_DEFAULT_ID_ATTRIBUTE         = ""
	SAML_SETTINGS_DEFAULT_GUEST_ATTRIBUTE      = ""
	SAML_SETTINGS_DEFAULT_ADMIN_ATTRIBUTE      = ""
	SAML_SETTINGS_DEFAULT_FIRST_NAME_ATTRIBUTE = ""
	SAML_SETTINGS_DEFAULT_LAST_NAME_ATTRIBUTE  = ""
	SAML_SETTINGS_DEFAULT_EMAIL_ATTRIBUTE      = ""
	SAML_SETTINGS_DEFAULT_USERNAME_ATTRIBUTE   = ""
	SAML_SETTINGS_DEFAULT_NICKNAME_ATTRIBUTE   = ""
	SAML_SETTINGS_DEFAULT_LOCALE_ATTRIBUTE     = ""
	SAML_SETTINGS_DEFAULT_POSITION_ATTRIBUTE   = ""

	SAML_SETTINGS_SIGNATURE_ALGORITHM_SHA1    = "RSAwithSHA1"
	SAML_SETTINGS_SIGNATURE_ALGORITHM_SHA256  = "RSAwithSHA256"
	SAML_SETTINGS_SIGNATURE_ALGORITHM_SHA512  = "RSAwithSHA512"
	SAML_SETTINGS_DEFAULT_SIGNATURE_ALGORITHM = SAML_SETTINGS_SIGNATURE_ALGORITHM_SHA1

	SAML_SETTINGS_CANONICAL_ALGORITHM_C14N    = "Canonical1.0"
	SAML_SETTINGS_CANONICAL_ALGORITHM_C14N11  = "Canonical1.1"
	SAML_SETTINGS_DEFAULT_CANONICAL_ALGORITHM = SAML_SETTINGS_CANONICAL_ALGORITHM_C14N

	NATIVEAPP_SETTINGS_DEFAULT_APP_DOWNLOAD_LINK         = "https://mattermost.com/download/#mattermostApps"
	NATIVEAPP_SETTINGS_DEFAULT_ANDROID_APP_DOWNLOAD_LINK = "https://about.mattermost.com/mattermost-android-app/"
	NATIVEAPP_SETTINGS_DEFAULT_IOS_APP_DOWNLOAD_LINK     = "https://about.mattermost.com/mattermost-ios-app/"

	EXPERIMENTAL_SETTINGS_DEFAULT_LINK_METADATA_TIMEOUT_MILLISECONDS = 5000

	ANALYTICS_SETTINGS_DEFAULT_MAX_USERS_FOR_STATISTICS = 2500

	ANNOUNCEMENT_SETTINGS_DEFAULT_BANNER_COLOR                    = "#f2a93b"
	ANNOUNCEMENT_SETTINGS_DEFAULT_BANNER_TEXT_COLOR               = "#333333"
	ANNOUNCEMENT_SETTINGS_DEFAULT_NOTICES_JSON_URL                = "https://notices.mattermost.com/"
	ANNOUNCEMENT_SETTINGS_DEFAULT_NOTICES_FETCH_FREQUENCY_SECONDS = 3600

	TEAM_SETTINGS_DEFAULT_TEAM_TEXT = "default"

	ELASTICSEARCH_SETTINGS_DEFAULT_CONNECTION_URL                    = "http://localhost:9200"
	ELASTICSEARCH_SETTINGS_DEFAULT_USERNAME                          = "elastic"
	ELASTICSEARCH_SETTINGS_DEFAULT_PASSWORD                          = "changeme"
	ELASTICSEARCH_SETTINGS_DEFAULT_POST_INDEX_REPLICAS               = 1
	ELASTICSEARCH_SETTINGS_DEFAULT_POST_INDEX_SHARDS                 = 1
	ELASTICSEARCH_SETTINGS_DEFAULT_CHANNEL_INDEX_REPLICAS            = 1
	ELASTICSEARCH_SETTINGS_DEFAULT_CHANNEL_INDEX_SHARDS              = 1
	ELASTICSEARCH_SETTINGS_DEFAULT_USER_INDEX_REPLICAS               = 1
	ELASTICSEARCH_SETTINGS_DEFAULT_USER_INDEX_SHARDS                 = 1
	ELASTICSEARCH_SETTINGS_DEFAULT_AGGREGATE_POSTS_AFTER_DAYS        = 365
	ELASTICSEARCH_SETTINGS_DEFAULT_POSTS_AGGREGATOR_JOB_START_TIME   = "03:00"
	ELASTICSEARCH_SETTINGS_DEFAULT_INDEX_PREFIX                      = ""
	ELASTICSEARCH_SETTINGS_DEFAULT_LIVE_INDEXING_BATCH_SIZE          = 1
	ELASTICSEARCH_SETTINGS_DEFAULT_BULK_INDEXING_TIME_WINDOW_SECONDS = 3600
	ELASTICSEARCH_SETTINGS_DEFAULT_REQUEST_TIMEOUT_SECONDS           = 30

	BLEVE_SETTINGS_DEFAULT_INDEX_DIR                         = ""
	BLEVE_SETTINGS_DEFAULT_BULK_INDEXING_TIME_WINDOW_SECONDS = 3600

	DATA_RETENTION_SETTINGS_DEFAULT_MESSAGE_RETENTION_DAYS  = 365
	DATA_RETENTION_SETTINGS_DEFAULT_FILE_RETENTION_DAYS     = 365
	DATA_RETENTION_SETTINGS_DEFAULT_DELETION_JOB_START_TIME = "02:00"

	PLUGIN_SETTINGS_DEFAULT_DIRECTORY          = "./plugins"
	PLUGIN_SETTINGS_DEFAULT_CLIENT_DIRECTORY   = "./client/plugins"
	PLUGIN_SETTINGS_DEFAULT_ENABLE_MARKETPLACE = true
	PLUGIN_SETTINGS_DEFAULT_MARKETPLACE_URL    = "https://api.integrations.mattermost.com"
	PLUGIN_SETTINGS_OLD_MARKETPLACE_URL        = "https://marketplace.integrations.mattermost.com"

	COMPLIANCE_EXPORT_TYPE_CSV             = "csv"
	COMPLIANCE_EXPORT_TYPE_ACTIANCE        = "actiance"
	COMPLIANCE_EXPORT_TYPE_GLOBALRELAY     = "globalrelay"
	COMPLIANCE_EXPORT_TYPE_GLOBALRELAY_ZIP = "globalrelay-zip"
	GLOBALRELAY_CUSTOMER_TYPE_A9           = "A9"
	GLOBALRELAY_CUSTOMER_TYPE_A10          = "A10"

	CLIENT_SIDE_CERT_CHECK_PRIMARY_AUTH   = "primary"
	CLIENT_SIDE_CERT_CHECK_SECONDARY_AUTH = "secondary"

	IMAGE_PROXY_TYPE_LOCAL      = "local"
	IMAGE_PROXY_TYPE_ATMOS_CAMO = "atmos/camo"

	GOOGLE_SETTINGS_DEFAULT_SCOPE             = "profile email"
	GOOGLE_SETTINGS_DEFAULT_AUTH_ENDPOINT     = "https://accounts.google.com/o/oauth2/v2/auth"
	GOOGLE_SETTINGS_DEFAULT_TOKEN_ENDPOINT    = "https://www.googleapis.com/oauth2/v4/token"
	GOOGLE_SETTINGS_DEFAULT_USER_API_ENDPOINT = "https://people.googleapis.com/v1/people/me?personFields=names,emailAddresses,nicknames,metadata"

	OFFICE365_SETTINGS_DEFAULT_SCOPE             = "User.Read"
	OFFICE365_SETTINGS_DEFAULT_AUTH_ENDPOINT     = "https://login.microsoftonline.com/common/oauth2/v2.0/authorize"
	OFFICE365_SETTINGS_DEFAULT_TOKEN_ENDPOINT    = "https://login.microsoftonline.com/common/oauth2/v2.0/token"
	OFFICE365_SETTINGS_DEFAULT_USER_API_ENDPOINT = "https://graph.microsoft.com/v1.0/me"

	CLOUD_SETTINGS_DEFAULT_CWS_URL     = "https://customers.mattermost.com"
	CLOUD_SETTINGS_DEFAULT_CWS_API_URL = "https://portal.internal.prod.cloud.mattermost.com"
	OPENID_SETTINGS_DEFAULT_SCOPE      = "profile openid email"

	LOCAL_MODE_SOCKET_PATH = "/var/tmp/mattermost_local.socket"
)

func GetDefaultAppCustomURLSchemes() []string {
	return []string{"mmauth://", "mmauthbeta://"}
}

var ServerTLSSupportedCiphers = map[string]uint16{
	"TLS_RSA_WITH_RC4_128_SHA":                tls.TLS_RSA_WITH_RC4_128_SHA,
	"TLS_RSA_WITH_3DES_EDE_CBC_SHA":           tls.TLS_RSA_WITH_3DES_EDE_CBC_SHA,
	"TLS_RSA_WITH_AES_128_CBC_SHA":            tls.TLS_RSA_WITH_AES_128_CBC_SHA,
	"TLS_RSA_WITH_AES_256_CBC_SHA":            tls.TLS_RSA_WITH_AES_256_CBC_SHA,
	"TLS_RSA_WITH_AES_128_CBC_SHA256":         tls.TLS_RSA_WITH_AES_128_CBC_SHA256,
	"TLS_RSA_WITH_AES_128_GCM_SHA256":         tls.TLS_RSA_WITH_AES_128_GCM_SHA256,
	"TLS_RSA_WITH_AES_256_GCM_SHA384":         tls.TLS_RSA_WITH_AES_256_GCM_SHA384,
	"TLS_ECDHE_ECDSA_WITH_RC4_128_SHA":        tls.TLS_ECDHE_ECDSA_WITH_RC4_128_SHA,
	"TLS_ECDHE_ECDSA_WITH_AES_128_CBC_SHA":    tls.TLS_ECDHE_ECDSA_WITH_AES_128_CBC_SHA,
	"TLS_ECDHE_ECDSA_WITH_AES_256_CBC_SHA":    tls.TLS_ECDHE_ECDSA_WITH_AES_256_CBC_SHA,
	"TLS_ECDHE_RSA_WITH_RC4_128_SHA":          tls.TLS_ECDHE_RSA_WITH_RC4_128_SHA,
	"TLS_ECDHE_RSA_WITH_3DES_EDE_CBC_SHA":     tls.TLS_ECDHE_RSA_WITH_3DES_EDE_CBC_SHA,
	"TLS_ECDHE_RSA_WITH_AES_128_CBC_SHA":      tls.TLS_ECDHE_RSA_WITH_AES_128_CBC_SHA,
	"TLS_ECDHE_RSA_WITH_AES_256_CBC_SHA":      tls.TLS_ECDHE_RSA_WITH_AES_256_CBC_SHA,
	"TLS_ECDHE_ECDSA_WITH_AES_128_CBC_SHA256": tls.TLS_ECDHE_ECDSA_WITH_AES_128_CBC_SHA256,
	"TLS_ECDHE_RSA_WITH_AES_128_CBC_SHA256":   tls.TLS_ECDHE_RSA_WITH_AES_128_CBC_SHA256,
	"TLS_ECDHE_RSA_WITH_AES_128_GCM_SHA256":   tls.TLS_ECDHE_RSA_WITH_AES_128_GCM_SHA256,
	"TLS_ECDHE_ECDSA_WITH_AES_128_GCM_SHA256": tls.TLS_ECDHE_ECDSA_WITH_AES_128_GCM_SHA256,
	"TLS_ECDHE_RSA_WITH_AES_256_GCM_SHA384":   tls.TLS_ECDHE_RSA_WITH_AES_256_GCM_SHA384,
	"TLS_ECDHE_ECDSA_WITH_AES_256_GCM_SHA384": tls.TLS_ECDHE_ECDSA_WITH_AES_256_GCM_SHA384,
	"TLS_ECDHE_RSA_WITH_CHACHA20_POLY1305":    tls.TLS_ECDHE_RSA_WITH_CHACHA20_POLY1305,
	"TLS_ECDHE_ECDSA_WITH_CHACHA20_POLY1305":  tls.TLS_ECDHE_ECDSA_WITH_CHACHA20_POLY1305,
}

type ServiceSettings struct {
	SiteURL                                           *string  `access:"environment_web_server,authentication_saml,write_restrictable"`
	WebsocketURL                                      *string  `access:"write_restrictable,cloud_restrictable"`
	LicenseFileLocation                               *string  `access:"write_restrictable,cloud_restrictable"`                        // telemetry: none
	ListenAddress                                     *string  `access:"environment_web_server,write_restrictable,cloud_restrictable"` // telemetry: none
	ConnectionSecurity                                *string  `access:"environment_web_server,write_restrictable,cloud_restrictable"`
	TLSCertFile                                       *string  `access:"environment_web_server,write_restrictable,cloud_restrictable"`
	TLSKeyFile                                        *string  `access:"environment_web_server,write_restrictable,cloud_restrictable"`
	TLSMinVer                                         *string  `access:"write_restrictable,cloud_restrictable"` // telemetry: none
	TLSStrictTransport                                *bool    `access:"write_restrictable,cloud_restrictable"`
	TLSStrictTransportMaxAge                          *int64   `access:"write_restrictable,cloud_restrictable"` // telemetry: none
	TLSOverwriteCiphers                               []string `access:"write_restrictable,cloud_restrictable"` // telemetry: none
	UseLetsEncrypt                                    *bool    `access:"environment_web_server,write_restrictable,cloud_restrictable"`
	LetsEncryptCertificateCacheFile                   *string  `access:"environment_web_server,write_restrictable,cloud_restrictable"` // telemetry: none
	Forward80To443                                    *bool    `access:"environment_web_server,write_restrictable,cloud_restrictable"`
	TrustedProxyIPHeader                              []string `access:"write_restrictable,cloud_restrictable"` // telemetry: none
	ReadTimeout                                       *int     `access:"environment_web_server,write_restrictable,cloud_restrictable"`
	WriteTimeout                                      *int     `access:"environment_web_server,write_restrictable,cloud_restrictable"`
	IdleTimeout                                       *int     `access:"write_restrictable,cloud_restrictable"`
	MaximumLoginAttempts                              *int     `access:"authentication_password,write_restrictable,cloud_restrictable"`
	GoroutineHealthThreshold                          *int     `access:"write_restrictable,cloud_restrictable"` // telemetry: none
	EnableOAuthServiceProvider                        *bool    `access:"integrations_integration_management"`
	EnableIncomingWebhooks                            *bool    `access:"integrations_integration_management"`
	EnableOutgoingWebhooks                            *bool    `access:"integrations_integration_management"`
	EnableCommands                                    *bool    `access:"integrations_integration_management"`
	EnablePostUsernameOverride                        *bool    `access:"integrations_integration_management"`
	EnablePostIconOverride                            *bool    `access:"integrations_integration_management"`
	GoogleDeveloperKey                                *string  `access:"site_posts,write_restrictable,cloud_restrictable"`
	DEPRECATED_DO_NOT_USE_EnableOnlyAdminIntegrations *bool    `json:"EnableOnlyAdminIntegrations" mapstructure:"EnableOnlyAdminIntegrations"` // Deprecated: do not use
	EnableLinkPreviews                                *bool    `access:"site_posts"`
	RestrictLinkPreviews                              *string  `access:"site_posts"`
	EnableTesting                                     *bool    `access:"environment_developer,write_restrictable,cloud_restrictable"`
	EnableDeveloper                                   *bool    `access:"environment_developer,write_restrictable,cloud_restrictable"`
	EnableOpenTracing                                 *bool    `access:"write_restrictable,cloud_restrictable"`
	EnableSecurityFixAlert                            *bool    `access:"environment_smtp,write_restrictable,cloud_restrictable"`
	EnableInsecureOutgoingConnections                 *bool    `access:"environment_web_server,write_restrictable,cloud_restrictable"`
	AllowedUntrustedInternalConnections               *string  `access:"environment_web_server,write_restrictable,cloud_restrictable"`
	EnableMultifactorAuthentication                   *bool    `access:"authentication_mfa"`
	EnforceMultifactorAuthentication                  *bool    `access:"authentication_mfa"`
	EnableUserAccessTokens                            *bool    `access:"integrations_integration_management"`
	AllowCorsFrom                                     *string  `access:"integrations_cors,write_restrictable,cloud_restrictable"`
	CorsExposedHeaders                                *string  `access:"integrations_cors,write_restrictable,cloud_restrictable"`
	CorsAllowCredentials                              *bool    `access:"integrations_cors,write_restrictable,cloud_restrictable"`
	CorsDebug                                         *bool    `access:"integrations_cors,write_restrictable,cloud_restrictable"`
	AllowCookiesForSubdomains                         *bool    `access:"write_restrictable,cloud_restrictable"`
	ExtendSessionLengthWithActivity                   *bool    `access:"environment_session_lengths,write_restrictable,cloud_restrictable"`
	SessionLengthWebInDays                            *int     `access:"environment_session_lengths,write_restrictable,cloud_restrictable"`
	SessionLengthMobileInDays                         *int     `access:"environment_session_lengths,write_restrictable,cloud_restrictable"`
	SessionLengthSSOInDays                            *int     `access:"environment_session_lengths,write_restrictable,cloud_restrictable"`
	SessionCacheInMinutes                             *int     `access:"environment_session_lengths,write_restrictable,cloud_restrictable"`
	SessionIdleTimeoutInMinutes                       *int     `access:"environment_session_lengths,write_restrictable,cloud_restrictable"`
	WebsocketSecurePort                               *int     `access:"write_restrictable,cloud_restrictable"` // telemetry: none
	WebsocketPort                                     *int     `access:"write_restrictable,cloud_restrictable"` // telemetry: none
	WebserverMode                                     *string  `access:"environment_web_server,write_restrictable,cloud_restrictable"`
	EnableGifPicker                                   *bool    `access:"integrations_gif"`
	GfycatApiKey                                      *string  `access:"integrations_gif"`
	GfycatApiSecret                                   *string  `access:"integrations_gif"`
	EnableCustomEmoji                                 *bool    `access:"site_emoji"`
	EnableEmojiPicker                                 *bool    `access:"site_emoji"`
	DEPRECATED_DO_NOT_USE_RestrictCustomEmojiCreation *string  `json:"RestrictCustomEmojiCreation" mapstructure:"RestrictCustomEmojiCreation"` // Deprecated: do not use
	DEPRECATED_DO_NOT_USE_RestrictPostDelete          *string  `json:"RestrictPostDelete" mapstructure:"RestrictPostDelete"`                   // Deprecated: do not use
	DEPRECATED_DO_NOT_USE_AllowEditPost               *string  `json:"AllowEditPost" mapstructure:"AllowEditPost"`                             // Deprecated: do not use
	PostEditTimeLimit                                 *int     `access:"user_management_permissions"`
	TimeBetweenUserTypingUpdatesMilliseconds          *int64   `access:"experimental_features,write_restrictable,cloud_restrictable"`
	EnablePostSearch                                  *bool    `access:"write_restrictable,cloud_restrictable"`
	EnableFileSearch                                  *bool    `access:"write_restrictable"`
	MinimumHashtagLength                              *int     `access:"environment_database,write_restrictable,cloud_restrictable"`
	EnableUserTypingMessages                          *bool    `access:"experimental_features,write_restrictable,cloud_restrictable"`
	EnableChannelViewedMessages                       *bool    `access:"experimental_features,write_restrictable,cloud_restrictable"`
	EnableUserStatuses                                *bool    `access:"write_restrictable,cloud_restrictable"`
	ExperimentalEnableAuthenticationTransfer          *bool    `access:"experimental_features,write_restrictable,cloud_restrictable"`
	ClusterLogTimeoutMilliseconds                     *int     `access:"write_restrictable,cloud_restrictable"`
	CloseUnusedDirectMessages                         *bool    `access:"experimental_features"`
	EnablePreviewFeatures                             *bool    `access:"experimental_features"`
	EnableTutorial                                    *bool    `access:"experimental_features"`
	ExperimentalEnableDefaultChannelLeaveJoinMessages *bool    `access:"experimental_features"`
	ExperimentalGroupUnreadChannels                   *string  `access:"experimental_features"`
	ExperimentalChannelOrganization                   *bool    `access:"experimental_features"`
	DEPRECATED_DO_NOT_USE_ImageProxyType              *string  `json:"ImageProxyType" mapstructure:"ImageProxyType"`       // Deprecated: do not use
	DEPRECATED_DO_NOT_USE_ImageProxyURL               *string  `json:"ImageProxyURL" mapstructure:"ImageProxyURL"`         // Deprecated: do not use
	DEPRECATED_DO_NOT_USE_ImageProxyOptions           *string  `json:"ImageProxyOptions" mapstructure:"ImageProxyOptions"` // Deprecated: do not use
	EnableAPITeamDeletion                             *bool
	EnableAPIUserDeletion                             *bool
	ExperimentalEnableHardenedMode                    *bool `access:"experimental_features"`
	DisableLegacyMFA                                  *bool `access:"write_restrictable,cloud_restrictable"`
	ExperimentalStrictCSRFEnforcement                 *bool `access:"experimental_features,write_restrictable,cloud_restrictable"`
	EnableEmailInvitations                            *bool `access:"authentication_signup"`
	DisableBotsWhenOwnerIsDeactivated                 *bool `access:"integrations_bot_accounts,write_restrictable,cloud_restrictable"`
	EnableBotAccountCreation                          *bool `access:"integrations_bot_accounts"`
	EnableSVGs                                        *bool `access:"site_posts"`
	EnableLatex                                       *bool `access:"site_posts"`
	EnableAPIChannelDeletion                          *bool
	EnableLocalMode                                   *bool
	LocalModeSocketLocation                           *string // telemetry: none
	EnableAWSMetering                                 *bool   // telemetry: none
	SplitKey                                          *string `access:"experimental_feature_flags,write_restrictable"` // telemetry: none
	FeatureFlagSyncIntervalSeconds                    *int    `access:"experimental_feature_flags,write_restrictable"` // telemetry: none
	DebugSplit                                        *bool   `access:"experimental_feature_flags,write_restrictable"` // telemetry: none
	ThreadAutoFollow                                  *bool   `access:"experimental_features"`
	CollapsedThreads                                  *string `access:"experimental_features"`
	ManagedResourcePaths                              *string `access:"environment_web_server,write_restrictable,cloud_restrictable"`
	EnableLegacySidebar                               *bool   `access:"experimental_features"`
	EnableReliableWebSockets                          *bool   `access:"experimental_features"` // telemetry: none
}

func (s *ServiceSettings) SetDefaults(isUpdate bool) {
	if s.EnableEmailInvitations == nil {
		// If the site URL is also not present then assume this is a clean install
		if s.SiteURL == nil {
			s.EnableEmailInvitations = NewBool(false)
		} else {
			s.EnableEmailInvitations = NewBool(true)
		}
	}

	if s.SiteURL == nil {
		if s.EnableDeveloper != nil && *s.EnableDeveloper {
			s.SiteURL = NewString(SERVICE_SETTINGS_DEFAULT_SITE_URL)
		} else {
			s.SiteURL = NewString("")
		}
	}

	if s.WebsocketURL == nil {
		s.WebsocketURL = NewString("")
	}

	if s.LicenseFileLocation == nil {
		s.LicenseFileLocation = NewString("")
	}

	if s.ListenAddress == nil {
		s.ListenAddress = NewString(SERVICE_SETTINGS_DEFAULT_LISTEN_AND_ADDRESS)
	}

	if s.EnableLinkPreviews == nil {
		s.EnableLinkPreviews = NewBool(true)
	}

	if s.RestrictLinkPreviews == nil {
		s.RestrictLinkPreviews = NewString("")
	}

	if s.EnableTesting == nil {
		s.EnableTesting = NewBool(false)
	}

	if s.EnableDeveloper == nil {
		s.EnableDeveloper = NewBool(false)
	}

	if s.EnableOpenTracing == nil {
		s.EnableOpenTracing = NewBool(false)
	}

	if s.EnableSecurityFixAlert == nil {
		s.EnableSecurityFixAlert = NewBool(true)
	}

	if s.EnableInsecureOutgoingConnections == nil {
		s.EnableInsecureOutgoingConnections = NewBool(false)
	}

	if s.AllowedUntrustedInternalConnections == nil {
		s.AllowedUntrustedInternalConnections = NewString("")
	}

	if s.EnableMultifactorAuthentication == nil {
		s.EnableMultifactorAuthentication = NewBool(false)
	}

	if s.EnforceMultifactorAuthentication == nil {
		s.EnforceMultifactorAuthentication = NewBool(false)
	}

	if s.EnableUserAccessTokens == nil {
		s.EnableUserAccessTokens = NewBool(false)
	}

	if s.GoroutineHealthThreshold == nil {
		s.GoroutineHealthThreshold = NewInt(-1)
	}

	if s.GoogleDeveloperKey == nil {
		s.GoogleDeveloperKey = NewString("")
	}

	if s.EnableOAuthServiceProvider == nil {
		s.EnableOAuthServiceProvider = NewBool(false)
	}

	if s.EnableIncomingWebhooks == nil {
		s.EnableIncomingWebhooks = NewBool(true)
	}

	if s.EnableOutgoingWebhooks == nil {
		s.EnableOutgoingWebhooks = NewBool(true)
	}

	if s.ConnectionSecurity == nil {
		s.ConnectionSecurity = NewString("")
	}

	if s.TLSKeyFile == nil {
		s.TLSKeyFile = NewString(SERVICE_SETTINGS_DEFAULT_TLS_KEY_FILE)
	}

	if s.TLSCertFile == nil {
		s.TLSCertFile = NewString(SERVICE_SETTINGS_DEFAULT_TLS_CERT_FILE)
	}

	if s.TLSMinVer == nil {
		s.TLSMinVer = NewString("1.2")
	}

	if s.TLSStrictTransport == nil {
		s.TLSStrictTransport = NewBool(false)
	}

	if s.TLSStrictTransportMaxAge == nil {
		s.TLSStrictTransportMaxAge = NewInt64(63072000)
	}

	if s.TLSOverwriteCiphers == nil {
		s.TLSOverwriteCiphers = []string{}
	}

	if s.UseLetsEncrypt == nil {
		s.UseLetsEncrypt = NewBool(false)
	}

	if s.LetsEncryptCertificateCacheFile == nil {
		s.LetsEncryptCertificateCacheFile = NewString("./config/letsencrypt.cache")
	}

	if s.ReadTimeout == nil {
		s.ReadTimeout = NewInt(SERVICE_SETTINGS_DEFAULT_READ_TIMEOUT)
	}

	if s.WriteTimeout == nil {
		s.WriteTimeout = NewInt(SERVICE_SETTINGS_DEFAULT_WRITE_TIMEOUT)
	}

	if s.IdleTimeout == nil {
		s.IdleTimeout = NewInt(SERVICE_SETTINGS_DEFAULT_IDLE_TIMEOUT)
	}

	if s.MaximumLoginAttempts == nil {
		s.MaximumLoginAttempts = NewInt(SERVICE_SETTINGS_DEFAULT_MAX_LOGIN_ATTEMPTS)
	}

	if s.Forward80To443 == nil {
		s.Forward80To443 = NewBool(false)
	}

	if isUpdate {
		// When updating an existing configuration, ensure that defaults are set.
		if s.TrustedProxyIPHeader == nil {
			s.TrustedProxyIPHeader = []string{HEADER_FORWARDED, HEADER_REAL_IP}
		}
	} else {
		// When generating a blank configuration, leave the list empty.
		s.TrustedProxyIPHeader = []string{}
	}

	if s.TimeBetweenUserTypingUpdatesMilliseconds == nil {
		s.TimeBetweenUserTypingUpdatesMilliseconds = NewInt64(5000)
	}

	if s.EnablePostSearch == nil {
		s.EnablePostSearch = NewBool(true)
	}

	if s.EnableFileSearch == nil {
		s.EnableFileSearch = NewBool(true)
	}

	if s.MinimumHashtagLength == nil {
		s.MinimumHashtagLength = NewInt(3)
	}

	if s.EnableUserTypingMessages == nil {
		s.EnableUserTypingMessages = NewBool(true)
	}

	if s.EnableChannelViewedMessages == nil {
		s.EnableChannelViewedMessages = NewBool(true)
	}

	if s.EnableUserStatuses == nil {
		s.EnableUserStatuses = NewBool(true)
	}

	if s.ClusterLogTimeoutMilliseconds == nil {
		s.ClusterLogTimeoutMilliseconds = NewInt(2000)
	}

	if s.CloseUnusedDirectMessages == nil {
		s.CloseUnusedDirectMessages = NewBool(false)
	}

	if s.EnableTutorial == nil {
		s.EnableTutorial = NewBool(true)
	}

	// Must be manually enabled for existing installations.
	if s.ExtendSessionLengthWithActivity == nil {
		s.ExtendSessionLengthWithActivity = NewBool(!isUpdate)
	}

	if s.SessionLengthWebInDays == nil {
		if isUpdate {
			s.SessionLengthWebInDays = NewInt(180)
		} else {
			s.SessionLengthWebInDays = NewInt(30)
		}
	}

	if s.SessionLengthMobileInDays == nil {
		if isUpdate {
			s.SessionLengthMobileInDays = NewInt(180)
		} else {
			s.SessionLengthMobileInDays = NewInt(30)
		}
	}

	if s.SessionLengthSSOInDays == nil {
		s.SessionLengthSSOInDays = NewInt(30)
	}

	if s.SessionCacheInMinutes == nil {
		s.SessionCacheInMinutes = NewInt(10)
	}

	if s.SessionIdleTimeoutInMinutes == nil {
		s.SessionIdleTimeoutInMinutes = NewInt(43200)
	}

	if s.EnableCommands == nil {
		s.EnableCommands = NewBool(true)
	}

	if s.DEPRECATED_DO_NOT_USE_EnableOnlyAdminIntegrations == nil {
		s.DEPRECATED_DO_NOT_USE_EnableOnlyAdminIntegrations = NewBool(true)
	}

	if s.EnablePostUsernameOverride == nil {
		s.EnablePostUsernameOverride = NewBool(false)
	}

	if s.EnablePostIconOverride == nil {
		s.EnablePostIconOverride = NewBool(false)
	}

	if s.WebsocketPort == nil {
		s.WebsocketPort = NewInt(80)
	}

	if s.WebsocketSecurePort == nil {
		s.WebsocketSecurePort = NewInt(443)
	}

	if s.AllowCorsFrom == nil {
		s.AllowCorsFrom = NewString(SERVICE_SETTINGS_DEFAULT_ALLOW_CORS_FROM)
	}

	if s.CorsExposedHeaders == nil {
		s.CorsExposedHeaders = NewString("")
	}

	if s.CorsAllowCredentials == nil {
		s.CorsAllowCredentials = NewBool(false)
	}

	if s.CorsDebug == nil {
		s.CorsDebug = NewBool(false)
	}

	if s.AllowCookiesForSubdomains == nil {
		s.AllowCookiesForSubdomains = NewBool(false)
	}

	if s.WebserverMode == nil {
		s.WebserverMode = NewString("gzip")
	} else if *s.WebserverMode == "regular" {
		*s.WebserverMode = "gzip"
	}

	if s.EnableCustomEmoji == nil {
		s.EnableCustomEmoji = NewBool(true)
	}

	if s.EnableEmojiPicker == nil {
		s.EnableEmojiPicker = NewBool(true)
	}

	if s.EnableGifPicker == nil {
		s.EnableGifPicker = NewBool(true)
	}

	if s.GfycatApiKey == nil || *s.GfycatApiKey == "" {
		s.GfycatApiKey = NewString(SERVICE_SETTINGS_DEFAULT_GFYCAT_API_KEY)
	}

	if s.GfycatApiSecret == nil || *s.GfycatApiSecret == "" {
		s.GfycatApiSecret = NewString(SERVICE_SETTINGS_DEFAULT_GFYCAT_API_SECRET)
	}

	if s.DEPRECATED_DO_NOT_USE_RestrictCustomEmojiCreation == nil {
		s.DEPRECATED_DO_NOT_USE_RestrictCustomEmojiCreation = NewString(RESTRICT_EMOJI_CREATION_ALL)
	}

	if s.DEPRECATED_DO_NOT_USE_RestrictPostDelete == nil {
		s.DEPRECATED_DO_NOT_USE_RestrictPostDelete = NewString(PERMISSIONS_DELETE_POST_ALL)
	}

	if s.DEPRECATED_DO_NOT_USE_AllowEditPost == nil {
		s.DEPRECATED_DO_NOT_USE_AllowEditPost = NewString(ALLOW_EDIT_POST_ALWAYS)
	}

	if s.ExperimentalEnableAuthenticationTransfer == nil {
		s.ExperimentalEnableAuthenticationTransfer = NewBool(true)
	}

	if s.PostEditTimeLimit == nil {
		s.PostEditTimeLimit = NewInt(-1)
	}

	if s.EnablePreviewFeatures == nil {
		s.EnablePreviewFeatures = NewBool(true)
	}

	if s.ExperimentalEnableDefaultChannelLeaveJoinMessages == nil {
		s.ExperimentalEnableDefaultChannelLeaveJoinMessages = NewBool(true)
	}

	if s.ExperimentalGroupUnreadChannels == nil {
		s.ExperimentalGroupUnreadChannels = NewString(GROUP_UNREAD_CHANNELS_DISABLED)
	} else if *s.ExperimentalGroupUnreadChannels == "0" {
		s.ExperimentalGroupUnreadChannels = NewString(GROUP_UNREAD_CHANNELS_DISABLED)
	} else if *s.ExperimentalGroupUnreadChannels == "1" {
		s.ExperimentalGroupUnreadChannels = NewString(GROUP_UNREAD_CHANNELS_DEFAULT_ON)
	}

	if s.ExperimentalChannelOrganization == nil {
		experimentalUnreadEnabled := *s.ExperimentalGroupUnreadChannels != GROUP_UNREAD_CHANNELS_DISABLED
		s.ExperimentalChannelOrganization = NewBool(experimentalUnreadEnabled)
	}

	if s.DEPRECATED_DO_NOT_USE_ImageProxyType == nil {
		s.DEPRECATED_DO_NOT_USE_ImageProxyType = NewString("")
	}

	if s.DEPRECATED_DO_NOT_USE_ImageProxyURL == nil {
		s.DEPRECATED_DO_NOT_USE_ImageProxyURL = NewString("")
	}

	if s.DEPRECATED_DO_NOT_USE_ImageProxyOptions == nil {
		s.DEPRECATED_DO_NOT_USE_ImageProxyOptions = NewString("")
	}

	if s.EnableAPITeamDeletion == nil {
		s.EnableAPITeamDeletion = NewBool(false)
	}

	if s.EnableAPIUserDeletion == nil {
		s.EnableAPIUserDeletion = NewBool(false)
	}

	if s.EnableAPIChannelDeletion == nil {
		s.EnableAPIChannelDeletion = NewBool(false)
	}

	if s.ExperimentalEnableHardenedMode == nil {
		s.ExperimentalEnableHardenedMode = NewBool(false)
	}

	if s.DisableLegacyMFA == nil {
		s.DisableLegacyMFA = NewBool(!isUpdate)
	}

	if s.ExperimentalStrictCSRFEnforcement == nil {
		s.ExperimentalStrictCSRFEnforcement = NewBool(false)
	}

	if s.DisableBotsWhenOwnerIsDeactivated == nil {
		s.DisableBotsWhenOwnerIsDeactivated = NewBool(true)
	}

	if s.EnableBotAccountCreation == nil {
		s.EnableBotAccountCreation = NewBool(false)
	}

	if s.EnableSVGs == nil {
		if isUpdate {
			s.EnableSVGs = NewBool(true)
		} else {
			s.EnableSVGs = NewBool(false)
		}
	}

	if s.EnableLatex == nil {
		if isUpdate {
			s.EnableLatex = NewBool(true)
		} else {
			s.EnableLatex = NewBool(false)
		}
	}

	if s.EnableLocalMode == nil {
		s.EnableLocalMode = NewBool(false)
	}

	if s.LocalModeSocketLocation == nil {
		s.LocalModeSocketLocation = NewString(LOCAL_MODE_SOCKET_PATH)
	}

	if s.EnableAWSMetering == nil {
		s.EnableAWSMetering = NewBool(false)
	}

	if s.SplitKey == nil {
		s.SplitKey = NewString("")
	}

	if s.FeatureFlagSyncIntervalSeconds == nil {
		s.FeatureFlagSyncIntervalSeconds = NewInt(30)
	}

	if s.DebugSplit == nil {
		s.DebugSplit = NewBool(false)
	}

	if s.ThreadAutoFollow == nil {
		s.ThreadAutoFollow = NewBool(true)
	}

	if s.CollapsedThreads == nil {
		s.CollapsedThreads = NewString(COLLAPSED_THREADS_DISABLED)
	}

	if s.ManagedResourcePaths == nil {
		s.ManagedResourcePaths = NewString("")
	}

	if s.EnableLegacySidebar == nil {
		s.EnableLegacySidebar = NewBool(false)
	}

	if s.EnableReliableWebSockets == nil {
		s.EnableReliableWebSockets = NewBool(false)
	}
}

type ClusterSettings struct {
	Enable                             *bool   `access:"environment_high_availability,write_restrictable"`
	ClusterName                        *string `access:"environment_high_availability,write_restrictable,cloud_restrictable"` // telemetry: none
	OverrideHostname                   *string `access:"environment_high_availability,write_restrictable,cloud_restrictable"` // telemetry: none
	NetworkInterface                   *string `access:"environment_high_availability,write_restrictable,cloud_restrictable"`
	BindAddress                        *string `access:"environment_high_availability,write_restrictable,cloud_restrictable"`
	AdvertiseAddress                   *string `access:"environment_high_availability,write_restrictable,cloud_restrictable"`
	UseIpAddress                       *bool   `access:"environment_high_availability,write_restrictable,cloud_restrictable"`
	UseExperimentalGossip              *bool   `access:"environment_high_availability,write_restrictable,cloud_restrictable"`
	EnableGossipCompression            *bool   `access:"environment_high_availability,write_restrictable,cloud_restrictable"`
	EnableExperimentalGossipEncryption *bool   `access:"environment_high_availability,write_restrictable,cloud_restrictable"`
	ReadOnlyConfig                     *bool   `access:"environment_high_availability,write_restrictable,cloud_restrictable"`
	GossipPort                         *int    `access:"environment_high_availability,write_restrictable,cloud_restrictable"` // telemetry: none
	StreamingPort                      *int    `access:"environment_high_availability,write_restrictable,cloud_restrictable"` // telemetry: none
	MaxIdleConns                       *int    `access:"environment_high_availability,write_restrictable,cloud_restrictable"` // telemetry: none
	MaxIdleConnsPerHost                *int    `access:"environment_high_availability,write_restrictable,cloud_restrictable"` // telemetry: none
	IdleConnTimeoutMilliseconds        *int    `access:"environment_high_availability,write_restrictable,cloud_restrictable"` // telemetry: none
}

func (s *ClusterSettings) SetDefaults() {
	if s.Enable == nil {
		s.Enable = NewBool(false)
	}

	if s.ClusterName == nil {
		s.ClusterName = NewString("")
	}

	if s.OverrideHostname == nil {
		s.OverrideHostname = NewString("")
	}

	if s.NetworkInterface == nil {
		s.NetworkInterface = NewString("")
	}

	if s.BindAddress == nil {
		s.BindAddress = NewString("")
	}

	if s.AdvertiseAddress == nil {
		s.AdvertiseAddress = NewString("")
	}

	if s.UseIpAddress == nil {
		s.UseIpAddress = NewBool(true)
	}

	if s.UseExperimentalGossip == nil {
		s.UseExperimentalGossip = NewBool(true)
	}

	if s.EnableExperimentalGossipEncryption == nil {
		s.EnableExperimentalGossipEncryption = NewBool(false)
	}

	if s.EnableGossipCompression == nil {
		s.EnableGossipCompression = NewBool(true)
	}

	if s.ReadOnlyConfig == nil {
		s.ReadOnlyConfig = NewBool(true)
	}

	if s.GossipPort == nil {
		s.GossipPort = NewInt(8074)
	}

	if s.StreamingPort == nil {
		s.StreamingPort = NewInt(8075)
	}

	if s.MaxIdleConns == nil {
		s.MaxIdleConns = NewInt(100)
	}

	if s.MaxIdleConnsPerHost == nil {
		s.MaxIdleConnsPerHost = NewInt(128)
	}

	if s.IdleConnTimeoutMilliseconds == nil {
		s.IdleConnTimeoutMilliseconds = NewInt(90000)
	}
}

type MetricsSettings struct {
	Enable           *bool   `access:"environment_performance_monitoring,write_restrictable,cloud_restrictable"`
	BlockProfileRate *int    `access:"environment_performance_monitoring,write_restrictable,cloud_restrictable"`
	ListenAddress    *string `access:"environment_performance_monitoring,write_restrictable,cloud_restrictable"` // telemetry: none
}

func (s *MetricsSettings) SetDefaults() {
	if s.ListenAddress == nil {
		s.ListenAddress = NewString(":8067")
	}

	if s.Enable == nil {
		s.Enable = NewBool(false)
	}

	if s.BlockProfileRate == nil {
		s.BlockProfileRate = NewInt(0)
	}
}

type ExperimentalSettings struct {
	ClientSideCertEnable            *bool   `access:"experimental_features,cloud_restrictable"`
	ClientSideCertCheck             *string `access:"experimental_features,cloud_restrictable"`
	EnableClickToReply              *bool   `access:"experimental_features,write_restrictable,cloud_restrictable"`
	LinkMetadataTimeoutMilliseconds *int64  `access:"experimental_features,write_restrictable,cloud_restrictable"`
	RestrictSystemAdmin             *bool   `access:"experimental_features,write_restrictable"`
	UseNewSAMLLibrary               *bool   `access:"experimental_features,cloud_restrictable"`
	CloudUserLimit                  *int64  `access:"experimental_features,write_restrictable"`
	CloudBilling                    *bool   `access:"experimental_features,write_restrictable"`
	EnableSharedChannels            *bool   `access:"experimental_features"`
	EnableRemoteClusterService      *bool   `access:"experimental_features"`
}

func (s *ExperimentalSettings) SetDefaults() {
	if s.ClientSideCertEnable == nil {
		s.ClientSideCertEnable = NewBool(false)
	}

	if s.ClientSideCertCheck == nil {
		s.ClientSideCertCheck = NewString(CLIENT_SIDE_CERT_CHECK_SECONDARY_AUTH)
	}

	if s.EnableClickToReply == nil {
		s.EnableClickToReply = NewBool(false)
	}

	if s.LinkMetadataTimeoutMilliseconds == nil {
		s.LinkMetadataTimeoutMilliseconds = NewInt64(EXPERIMENTAL_SETTINGS_DEFAULT_LINK_METADATA_TIMEOUT_MILLISECONDS)
	}

	if s.RestrictSystemAdmin == nil {
		s.RestrictSystemAdmin = NewBool(false)
	}

	if s.CloudUserLimit == nil {
		// User limit 0 is treated as no limit
		s.CloudUserLimit = NewInt64(0)
	}

	if s.CloudBilling == nil {
		s.CloudBilling = NewBool(false)
	}

	if s.UseNewSAMLLibrary == nil {
		s.UseNewSAMLLibrary = NewBool(false)
	}

	if s.EnableSharedChannels == nil {
		s.EnableSharedChannels = NewBool(false)
	}

	if s.EnableRemoteClusterService == nil {
		s.EnableRemoteClusterService = NewBool(false)
	}
}

type AnalyticsSettings struct {
	MaxUsersForStatistics *int `access:"write_restrictable,cloud_restrictable"`
}

func (s *AnalyticsSettings) SetDefaults() {
	if s.MaxUsersForStatistics == nil {
		s.MaxUsersForStatistics = NewInt(ANALYTICS_SETTINGS_DEFAULT_MAX_USERS_FOR_STATISTICS)
	}
}

type SSOSettings struct {
	Enable            *bool   `access:"authentication_openid"`
	Secret            *string `access:"authentication_openid"` // telemetry: none
	Id                *string `access:"authentication_openid"` // telemetry: none
	Scope             *string `access:"authentication_openid"` // telemetry: none
	AuthEndpoint      *string `access:"authentication_openid"` // telemetry: none
	TokenEndpoint     *string `access:"authentication_openid"` // telemetry: none
	UserApiEndpoint   *string `access:"authentication_openid"` // telemetry: none
	DiscoveryEndpoint *string `access:"authentication_openid"` // telemetry: none
	ButtonText        *string `access:"authentication_openid"` // telemetry: none
	ButtonColor       *string `access:"authentication_openid"` // telemetry: none
}

func (s *SSOSettings) setDefaults(scope, authEndpoint, tokenEndpoint, userApiEndpoint, buttonColor string) {
	if s.Enable == nil {
		s.Enable = NewBool(false)
	}

	if s.Secret == nil {
		s.Secret = NewString("")
	}

	if s.Id == nil {
		s.Id = NewString("")
	}

	if s.Scope == nil {
		s.Scope = NewString(scope)
	}

	if s.DiscoveryEndpoint == nil {
		s.DiscoveryEndpoint = NewString("")
	}

	if s.AuthEndpoint == nil {
		s.AuthEndpoint = NewString(authEndpoint)
	}

	if s.TokenEndpoint == nil {
		s.TokenEndpoint = NewString(tokenEndpoint)
	}

	if s.UserApiEndpoint == nil {
		s.UserApiEndpoint = NewString(userApiEndpoint)
	}

	if s.ButtonText == nil {
		s.ButtonText = NewString("")
	}

	if s.ButtonColor == nil {
		s.ButtonColor = NewString(buttonColor)
	}
}

type Office365Settings struct {
	Enable            *bool   `access:"authentication_openid"`
	Secret            *string `access:"authentication_openid"` // telemetry: none
	Id                *string `access:"authentication_openid"` // telemetry: none
	Scope             *string `access:"authentication_openid"`
	AuthEndpoint      *string `access:"authentication_openid"` // telemetry: none
	TokenEndpoint     *string `access:"authentication_openid"` // telemetry: none
	UserApiEndpoint   *string `access:"authentication_openid"` // telemetry: none
	DiscoveryEndpoint *string `access:"authentication_openid"` // telemetry: none
	DirectoryId       *string `access:"authentication_openid"` // telemetry: none
}

func (s *Office365Settings) setDefaults() {
	if s.Enable == nil {
		s.Enable = NewBool(false)
	}

	if s.Id == nil {
		s.Id = NewString("")
	}

	if s.Secret == nil {
		s.Secret = NewString("")
	}

	if s.Scope == nil {
		s.Scope = NewString(OFFICE365_SETTINGS_DEFAULT_SCOPE)
	}

	if s.DiscoveryEndpoint == nil {
		s.DiscoveryEndpoint = NewString("")
	}

	if s.AuthEndpoint == nil {
		s.AuthEndpoint = NewString(OFFICE365_SETTINGS_DEFAULT_AUTH_ENDPOINT)
	}

	if s.TokenEndpoint == nil {
		s.TokenEndpoint = NewString(OFFICE365_SETTINGS_DEFAULT_TOKEN_ENDPOINT)
	}

	if s.UserApiEndpoint == nil {
		s.UserApiEndpoint = NewString(OFFICE365_SETTINGS_DEFAULT_USER_API_ENDPOINT)
	}

	if s.DirectoryId == nil {
		s.DirectoryId = NewString("")
	}
}

func (s *Office365Settings) SSOSettings() *SSOSettings {
	ssoSettings := SSOSettings{}
	ssoSettings.Enable = s.Enable
	ssoSettings.Secret = s.Secret
	ssoSettings.Id = s.Id
	ssoSettings.Scope = s.Scope
	ssoSettings.DiscoveryEndpoint = s.DiscoveryEndpoint
	ssoSettings.AuthEndpoint = s.AuthEndpoint
	ssoSettings.TokenEndpoint = s.TokenEndpoint
	ssoSettings.UserApiEndpoint = s.UserApiEndpoint
	return &ssoSettings
}

type ReplicaLagSettings struct {
	DataSource       *string `access:"environment,write_restrictable,cloud_restrictable"` // telemetry: none
	QueryAbsoluteLag *string `access:"environment,write_restrictable,cloud_restrictable"` // telemetry: none
	QueryTimeLag     *string `access:"environment,write_restrictable,cloud_restrictable"` // telemetry: none
}

type SqlSettings struct {
	DriverName                  *string               `access:"environment_database,write_restrictable,cloud_restrictable"`
	DataSource                  *string               `access:"environment_database,write_restrictable,cloud_restrictable"` // telemetry: none
	DataSourceReplicas          []string              `access:"environment_database,write_restrictable,cloud_restrictable"`
	DataSourceSearchReplicas    []string              `access:"environment_database,write_restrictable,cloud_restrictable"`
	MaxIdleConns                *int                  `access:"environment_database,write_restrictable,cloud_restrictable"`
	ConnMaxLifetimeMilliseconds *int                  `access:"environment_database,write_restrictable,cloud_restrictable"`
	ConnMaxIdleTimeMilliseconds *int                  `access:"environment_database,write_restrictable,cloud_restrictable"`
	MaxOpenConns                *int                  `access:"environment_database,write_restrictable,cloud_restrictable"`
	Trace                       *bool                 `access:"environment_database,write_restrictable,cloud_restrictable"`
	AtRestEncryptKey            *string               `access:"environment_database,write_restrictable,cloud_restrictable"` // telemetry: none
	QueryTimeout                *int                  `access:"environment_database,write_restrictable,cloud_restrictable"`
	DisableDatabaseSearch       *bool                 `access:"environment_database,write_restrictable,cloud_restrictable"`
	ReplicaLagSettings          []*ReplicaLagSettings `access:"environment_database,write_restrictable,cloud_restrictable"` // telemetry: none
}

func (s *SqlSettings) SetDefaults(isUpdate bool) {
	if s.DriverName == nil {
		s.DriverName = NewString(DATABASE_DRIVER_POSTGRES)
	}

	if s.DataSource == nil {
		s.DataSource = NewString(SQL_SETTINGS_DEFAULT_DATA_SOURCE)
	}

	if s.DataSourceReplicas == nil {
		s.DataSourceReplicas = []string{}
	}

	if s.DataSourceSearchReplicas == nil {
		s.DataSourceSearchReplicas = []string{}
	}

	if isUpdate {
		// When updating an existing configuration, ensure an encryption key has been specified.
		if s.AtRestEncryptKey == nil || *s.AtRestEncryptKey == "" {
			s.AtRestEncryptKey = NewString(NewRandomString(32))
		}
	} else {
		// When generating a blank configuration, leave this key empty to be generated on server start.
		s.AtRestEncryptKey = NewString("")
	}

	if s.MaxIdleConns == nil {
		s.MaxIdleConns = NewInt(20)
	}

	if s.MaxOpenConns == nil {
		s.MaxOpenConns = NewInt(300)
	}

	if s.ConnMaxLifetimeMilliseconds == nil {
		s.ConnMaxLifetimeMilliseconds = NewInt(3600000)
	}

	if s.ConnMaxIdleTimeMilliseconds == nil {
		s.ConnMaxIdleTimeMilliseconds = NewInt(300000)
	}

	if s.Trace == nil {
		s.Trace = NewBool(false)
	}

	if s.QueryTimeout == nil {
		s.QueryTimeout = NewInt(30)
	}

	if s.DisableDatabaseSearch == nil {
		s.DisableDatabaseSearch = NewBool(false)
	}

	if s.ReplicaLagSettings == nil {
		s.ReplicaLagSettings = []*ReplicaLagSettings{}
	}
}

type LogSettings struct {
	EnableConsole          *bool   `access:"environment_logging,write_restrictable,cloud_restrictable"`
	ConsoleLevel           *string `access:"environment_logging,write_restrictable,cloud_restrictable"`
	ConsoleJson            *bool   `access:"environment_logging,write_restrictable,cloud_restrictable"`
<<<<<<< HEAD
=======
	EnableColor            *bool   `access:"environment_logging,write_restrictable,cloud_restrictable"` // telemetry: none
>>>>>>> 3705dc5c
	EnableFile             *bool   `access:"environment_logging,write_restrictable,cloud_restrictable"`
	FileLevel              *string `access:"environment_logging,write_restrictable,cloud_restrictable"`
	FileJson               *bool   `access:"environment_logging,write_restrictable,cloud_restrictable"`
	FileLocation           *string `access:"environment_logging,write_restrictable,cloud_restrictable"`
	EnableWebhookDebugging *bool   `access:"environment_logging,write_restrictable,cloud_restrictable"`
	EnableDiagnostics      *bool   `access:"environment_logging,write_restrictable,cloud_restrictable"` // telemetry: none
	EnableSentry           *bool   `access:"environment_logging,write_restrictable,cloud_restrictable"` // telemetry: none
	AdvancedLoggingConfig  *string `access:"environment_logging,write_restrictable,cloud_restrictable"`
}

func (s *LogSettings) SetDefaults() {
	if s.EnableConsole == nil {
		s.EnableConsole = NewBool(true)
	}

	if s.ConsoleLevel == nil {
		s.ConsoleLevel = NewString("DEBUG")
	}

	if s.EnableColor == nil {
		s.EnableColor = NewBool(false)
	}

	if s.EnableFile == nil {
		s.EnableFile = NewBool(true)
	}

	if s.FileLevel == nil {
		s.FileLevel = NewString("INFO")
	}

	if s.FileLocation == nil {
		s.FileLocation = NewString("")
	}

	if s.EnableWebhookDebugging == nil {
		s.EnableWebhookDebugging = NewBool(true)
	}

	if s.EnableDiagnostics == nil {
		s.EnableDiagnostics = NewBool(true)
	}

	if s.EnableSentry == nil {
		s.EnableSentry = NewBool(*s.EnableDiagnostics)
	}

	if s.ConsoleJson == nil {
		s.ConsoleJson = NewBool(true)
	}

	if s.FileJson == nil {
		s.FileJson = NewBool(true)
	}

	if s.AdvancedLoggingConfig == nil {
		s.AdvancedLoggingConfig = NewString("")
	}
}

type ExperimentalAuditSettings struct {
	FileEnabled           *bool   `access:"experimental_features,write_restrictable,cloud_restrictable"`
	FileName              *string `access:"experimental_features,write_restrictable,cloud_restrictable"` // telemetry: none
	FileMaxSizeMB         *int    `access:"experimental_features,write_restrictable,cloud_restrictable"`
	FileMaxAgeDays        *int    `access:"experimental_features,write_restrictable,cloud_restrictable"`
	FileMaxBackups        *int    `access:"experimental_features,write_restrictable,cloud_restrictable"`
	FileCompress          *bool   `access:"experimental_features,write_restrictable,cloud_restrictable"`
	FileMaxQueueSize      *int    `access:"experimental_features,write_restrictable,cloud_restrictable"`
	AdvancedLoggingConfig *string `access:"experimental_features,write_restrictable,cloud_restrictable"`
}

func (s *ExperimentalAuditSettings) SetDefaults() {
	if s.FileEnabled == nil {
		s.FileEnabled = NewBool(false)
	}

	if s.FileName == nil {
		s.FileName = NewString("")
	}

	if s.FileMaxSizeMB == nil {
		s.FileMaxSizeMB = NewInt(100)
	}

	if s.FileMaxAgeDays == nil {
		s.FileMaxAgeDays = NewInt(0) // no limit on age
	}

	if s.FileMaxBackups == nil { // no limit on number of backups
		s.FileMaxBackups = NewInt(0)
	}

	if s.FileCompress == nil {
		s.FileCompress = NewBool(false)
	}

	if s.FileMaxQueueSize == nil {
		s.FileMaxQueueSize = NewInt(1000)
	}

	if s.AdvancedLoggingConfig == nil {
		s.AdvancedLoggingConfig = NewString("")
	}
}

type NotificationLogSettings struct {
	EnableConsole         *bool   `access:"write_restrictable,cloud_restrictable"`
	ConsoleLevel          *string `access:"write_restrictable,cloud_restrictable"`
	ConsoleJson           *bool   `access:"write_restrictable,cloud_restrictable"`
	EnableColor           *bool   `access:"write_restrictable,cloud_restrictable"` // telemetry: none
	EnableFile            *bool   `access:"write_restrictable,cloud_restrictable"`
	FileLevel             *string `access:"write_restrictable,cloud_restrictable"`
	FileJson              *bool   `access:"write_restrictable,cloud_restrictable"`
	FileLocation          *string `access:"write_restrictable,cloud_restrictable"`
	AdvancedLoggingConfig *string `access:"write_restrictable,cloud_restrictable"`
}

func (s *NotificationLogSettings) SetDefaults() {
	if s.EnableConsole == nil {
		s.EnableConsole = NewBool(true)
	}

	if s.ConsoleLevel == nil {
		s.ConsoleLevel = NewString("DEBUG")
	}

	if s.EnableFile == nil {
		s.EnableFile = NewBool(true)
	}

	if s.FileLevel == nil {
		s.FileLevel = NewString("INFO")
	}

	if s.FileLocation == nil {
		s.FileLocation = NewString("")
	}

	if s.ConsoleJson == nil {
		s.ConsoleJson = NewBool(true)
	}

	if s.EnableColor == nil {
		s.EnableColor = NewBool(false)
	}

	if s.FileJson == nil {
		s.FileJson = NewBool(true)
	}

	if s.AdvancedLoggingConfig == nil {
		s.AdvancedLoggingConfig = NewString("")
	}
}

type PasswordSettings struct {
	MinimumLength *int  `access:"authentication_password"`
	Lowercase     *bool `access:"authentication_password"`
	Number        *bool `access:"authentication_password"`
	Uppercase     *bool `access:"authentication_password"`
	Symbol        *bool `access:"authentication_password"`
}

func (s *PasswordSettings) SetDefaults() {
	if s.MinimumLength == nil {
		s.MinimumLength = NewInt(10)
	}

	if s.Lowercase == nil {
		s.Lowercase = NewBool(true)
	}

	if s.Number == nil {
		s.Number = NewBool(true)
	}

	if s.Uppercase == nil {
		s.Uppercase = NewBool(true)
	}

	if s.Symbol == nil {
		s.Symbol = NewBool(true)
	}
}

type FileSettings struct {
	EnableFileAttachments   *bool   `access:"site_file_sharing_and_downloads,cloud_restrictable"`
	EnableMobileUpload      *bool   `access:"site_file_sharing_and_downloads,cloud_restrictable"`
	EnableMobileDownload    *bool   `access:"site_file_sharing_and_downloads,cloud_restrictable"`
	MaxFileSize             *int64  `access:"environment_file_storage,cloud_restrictable"`
	DriverName              *string `access:"environment_file_storage,write_restrictable,cloud_restrictable"`
	Directory               *string `access:"environment_file_storage,write_restrictable,cloud_restrictable"`
	EnablePublicLink        *bool   `access:"site_public_links,cloud_restrictable"`
	ExtractContent          *bool   `access:"environment_file_storage,write_restrictable"`
	ArchiveRecursion        *bool   `access:"environment_file_storage,write_restrictable"`
	PublicLinkSalt          *string `access:"site_public_links,cloud_restrictable"`                           // telemetry: none
	InitialFont             *string `access:"environment_file_storage,cloud_restrictable"`                    // telemetry: none
	AmazonS3AccessKeyId     *string `access:"environment_file_storage,write_restrictable,cloud_restrictable"` // telemetry: none
	AmazonS3SecretAccessKey *string `access:"environment_file_storage,write_restrictable,cloud_restrictable"` // telemetry: none
	AmazonS3Bucket          *string `access:"environment_file_storage,write_restrictable,cloud_restrictable"` // telemetry: none
	AmazonS3PathPrefix      *string `access:"environment_file_storage,write_restrictable,cloud_restrictable"` // telemetry: none
	AmazonS3Region          *string `access:"environment_file_storage,write_restrictable,cloud_restrictable"` // telemetry: none
	AmazonS3Endpoint        *string `access:"environment_file_storage,write_restrictable,cloud_restrictable"` // telemetry: none
	AmazonS3SSL             *bool   `access:"environment_file_storage,write_restrictable,cloud_restrictable"`
	AmazonS3SignV2          *bool   `access:"environment_file_storage,write_restrictable,cloud_restrictable"`
	AmazonS3SSE             *bool   `access:"environment_file_storage,write_restrictable,cloud_restrictable"`
	AmazonS3Trace           *bool   `access:"environment_file_storage,write_restrictable,cloud_restrictable"`
}

func (s *FileSettings) SetDefaults(isUpdate bool) {
	if s.EnableFileAttachments == nil {
		s.EnableFileAttachments = NewBool(true)
	}

	if s.EnableMobileUpload == nil {
		s.EnableMobileUpload = NewBool(true)
	}

	if s.EnableMobileDownload == nil {
		s.EnableMobileDownload = NewBool(true)
	}

	if s.MaxFileSize == nil {
		s.MaxFileSize = NewInt64(MB * 100)
	}

	if s.DriverName == nil {
		s.DriverName = NewString(IMAGE_DRIVER_LOCAL)
	}

	if s.Directory == nil || *s.Directory == "" {
		s.Directory = NewString(FILE_SETTINGS_DEFAULT_DIRECTORY)
	}

	if s.EnablePublicLink == nil {
		s.EnablePublicLink = NewBool(false)
	}

	if s.ExtractContent == nil {
		s.ExtractContent = NewBool(true)
	}

	if s.ArchiveRecursion == nil {
		s.ArchiveRecursion = NewBool(false)
	}

	if isUpdate {
		// When updating an existing configuration, ensure link salt has been specified.
		if s.PublicLinkSalt == nil || *s.PublicLinkSalt == "" {
			s.PublicLinkSalt = NewString(NewRandomString(32))
		}
	} else {
		// When generating a blank configuration, leave link salt empty to be generated on server start.
		s.PublicLinkSalt = NewString("")
	}

	if s.InitialFont == nil {
		// Defaults to "nunito-bold.ttf"
		s.InitialFont = NewString("nunito-bold.ttf")
	}

	if s.AmazonS3AccessKeyId == nil {
		s.AmazonS3AccessKeyId = NewString("")
	}

	if s.AmazonS3SecretAccessKey == nil {
		s.AmazonS3SecretAccessKey = NewString("")
	}

	if s.AmazonS3Bucket == nil {
		s.AmazonS3Bucket = NewString("")
	}

	if s.AmazonS3PathPrefix == nil {
		s.AmazonS3PathPrefix = NewString("")
	}

	if s.AmazonS3Region == nil {
		s.AmazonS3Region = NewString("")
	}

	if s.AmazonS3Endpoint == nil || *s.AmazonS3Endpoint == "" {
		// Defaults to "s3.amazonaws.com"
		s.AmazonS3Endpoint = NewString("s3.amazonaws.com")
	}

	if s.AmazonS3SSL == nil {
		s.AmazonS3SSL = NewBool(true) // Secure by default.
	}

	if s.AmazonS3SignV2 == nil {
		s.AmazonS3SignV2 = new(bool)
		// Signature v2 is not enabled by default.
	}

	if s.AmazonS3SSE == nil {
		s.AmazonS3SSE = NewBool(false) // Not Encrypted by default.
	}

	if s.AmazonS3Trace == nil {
		s.AmazonS3Trace = NewBool(false)
	}
}

func (s *FileSettings) ToFileBackendSettings(enableComplianceFeature bool) filestore.FileBackendSettings {
	if *s.DriverName == IMAGE_DRIVER_LOCAL {
		return filestore.FileBackendSettings{
			DriverName: *s.DriverName,
			Directory:  *s.Directory,
		}
	}
	return filestore.FileBackendSettings{
		DriverName:              *s.DriverName,
		AmazonS3AccessKeyId:     *s.AmazonS3AccessKeyId,
		AmazonS3SecretAccessKey: *s.AmazonS3SecretAccessKey,
		AmazonS3Bucket:          *s.AmazonS3Bucket,
		AmazonS3PathPrefix:      *s.AmazonS3PathPrefix,
		AmazonS3Region:          *s.AmazonS3Region,
		AmazonS3Endpoint:        *s.AmazonS3Endpoint,
		AmazonS3SSL:             s.AmazonS3SSL == nil || *s.AmazonS3SSL,
		AmazonS3SignV2:          s.AmazonS3SignV2 != nil && *s.AmazonS3SignV2,
		AmazonS3SSE:             s.AmazonS3SSE != nil && *s.AmazonS3SSE && enableComplianceFeature,
		AmazonS3Trace:           s.AmazonS3Trace != nil && *s.AmazonS3Trace,
	}
}

type EmailSettings struct {
	EnableSignUpWithEmail             *bool   `access:"authentication_email"`
	EnableSignInWithEmail             *bool   `access:"authentication_email"`
	EnableSignInWithUsername          *bool   `access:"authentication_email"`
	SendEmailNotifications            *bool   `access:"site_notifications"`
	UseChannelInEmailNotifications    *bool   `access:"experimental_features"`
	RequireEmailVerification          *bool   `access:"authentication_email"`
	FeedbackName                      *string `access:"site_notifications"`
	FeedbackEmail                     *string `access:"site_notifications,cloud_restrictable"`
	ReplyToAddress                    *string `access:"site_notifications,cloud_restrictable"`
	FeedbackOrganization              *string `access:"site_notifications"`
	EnableSMTPAuth                    *bool   `access:"environment_smtp,write_restrictable,cloud_restrictable"`
	SMTPUsername                      *string `access:"environment_smtp,write_restrictable,cloud_restrictable"` // telemetry: none
	SMTPPassword                      *string `access:"environment_smtp,write_restrictable,cloud_restrictable"` // telemetry: none
	SMTPServer                        *string `access:"environment_smtp,write_restrictable,cloud_restrictable"` // telemetry: none
	SMTPPort                          *string `access:"environment_smtp,write_restrictable,cloud_restrictable"` // telemetry: none
	SMTPServerTimeout                 *int    `access:"cloud_restrictable"`
	ConnectionSecurity                *string `access:"environment_smtp,write_restrictable,cloud_restrictable"`
	SendPushNotifications             *bool   `access:"environment_push_notification_server"`
	PushNotificationServer            *string `access:"environment_push_notification_server"` // telemetry: none
	PushNotificationContents          *string `access:"site_notifications"`
	PushNotificationBuffer            *int    // telemetry: none
	EnableEmailBatching               *bool   `access:"site_notifications"`
	EmailBatchingBufferSize           *int    `access:"experimental_features"`
	EmailBatchingInterval             *int    `access:"experimental_features"`
	EnablePreviewModeBanner           *bool   `access:"site_notifications"`
	SkipServerCertificateVerification *bool   `access:"environment_smtp,write_restrictable,cloud_restrictable"`
	EmailNotificationContentsType     *string `access:"site_notifications"`
	LoginButtonColor                  *string `access:"experimental_features"`
	LoginButtonBorderColor            *string `access:"experimental_features"`
	LoginButtonTextColor              *string `access:"experimental_features"`
}

func (s *EmailSettings) SetDefaults(isUpdate bool) {
	if s.EnableSignUpWithEmail == nil {
		s.EnableSignUpWithEmail = NewBool(true)
	}

	if s.EnableSignInWithEmail == nil {
		s.EnableSignInWithEmail = NewBool(*s.EnableSignUpWithEmail)
	}

	if s.EnableSignInWithUsername == nil {
		s.EnableSignInWithUsername = NewBool(true)
	}

	if s.SendEmailNotifications == nil {
		s.SendEmailNotifications = NewBool(true)
	}

	if s.UseChannelInEmailNotifications == nil {
		s.UseChannelInEmailNotifications = NewBool(false)
	}

	if s.RequireEmailVerification == nil {
		s.RequireEmailVerification = NewBool(false)
	}

	if s.FeedbackName == nil {
		s.FeedbackName = NewString("")
	}

	if s.FeedbackEmail == nil {
		s.FeedbackEmail = NewString("test@example.com")
	}

	if s.ReplyToAddress == nil {
		s.ReplyToAddress = NewString("test@example.com")
	}

	if s.FeedbackOrganization == nil {
		s.FeedbackOrganization = NewString(EMAIL_SETTINGS_DEFAULT_FEEDBACK_ORGANIZATION)
	}

	if s.EnableSMTPAuth == nil {
		if s.ConnectionSecurity == nil || *s.ConnectionSecurity == CONN_SECURITY_NONE {
			s.EnableSMTPAuth = NewBool(false)
		} else {
			s.EnableSMTPAuth = NewBool(true)
		}
	}

	if s.SMTPUsername == nil {
		s.SMTPUsername = NewString("")
	}

	if s.SMTPPassword == nil {
		s.SMTPPassword = NewString("")
	}

	if s.SMTPServer == nil || *s.SMTPServer == "" {
		s.SMTPServer = NewString("localhost")
	}

	if s.SMTPPort == nil || *s.SMTPPort == "" {
		s.SMTPPort = NewString("10025")
	}

	if s.SMTPServerTimeout == nil || *s.SMTPServerTimeout == 0 {
		s.SMTPServerTimeout = NewInt(10)
	}

	if s.ConnectionSecurity == nil || *s.ConnectionSecurity == CONN_SECURITY_PLAIN {
		s.ConnectionSecurity = NewString(CONN_SECURITY_NONE)
	}

	if s.SendPushNotifications == nil {
		s.SendPushNotifications = NewBool(!isUpdate)
	}

	if s.PushNotificationServer == nil {
		if isUpdate {
			s.PushNotificationServer = NewString("")
		} else {
			s.PushNotificationServer = NewString(GENERIC_NOTIFICATION_SERVER)
		}
	}

	if s.PushNotificationContents == nil {
		s.PushNotificationContents = NewString(FULL_NOTIFICATION)
	}

	if s.PushNotificationBuffer == nil {
		s.PushNotificationBuffer = NewInt(1000)
	}

	if s.EnableEmailBatching == nil {
		s.EnableEmailBatching = NewBool(false)
	}

	if s.EmailBatchingBufferSize == nil {
		s.EmailBatchingBufferSize = NewInt(EMAIL_BATCHING_BUFFER_SIZE)
	}

	if s.EmailBatchingInterval == nil {
		s.EmailBatchingInterval = NewInt(EMAIL_BATCHING_INTERVAL)
	}

	if s.EnablePreviewModeBanner == nil {
		s.EnablePreviewModeBanner = NewBool(true)
	}

	if s.EnableSMTPAuth == nil {
		if *s.ConnectionSecurity == CONN_SECURITY_NONE {
			s.EnableSMTPAuth = NewBool(false)
		} else {
			s.EnableSMTPAuth = NewBool(true)
		}
	}

	if *s.ConnectionSecurity == CONN_SECURITY_PLAIN {
		*s.ConnectionSecurity = CONN_SECURITY_NONE
	}

	if s.SkipServerCertificateVerification == nil {
		s.SkipServerCertificateVerification = NewBool(false)
	}

	if s.EmailNotificationContentsType == nil {
		s.EmailNotificationContentsType = NewString(EMAIL_NOTIFICATION_CONTENTS_FULL)
	}

	if s.LoginButtonColor == nil {
		s.LoginButtonColor = NewString("#0000")
	}

	if s.LoginButtonBorderColor == nil {
		s.LoginButtonBorderColor = NewString("#2389D7")
	}

	if s.LoginButtonTextColor == nil {
		s.LoginButtonTextColor = NewString("#2389D7")
	}
}

type RateLimitSettings struct {
	Enable           *bool  `access:"environment_rate_limiting,write_restrictable,cloud_restrictable"`
	PerSec           *int   `access:"environment_rate_limiting,write_restrictable,cloud_restrictable"`
	MaxBurst         *int   `access:"environment_rate_limiting,write_restrictable,cloud_restrictable"`
	MemoryStoreSize  *int   `access:"environment_rate_limiting,write_restrictable,cloud_restrictable"`
	VaryByRemoteAddr *bool  `access:"environment_rate_limiting,write_restrictable,cloud_restrictable"`
	VaryByUser       *bool  `access:"environment_rate_limiting,write_restrictable,cloud_restrictable"`
	VaryByHeader     string `access:"environment_rate_limiting,write_restrictable,cloud_restrictable"`
}

func (s *RateLimitSettings) SetDefaults() {
	if s.Enable == nil {
		s.Enable = NewBool(false)
	}

	if s.PerSec == nil {
		s.PerSec = NewInt(10)
	}

	if s.MaxBurst == nil {
		s.MaxBurst = NewInt(100)
	}

	if s.MemoryStoreSize == nil {
		s.MemoryStoreSize = NewInt(10000)
	}

	if s.VaryByRemoteAddr == nil {
		s.VaryByRemoteAddr = NewBool(true)
	}

	if s.VaryByUser == nil {
		s.VaryByUser = NewBool(false)
	}
}

type PrivacySettings struct {
	ShowEmailAddress *bool `access:"site_users_and_teams"`
	ShowFullName     *bool `access:"site_users_and_teams"`
}

func (s *PrivacySettings) setDefaults() {
	if s.ShowEmailAddress == nil {
		s.ShowEmailAddress = NewBool(true)
	}

	if s.ShowFullName == nil {
		s.ShowFullName = NewBool(true)
	}
}

type SupportSettings struct {
	TermsOfServiceLink                     *string `access:"site_customization,write_restrictable,cloud_restrictable"`
	PrivacyPolicyLink                      *string `access:"site_customization,write_restrictable,cloud_restrictable"`
	AboutLink                              *string `access:"site_customization,write_restrictable,cloud_restrictable"`
	HelpLink                               *string `access:"site_customization,write_restrictable,cloud_restrictable"`
	ReportAProblemLink                     *string `access:"site_customization,write_restrictable,cloud_restrictable"`
	SupportEmail                           *string `access:"site_customization"`
	CustomTermsOfServiceEnabled            *bool   `access:"compliance_custom_terms_of_service"`
	CustomTermsOfServiceReAcceptancePeriod *int    `access:"compliance_custom_terms_of_service"`
	EnableAskCommunityLink                 *bool   `access:"site_customization"`
}

func (s *SupportSettings) SetDefaults() {
	if !IsSafeLink(s.TermsOfServiceLink) {
		*s.TermsOfServiceLink = SUPPORT_SETTINGS_DEFAULT_TERMS_OF_SERVICE_LINK
	}

	if s.TermsOfServiceLink == nil {
		s.TermsOfServiceLink = NewString(SUPPORT_SETTINGS_DEFAULT_TERMS_OF_SERVICE_LINK)
	}

	if !IsSafeLink(s.PrivacyPolicyLink) {
		*s.PrivacyPolicyLink = ""
	}

	if s.PrivacyPolicyLink == nil {
		s.PrivacyPolicyLink = NewString(SUPPORT_SETTINGS_DEFAULT_PRIVACY_POLICY_LINK)
	}

	if !IsSafeLink(s.AboutLink) {
		*s.AboutLink = ""
	}

	if s.AboutLink == nil {
		s.AboutLink = NewString(SUPPORT_SETTINGS_DEFAULT_ABOUT_LINK)
	}

	if !IsSafeLink(s.HelpLink) {
		*s.HelpLink = ""
	}

	if s.HelpLink == nil {
		s.HelpLink = NewString(SUPPORT_SETTINGS_DEFAULT_HELP_LINK)
	}

	if !IsSafeLink(s.ReportAProblemLink) {
		*s.ReportAProblemLink = ""
	}

	if s.ReportAProblemLink == nil {
		s.ReportAProblemLink = NewString(SUPPORT_SETTINGS_DEFAULT_REPORT_A_PROBLEM_LINK)
	}

	if s.SupportEmail == nil {
		s.SupportEmail = NewString(SUPPORT_SETTINGS_DEFAULT_SUPPORT_EMAIL)
	}

	if s.CustomTermsOfServiceEnabled == nil {
		s.CustomTermsOfServiceEnabled = NewBool(false)
	}

	if s.CustomTermsOfServiceReAcceptancePeriod == nil {
		s.CustomTermsOfServiceReAcceptancePeriod = NewInt(SUPPORT_SETTINGS_DEFAULT_RE_ACCEPTANCE_PERIOD)
	}

	if s.EnableAskCommunityLink == nil {
		s.EnableAskCommunityLink = NewBool(true)
	}
}

type AnnouncementSettings struct {
	EnableBanner          *bool   `access:"site_announcement_banner"`
	BannerText            *string `access:"site_announcement_banner"` // telemetry: none
	BannerColor           *string `access:"site_announcement_banner"`
	BannerTextColor       *string `access:"site_announcement_banner"`
	AllowBannerDismissal  *bool   `access:"site_announcement_banner"`
	AdminNoticesEnabled   *bool   `access:"site_notices"`
	UserNoticesEnabled    *bool   `access:"site_notices"`
	NoticesURL            *string `access:"site_notices,write_restrictable"` // telemetry: none
	NoticesFetchFrequency *int    `access:"site_notices,write_restrictable"` // telemetry: none
	NoticesSkipCache      *bool   `access:"site_notices,write_restrictable"` // telemetry: none
}

func (s *AnnouncementSettings) SetDefaults() {
	if s.EnableBanner == nil {
		s.EnableBanner = NewBool(false)
	}

	if s.BannerText == nil {
		s.BannerText = NewString("")
	}

	if s.BannerColor == nil {
		s.BannerColor = NewString(ANNOUNCEMENT_SETTINGS_DEFAULT_BANNER_COLOR)
	}

	if s.BannerTextColor == nil {
		s.BannerTextColor = NewString(ANNOUNCEMENT_SETTINGS_DEFAULT_BANNER_TEXT_COLOR)
	}

	if s.AllowBannerDismissal == nil {
		s.AllowBannerDismissal = NewBool(true)
	}

	if s.AdminNoticesEnabled == nil {
		s.AdminNoticesEnabled = NewBool(true)
	}

	if s.UserNoticesEnabled == nil {
		s.UserNoticesEnabled = NewBool(true)
	}
	if s.NoticesURL == nil {
		s.NoticesURL = NewString(ANNOUNCEMENT_SETTINGS_DEFAULT_NOTICES_JSON_URL)
	}
	if s.NoticesSkipCache == nil {
		s.NoticesSkipCache = NewBool(false)
	}
	if s.NoticesFetchFrequency == nil {
		s.NoticesFetchFrequency = NewInt(ANNOUNCEMENT_SETTINGS_DEFAULT_NOTICES_FETCH_FREQUENCY_SECONDS)
	}

}

type ThemeSettings struct {
	EnableThemeSelection *bool   `access:"experimental_features"`
	DefaultTheme         *string `access:"experimental_features"`
	AllowCustomThemes    *bool   `access:"experimental_features"`
	AllowedThemes        []string
}

func (s *ThemeSettings) SetDefaults() {
	if s.EnableThemeSelection == nil {
		s.EnableThemeSelection = NewBool(true)
	}

	if s.DefaultTheme == nil {
		s.DefaultTheme = NewString(TEAM_SETTINGS_DEFAULT_TEAM_TEXT)
	}

	if s.AllowCustomThemes == nil {
		s.AllowCustomThemes = NewBool(true)
	}

	if s.AllowedThemes == nil {
		s.AllowedThemes = []string{}
	}
}

type TeamSettings struct {
	SiteName                                                  *string  `access:"site_customization"`
	MaxUsersPerTeam                                           *int     `access:"site_users_and_teams"`
	DEPRECATED_DO_NOT_USE_EnableTeamCreation                  *bool    `json:"EnableTeamCreation" mapstructure:"EnableTeamCreation"` // Deprecated: do not use
	EnableUserCreation                                        *bool    `access:"authentication_signup"`
	EnableOpenServer                                          *bool    `access:"authentication_signup"`
	EnableUserDeactivation                                    *bool    `access:"experimental_features"`
	RestrictCreationToDomains                                 *string  `access:"authentication_signup"` // telemetry: none
	EnableCustomUserStatuses                                  *bool    `access:"site_users_and_teams"`
	EnableCustomBrand                                         *bool    `access:"site_customization"`
	CustomBrandText                                           *string  `access:"site_customization"`
	CustomDescriptionText                                     *string  `access:"site_customization"`
	RestrictDirectMessage                                     *string  `access:"site_users_and_teams"`
	DEPRECATED_DO_NOT_USE_RestrictTeamInvite                  *string  `json:"RestrictTeamInvite" mapstructure:"RestrictTeamInvite"`                                   // Deprecated: do not use
	DEPRECATED_DO_NOT_USE_RestrictPublicChannelManagement     *string  `json:"RestrictPublicChannelManagement" mapstructure:"RestrictPublicChannelManagement"`         // Deprecated: do not use
	DEPRECATED_DO_NOT_USE_RestrictPrivateChannelManagement    *string  `json:"RestrictPrivateChannelManagement" mapstructure:"RestrictPrivateChannelManagement"`       // Deprecated: do not use
	DEPRECATED_DO_NOT_USE_RestrictPublicChannelCreation       *string  `json:"RestrictPublicChannelCreation" mapstructure:"RestrictPublicChannelCreation"`             // Deprecated: do not use
	DEPRECATED_DO_NOT_USE_RestrictPrivateChannelCreation      *string  `json:"RestrictPrivateChannelCreation" mapstructure:"RestrictPrivateChannelCreation"`           // Deprecated: do not use
	DEPRECATED_DO_NOT_USE_RestrictPublicChannelDeletion       *string  `json:"RestrictPublicChannelDeletion" mapstructure:"RestrictPublicChannelDeletion"`             // Deprecated: do not use
	DEPRECATED_DO_NOT_USE_RestrictPrivateChannelDeletion      *string  `json:"RestrictPrivateChannelDeletion" mapstructure:"RestrictPrivateChannelDeletion"`           // Deprecated: do not use
	DEPRECATED_DO_NOT_USE_RestrictPrivateChannelManageMembers *string  `json:"RestrictPrivateChannelManageMembers" mapstructure:"RestrictPrivateChannelManageMembers"` // Deprecated: do not use
	EnableXToLeaveChannelsFromLHS                             *bool    `access:"experimental_features"`
	UserStatusAwayTimeout                                     *int64   `access:"experimental_features"`
	MaxChannelsPerTeam                                        *int64   `access:"site_users_and_teams"`
	MaxNotificationsPerChannel                                *int64   `access:"environment_push_notification_server"`
	EnableConfirmNotificationsToChannel                       *bool    `access:"site_notifications"`
	TeammateNameDisplay                                       *string  `access:"site_users_and_teams"`
	ExperimentalViewArchivedChannels                          *bool    `access:"experimental_features,site_users_and_teams"`
	ExperimentalEnableAutomaticReplies                        *bool    `access:"experimental_features"`
	ExperimentalHideTownSquareinLHS                           *bool    `access:"experimental_features"`
	ExperimentalTownSquareIsReadOnly                          *bool    `access:"experimental_features"`
	LockTeammateNameDisplay                                   *bool    `access:"site_users_and_teams"`
	ExperimentalPrimaryTeam                                   *string  `access:"experimental_features"`
	ExperimentalDefaultChannels                               []string `access:"experimental_features"`
}

func (s *TeamSettings) SetDefaults() {

	if s.SiteName == nil || *s.SiteName == "" {
		s.SiteName = NewString(TEAM_SETTINGS_DEFAULT_SITE_NAME)
	}

	if s.MaxUsersPerTeam == nil {
		s.MaxUsersPerTeam = NewInt(TEAM_SETTINGS_DEFAULT_MAX_USERS_PER_TEAM)
	}

	if s.DEPRECATED_DO_NOT_USE_EnableTeamCreation == nil {
		s.DEPRECATED_DO_NOT_USE_EnableTeamCreation = NewBool(true)
	}

	if s.EnableUserCreation == nil {
		s.EnableUserCreation = NewBool(true)
	}

	if s.EnableOpenServer == nil {
		s.EnableOpenServer = NewBool(false)
	}

	if s.RestrictCreationToDomains == nil {
		s.RestrictCreationToDomains = NewString("")
	}

	if s.EnableCustomUserStatuses == nil {
		s.EnableCustomUserStatuses = NewBool(true)
	}

	if s.EnableCustomBrand == nil {
		s.EnableCustomBrand = NewBool(false)
	}

	if s.EnableUserDeactivation == nil {
		s.EnableUserDeactivation = NewBool(false)
	}

	if s.CustomBrandText == nil {
		s.CustomBrandText = NewString(TEAM_SETTINGS_DEFAULT_CUSTOM_BRAND_TEXT)
	}

	if s.CustomDescriptionText == nil {
		s.CustomDescriptionText = NewString(TEAM_SETTINGS_DEFAULT_CUSTOM_DESCRIPTION_TEXT)
	}

	if s.RestrictDirectMessage == nil {
		s.RestrictDirectMessage = NewString(DIRECT_MESSAGE_ANY)
	}

	if s.DEPRECATED_DO_NOT_USE_RestrictTeamInvite == nil {
		s.DEPRECATED_DO_NOT_USE_RestrictTeamInvite = NewString(PERMISSIONS_ALL)
	}

	if s.DEPRECATED_DO_NOT_USE_RestrictPublicChannelManagement == nil {
		s.DEPRECATED_DO_NOT_USE_RestrictPublicChannelManagement = NewString(PERMISSIONS_ALL)
	}

	if s.DEPRECATED_DO_NOT_USE_RestrictPrivateChannelManagement == nil {
		s.DEPRECATED_DO_NOT_USE_RestrictPrivateChannelManagement = NewString(PERMISSIONS_ALL)
	}

	if s.DEPRECATED_DO_NOT_USE_RestrictPublicChannelCreation == nil {
		s.DEPRECATED_DO_NOT_USE_RestrictPublicChannelCreation = new(string)
		// If this setting does not exist, assume migration from <3.6, so use management setting as default.
		if *s.DEPRECATED_DO_NOT_USE_RestrictPublicChannelManagement == PERMISSIONS_CHANNEL_ADMIN {
			*s.DEPRECATED_DO_NOT_USE_RestrictPublicChannelCreation = PERMISSIONS_TEAM_ADMIN
		} else {
			*s.DEPRECATED_DO_NOT_USE_RestrictPublicChannelCreation = *s.DEPRECATED_DO_NOT_USE_RestrictPublicChannelManagement
		}
	}

	if s.DEPRECATED_DO_NOT_USE_RestrictPrivateChannelCreation == nil {
		// If this setting does not exist, assume migration from <3.6, so use management setting as default.
		if *s.DEPRECATED_DO_NOT_USE_RestrictPrivateChannelManagement == PERMISSIONS_CHANNEL_ADMIN {
			s.DEPRECATED_DO_NOT_USE_RestrictPrivateChannelCreation = NewString(PERMISSIONS_TEAM_ADMIN)
		} else {
			s.DEPRECATED_DO_NOT_USE_RestrictPrivateChannelCreation = NewString(*s.DEPRECATED_DO_NOT_USE_RestrictPrivateChannelManagement)
		}
	}

	if s.DEPRECATED_DO_NOT_USE_RestrictPublicChannelDeletion == nil {
		// If this setting does not exist, assume migration from <3.6, so use management setting as default.
		s.DEPRECATED_DO_NOT_USE_RestrictPublicChannelDeletion = NewString(*s.DEPRECATED_DO_NOT_USE_RestrictPublicChannelManagement)
	}

	if s.DEPRECATED_DO_NOT_USE_RestrictPrivateChannelDeletion == nil {
		// If this setting does not exist, assume migration from <3.6, so use management setting as default.
		s.DEPRECATED_DO_NOT_USE_RestrictPrivateChannelDeletion = NewString(*s.DEPRECATED_DO_NOT_USE_RestrictPrivateChannelManagement)
	}

	if s.DEPRECATED_DO_NOT_USE_RestrictPrivateChannelManageMembers == nil {
		s.DEPRECATED_DO_NOT_USE_RestrictPrivateChannelManageMembers = NewString(PERMISSIONS_ALL)
	}

	if s.EnableXToLeaveChannelsFromLHS == nil {
		s.EnableXToLeaveChannelsFromLHS = NewBool(false)
	}

	if s.UserStatusAwayTimeout == nil {
		s.UserStatusAwayTimeout = NewInt64(TEAM_SETTINGS_DEFAULT_USER_STATUS_AWAY_TIMEOUT)
	}

	if s.MaxChannelsPerTeam == nil {
		s.MaxChannelsPerTeam = NewInt64(2000)
	}

	if s.MaxNotificationsPerChannel == nil {
		s.MaxNotificationsPerChannel = NewInt64(1000)
	}

	if s.EnableConfirmNotificationsToChannel == nil {
		s.EnableConfirmNotificationsToChannel = NewBool(true)
	}

	if s.ExperimentalEnableAutomaticReplies == nil {
		s.ExperimentalEnableAutomaticReplies = NewBool(false)
	}

	if s.ExperimentalHideTownSquareinLHS == nil {
		s.ExperimentalHideTownSquareinLHS = NewBool(false)
	}

	if s.ExperimentalTownSquareIsReadOnly == nil {
		s.ExperimentalTownSquareIsReadOnly = NewBool(false)
	}

	if s.ExperimentalPrimaryTeam == nil {
		s.ExperimentalPrimaryTeam = NewString("")
	}

	if s.ExperimentalDefaultChannels == nil {
		s.ExperimentalDefaultChannels = []string{}
	}

	if s.DEPRECATED_DO_NOT_USE_EnableTeamCreation == nil {
		s.DEPRECATED_DO_NOT_USE_EnableTeamCreation = NewBool(true)
	}

	if s.EnableUserCreation == nil {
		s.EnableUserCreation = NewBool(true)
	}

	if s.ExperimentalViewArchivedChannels == nil {
		s.ExperimentalViewArchivedChannels = NewBool(true)
	}

	if s.LockTeammateNameDisplay == nil {
		s.LockTeammateNameDisplay = NewBool(false)
	}
}

type ClientRequirements struct {
	AndroidLatestVersion string `access:"write_restrictable,cloud_restrictable"`
	AndroidMinVersion    string `access:"write_restrictable,cloud_restrictable"`
	DesktopLatestVersion string `access:"write_restrictable,cloud_restrictable"`
	DesktopMinVersion    string `access:"write_restrictable,cloud_restrictable"`
	IosLatestVersion     string `access:"write_restrictable,cloud_restrictable"`
	IosMinVersion        string `access:"write_restrictable,cloud_restrictable"`
}

type LdapSettings struct {
	// Basic
	Enable             *bool   `access:"authentication_ldap"`
	EnableSync         *bool   `access:"authentication_ldap"`
	LdapServer         *string `access:"authentication_ldap"` // telemetry: none
	LdapPort           *int    `access:"authentication_ldap"` // telemetry: none
	ConnectionSecurity *string `access:"authentication_ldap"`
	BaseDN             *string `access:"authentication_ldap"` // telemetry: none
	BindUsername       *string `access:"authentication_ldap"` // telemetry: none
	BindPassword       *string `access:"authentication_ldap"` // telemetry: none

	// Filtering
	UserFilter        *string `access:"authentication_ldap"` // telemetry: none
	GroupFilter       *string `access:"authentication_ldap"`
	GuestFilter       *string `access:"authentication_ldap"`
	EnableAdminFilter *bool
	AdminFilter       *string

	// Group Mapping
	GroupDisplayNameAttribute *string `access:"authentication_ldap"`
	GroupIdAttribute          *string `access:"authentication_ldap"`

	// User Mapping
	FirstNameAttribute *string `access:"authentication_ldap"`
	LastNameAttribute  *string `access:"authentication_ldap"`
	EmailAttribute     *string `access:"authentication_ldap"`
	UsernameAttribute  *string `access:"authentication_ldap"`
	NicknameAttribute  *string `access:"authentication_ldap"`
	IdAttribute        *string `access:"authentication_ldap"`
	PositionAttribute  *string `access:"authentication_ldap"`
	LoginIdAttribute   *string `access:"authentication_ldap"`
	PictureAttribute   *string `access:"authentication_ldap"`

	// Synchronization
	SyncIntervalMinutes *int `access:"authentication_ldap"`

	// Advanced
	SkipCertificateVerification *bool   `access:"authentication_ldap"`
	PublicCertificateFile       *string `access:"authentication_ldap"`
	PrivateKeyFile              *string `access:"authentication_ldap"`
	QueryTimeout                *int    `access:"authentication_ldap"`
	MaxPageSize                 *int    `access:"authentication_ldap"`

	// Customization
	LoginFieldName *string `access:"authentication_ldap"`

	LoginButtonColor       *string `access:"experimental_features"`
	LoginButtonBorderColor *string `access:"experimental_features"`
	LoginButtonTextColor   *string `access:"experimental_features"`

	Trace *bool `access:"authentication_ldap"` // telemetry: none
}

func (s *LdapSettings) SetDefaults() {
	if s.Enable == nil {
		s.Enable = NewBool(false)
	}

	// When unset should default to LDAP Enabled
	if s.EnableSync == nil {
		s.EnableSync = NewBool(*s.Enable)
	}

	if s.EnableAdminFilter == nil {
		s.EnableAdminFilter = NewBool(false)
	}

	if s.LdapServer == nil {
		s.LdapServer = NewString("")
	}

	if s.LdapPort == nil {
		s.LdapPort = NewInt(389)
	}

	if s.ConnectionSecurity == nil {
		s.ConnectionSecurity = NewString("")
	}

	if s.PublicCertificateFile == nil {
		s.PublicCertificateFile = NewString("")
	}

	if s.PrivateKeyFile == nil {
		s.PrivateKeyFile = NewString("")
	}

	if s.BaseDN == nil {
		s.BaseDN = NewString("")
	}

	if s.BindUsername == nil {
		s.BindUsername = NewString("")
	}

	if s.BindPassword == nil {
		s.BindPassword = NewString("")
	}

	if s.UserFilter == nil {
		s.UserFilter = NewString("")
	}

	if s.GuestFilter == nil {
		s.GuestFilter = NewString("")
	}

	if s.AdminFilter == nil {
		s.AdminFilter = NewString("")
	}

	if s.GroupFilter == nil {
		s.GroupFilter = NewString("")
	}

	if s.GroupDisplayNameAttribute == nil {
		s.GroupDisplayNameAttribute = NewString(LDAP_SETTINGS_DEFAULT_GROUP_DISPLAY_NAME_ATTRIBUTE)
	}

	if s.GroupIdAttribute == nil {
		s.GroupIdAttribute = NewString(LDAP_SETTINGS_DEFAULT_GROUP_ID_ATTRIBUTE)
	}

	if s.FirstNameAttribute == nil {
		s.FirstNameAttribute = NewString(LDAP_SETTINGS_DEFAULT_FIRST_NAME_ATTRIBUTE)
	}

	if s.LastNameAttribute == nil {
		s.LastNameAttribute = NewString(LDAP_SETTINGS_DEFAULT_LAST_NAME_ATTRIBUTE)
	}

	if s.EmailAttribute == nil {
		s.EmailAttribute = NewString(LDAP_SETTINGS_DEFAULT_EMAIL_ATTRIBUTE)
	}

	if s.UsernameAttribute == nil {
		s.UsernameAttribute = NewString(LDAP_SETTINGS_DEFAULT_USERNAME_ATTRIBUTE)
	}

	if s.NicknameAttribute == nil {
		s.NicknameAttribute = NewString(LDAP_SETTINGS_DEFAULT_NICKNAME_ATTRIBUTE)
	}

	if s.IdAttribute == nil {
		s.IdAttribute = NewString(LDAP_SETTINGS_DEFAULT_ID_ATTRIBUTE)
	}

	if s.PositionAttribute == nil {
		s.PositionAttribute = NewString(LDAP_SETTINGS_DEFAULT_POSITION_ATTRIBUTE)
	}

	if s.PictureAttribute == nil {
		s.PictureAttribute = NewString(LDAP_SETTINGS_DEFAULT_PICTURE_ATTRIBUTE)
	}

	// For those upgrading to the version when LoginIdAttribute was added
	// they need IdAttribute == LoginIdAttribute not to break
	if s.LoginIdAttribute == nil {
		s.LoginIdAttribute = s.IdAttribute
	}

	if s.SyncIntervalMinutes == nil {
		s.SyncIntervalMinutes = NewInt(60)
	}

	if s.SkipCertificateVerification == nil {
		s.SkipCertificateVerification = NewBool(false)
	}

	if s.QueryTimeout == nil {
		s.QueryTimeout = NewInt(60)
	}

	if s.MaxPageSize == nil {
		s.MaxPageSize = NewInt(0)
	}

	if s.LoginFieldName == nil {
		s.LoginFieldName = NewString(LDAP_SETTINGS_DEFAULT_LOGIN_FIELD_NAME)
	}

	if s.LoginButtonColor == nil {
		s.LoginButtonColor = NewString("#0000")
	}

	if s.LoginButtonBorderColor == nil {
		s.LoginButtonBorderColor = NewString("#2389D7")
	}

	if s.LoginButtonTextColor == nil {
		s.LoginButtonTextColor = NewString("#2389D7")
	}

	if s.Trace == nil {
		s.Trace = NewBool(false)
	}
}

type ComplianceSettings struct {
	Enable      *bool   `access:"compliance_compliance_monitoring"`
	Directory   *string `access:"compliance_compliance_monitoring"` // telemetry: none
	EnableDaily *bool   `access:"compliance_compliance_monitoring"`
}

func (s *ComplianceSettings) SetDefaults() {
	if s.Enable == nil {
		s.Enable = NewBool(false)
	}

	if s.Directory == nil {
		s.Directory = NewString("./data/")
	}

	if s.EnableDaily == nil {
		s.EnableDaily = NewBool(false)
	}
}

type LocalizationSettings struct {
	DefaultServerLocale *string `access:"site_localization"`
	DefaultClientLocale *string `access:"site_localization"`
	AvailableLocales    *string `access:"site_localization"`
}

func (s *LocalizationSettings) SetDefaults() {
	if s.DefaultServerLocale == nil {
		s.DefaultServerLocale = NewString(DEFAULT_LOCALE)
	}

	if s.DefaultClientLocale == nil {
		s.DefaultClientLocale = NewString(DEFAULT_LOCALE)
	}

	if s.AvailableLocales == nil {
		s.AvailableLocales = NewString("")
	}
}

type SamlSettings struct {
	// Basic
	Enable                        *bool `access:"authentication_saml"`
	EnableSyncWithLdap            *bool `access:"authentication_saml"`
	EnableSyncWithLdapIncludeAuth *bool `access:"authentication_saml"`
	IgnoreGuestsLdapSync          *bool `access:"authentication_saml"`

	Verify      *bool `access:"authentication_saml"`
	Encrypt     *bool `access:"authentication_saml"`
	SignRequest *bool `access:"authentication_saml"`

	IdpUrl                      *string `access:"authentication_saml"` // telemetry: none
	IdpDescriptorUrl            *string `access:"authentication_saml"` // telemetry: none
	IdpMetadataUrl              *string `access:"authentication_saml"` // telemetry: none
	ServiceProviderIdentifier   *string `access:"authentication_saml"` // telemetry: none
	AssertionConsumerServiceURL *string `access:"authentication_saml"` // telemetry: none

	SignatureAlgorithm *string `access:"authentication_saml"`
	CanonicalAlgorithm *string `access:"authentication_saml"`

	ScopingIDPProviderId *string `access:"authentication_saml"`
	ScopingIDPName       *string `access:"authentication_saml"`

	IdpCertificateFile    *string `access:"authentication_saml"` // telemetry: none
	PublicCertificateFile *string `access:"authentication_saml"` // telemetry: none
	PrivateKeyFile        *string `access:"authentication_saml"` // telemetry: none

	// User Mapping
	IdAttribute          *string `access:"authentication_saml"`
	GuestAttribute       *string `access:"authentication_saml"`
	EnableAdminAttribute *bool
	AdminAttribute       *string
	FirstNameAttribute   *string `access:"authentication_saml"`
	LastNameAttribute    *string `access:"authentication_saml"`
	EmailAttribute       *string `access:"authentication_saml"`
	UsernameAttribute    *string `access:"authentication_saml"`
	NicknameAttribute    *string `access:"authentication_saml"`
	LocaleAttribute      *string `access:"authentication_saml"`
	PositionAttribute    *string `access:"authentication_saml"`

	LoginButtonText *string `access:"authentication_saml"`

	LoginButtonColor       *string `access:"experimental_features"`
	LoginButtonBorderColor *string `access:"experimental_features"`
	LoginButtonTextColor   *string `access:"experimental_features"`
}

func (s *SamlSettings) SetDefaults() {
	if s.Enable == nil {
		s.Enable = NewBool(false)
	}

	if s.EnableSyncWithLdap == nil {
		s.EnableSyncWithLdap = NewBool(false)
	}

	if s.EnableSyncWithLdapIncludeAuth == nil {
		s.EnableSyncWithLdapIncludeAuth = NewBool(false)
	}

	if s.IgnoreGuestsLdapSync == nil {
		s.IgnoreGuestsLdapSync = NewBool(false)
	}

	if s.EnableAdminAttribute == nil {
		s.EnableAdminAttribute = NewBool(false)
	}

	if s.Verify == nil {
		s.Verify = NewBool(true)
	}

	if s.Encrypt == nil {
		s.Encrypt = NewBool(true)
	}

	if s.SignRequest == nil {
		s.SignRequest = NewBool(false)
	}

	if s.SignatureAlgorithm == nil {
		s.SignatureAlgorithm = NewString(SAML_SETTINGS_DEFAULT_SIGNATURE_ALGORITHM)
	}

	if s.CanonicalAlgorithm == nil {
		s.CanonicalAlgorithm = NewString(SAML_SETTINGS_DEFAULT_CANONICAL_ALGORITHM)
	}

	if s.IdpUrl == nil {
		s.IdpUrl = NewString("")
	}

	if s.IdpDescriptorUrl == nil {
		s.IdpDescriptorUrl = NewString("")
	}

	if s.ServiceProviderIdentifier == nil {
		if s.IdpDescriptorUrl != nil {
			s.ServiceProviderIdentifier = NewString(*s.IdpDescriptorUrl)
		} else {
			s.ServiceProviderIdentifier = NewString("")
		}
	}

	if s.IdpMetadataUrl == nil {
		s.IdpMetadataUrl = NewString("")
	}

	if s.IdpCertificateFile == nil {
		s.IdpCertificateFile = NewString("")
	}

	if s.PublicCertificateFile == nil {
		s.PublicCertificateFile = NewString("")
	}

	if s.PrivateKeyFile == nil {
		s.PrivateKeyFile = NewString("")
	}

	if s.AssertionConsumerServiceURL == nil {
		s.AssertionConsumerServiceURL = NewString("")
	}

	if s.ScopingIDPProviderId == nil {
		s.ScopingIDPProviderId = NewString("")
	}

	if s.ScopingIDPName == nil {
		s.ScopingIDPName = NewString("")
	}

	if s.LoginButtonText == nil || *s.LoginButtonText == "" {
		s.LoginButtonText = NewString(USER_AUTH_SERVICE_SAML_TEXT)
	}

	if s.IdAttribute == nil {
		s.IdAttribute = NewString(SAML_SETTINGS_DEFAULT_ID_ATTRIBUTE)
	}

	if s.GuestAttribute == nil {
		s.GuestAttribute = NewString(SAML_SETTINGS_DEFAULT_GUEST_ATTRIBUTE)
	}
	if s.AdminAttribute == nil {
		s.AdminAttribute = NewString(SAML_SETTINGS_DEFAULT_ADMIN_ATTRIBUTE)
	}
	if s.FirstNameAttribute == nil {
		s.FirstNameAttribute = NewString(SAML_SETTINGS_DEFAULT_FIRST_NAME_ATTRIBUTE)
	}

	if s.LastNameAttribute == nil {
		s.LastNameAttribute = NewString(SAML_SETTINGS_DEFAULT_LAST_NAME_ATTRIBUTE)
	}

	if s.EmailAttribute == nil {
		s.EmailAttribute = NewString(SAML_SETTINGS_DEFAULT_EMAIL_ATTRIBUTE)
	}

	if s.UsernameAttribute == nil {
		s.UsernameAttribute = NewString(SAML_SETTINGS_DEFAULT_USERNAME_ATTRIBUTE)
	}

	if s.NicknameAttribute == nil {
		s.NicknameAttribute = NewString(SAML_SETTINGS_DEFAULT_NICKNAME_ATTRIBUTE)
	}

	if s.PositionAttribute == nil {
		s.PositionAttribute = NewString(SAML_SETTINGS_DEFAULT_POSITION_ATTRIBUTE)
	}

	if s.LocaleAttribute == nil {
		s.LocaleAttribute = NewString(SAML_SETTINGS_DEFAULT_LOCALE_ATTRIBUTE)
	}

	if s.LoginButtonColor == nil {
		s.LoginButtonColor = NewString("#34a28b")
	}

	if s.LoginButtonBorderColor == nil {
		s.LoginButtonBorderColor = NewString("#2389D7")
	}

	if s.LoginButtonTextColor == nil {
		s.LoginButtonTextColor = NewString("#ffffff")
	}
}

type NativeAppSettings struct {
	AppCustomURLSchemes    []string `access:"site_customization,write_restrictable,cloud_restrictable"` // telemetry: none
	AppDownloadLink        *string  `access:"site_customization,write_restrictable,cloud_restrictable"`
	AndroidAppDownloadLink *string  `access:"site_customization,write_restrictable,cloud_restrictable"`
	IosAppDownloadLink     *string  `access:"site_customization,write_restrictable,cloud_restrictable"`
}

func (s *NativeAppSettings) SetDefaults() {
	if s.AppDownloadLink == nil {
		s.AppDownloadLink = NewString(NATIVEAPP_SETTINGS_DEFAULT_APP_DOWNLOAD_LINK)
	}

	if s.AndroidAppDownloadLink == nil {
		s.AndroidAppDownloadLink = NewString(NATIVEAPP_SETTINGS_DEFAULT_ANDROID_APP_DOWNLOAD_LINK)
	}

	if s.IosAppDownloadLink == nil {
		s.IosAppDownloadLink = NewString(NATIVEAPP_SETTINGS_DEFAULT_IOS_APP_DOWNLOAD_LINK)
	}

	if s.AppCustomURLSchemes == nil {
		s.AppCustomURLSchemes = GetDefaultAppCustomURLSchemes()
	}
}

type ElasticsearchSettings struct {
	ConnectionUrl                 *string `access:"environment_elasticsearch,write_restrictable,cloud_restrictable"`
	Username                      *string `access:"environment_elasticsearch,write_restrictable,cloud_restrictable"`
	Password                      *string `access:"environment_elasticsearch,write_restrictable,cloud_restrictable"`
	EnableIndexing                *bool   `access:"environment_elasticsearch,write_restrictable,cloud_restrictable"`
	EnableSearching               *bool   `access:"environment_elasticsearch,write_restrictable,cloud_restrictable"`
	EnableAutocomplete            *bool   `access:"environment_elasticsearch,write_restrictable,cloud_restrictable"`
	Sniff                         *bool   `access:"environment_elasticsearch,write_restrictable,cloud_restrictable"`
	PostIndexReplicas             *int    `access:"environment_elasticsearch,write_restrictable,cloud_restrictable"`
	PostIndexShards               *int    `access:"environment_elasticsearch,write_restrictable,cloud_restrictable"`
	ChannelIndexReplicas          *int    `access:"environment_elasticsearch,write_restrictable,cloud_restrictable"`
	ChannelIndexShards            *int    `access:"environment_elasticsearch,write_restrictable,cloud_restrictable"`
	UserIndexReplicas             *int    `access:"environment_elasticsearch,write_restrictable,cloud_restrictable"`
	UserIndexShards               *int    `access:"environment_elasticsearch,write_restrictable,cloud_restrictable"`
	AggregatePostsAfterDays       *int    `access:"environment_elasticsearch,write_restrictable,cloud_restrictable"` // telemetry: none
	PostsAggregatorJobStartTime   *string `access:"environment_elasticsearch,write_restrictable,cloud_restrictable"` // telemetry: none
	IndexPrefix                   *string `access:"environment_elasticsearch,write_restrictable,cloud_restrictable"`
	LiveIndexingBatchSize         *int    `access:"environment_elasticsearch,write_restrictable,cloud_restrictable"`
	BulkIndexingTimeWindowSeconds *int    `access:"environment_elasticsearch,write_restrictable,cloud_restrictable"`
	RequestTimeoutSeconds         *int    `access:"environment_elasticsearch,write_restrictable,cloud_restrictable"`
	SkipTLSVerification           *bool   `access:"environment_elasticsearch,write_restrictable,cloud_restrictable"`
	Trace                         *string `access:"environment_elasticsearch,write_restrictable,cloud_restrictable"`
}

func (s *ElasticsearchSettings) SetDefaults() {
	if s.ConnectionUrl == nil {
		s.ConnectionUrl = NewString(ELASTICSEARCH_SETTINGS_DEFAULT_CONNECTION_URL)
	}

	if s.Username == nil {
		s.Username = NewString(ELASTICSEARCH_SETTINGS_DEFAULT_USERNAME)
	}

	if s.Password == nil {
		s.Password = NewString(ELASTICSEARCH_SETTINGS_DEFAULT_PASSWORD)
	}

	if s.EnableIndexing == nil {
		s.EnableIndexing = NewBool(false)
	}

	if s.EnableSearching == nil {
		s.EnableSearching = NewBool(false)
	}

	if s.EnableAutocomplete == nil {
		s.EnableAutocomplete = NewBool(false)
	}

	if s.Sniff == nil {
		s.Sniff = NewBool(true)
	}

	if s.PostIndexReplicas == nil {
		s.PostIndexReplicas = NewInt(ELASTICSEARCH_SETTINGS_DEFAULT_POST_INDEX_REPLICAS)
	}

	if s.PostIndexShards == nil {
		s.PostIndexShards = NewInt(ELASTICSEARCH_SETTINGS_DEFAULT_POST_INDEX_SHARDS)
	}

	if s.ChannelIndexReplicas == nil {
		s.ChannelIndexReplicas = NewInt(ELASTICSEARCH_SETTINGS_DEFAULT_CHANNEL_INDEX_REPLICAS)
	}

	if s.ChannelIndexShards == nil {
		s.ChannelIndexShards = NewInt(ELASTICSEARCH_SETTINGS_DEFAULT_CHANNEL_INDEX_SHARDS)
	}

	if s.UserIndexReplicas == nil {
		s.UserIndexReplicas = NewInt(ELASTICSEARCH_SETTINGS_DEFAULT_USER_INDEX_REPLICAS)
	}

	if s.UserIndexShards == nil {
		s.UserIndexShards = NewInt(ELASTICSEARCH_SETTINGS_DEFAULT_USER_INDEX_SHARDS)
	}

	if s.AggregatePostsAfterDays == nil {
		s.AggregatePostsAfterDays = NewInt(ELASTICSEARCH_SETTINGS_DEFAULT_AGGREGATE_POSTS_AFTER_DAYS)
	}

	if s.PostsAggregatorJobStartTime == nil {
		s.PostsAggregatorJobStartTime = NewString(ELASTICSEARCH_SETTINGS_DEFAULT_POSTS_AGGREGATOR_JOB_START_TIME)
	}

	if s.IndexPrefix == nil {
		s.IndexPrefix = NewString(ELASTICSEARCH_SETTINGS_DEFAULT_INDEX_PREFIX)
	}

	if s.LiveIndexingBatchSize == nil {
		s.LiveIndexingBatchSize = NewInt(ELASTICSEARCH_SETTINGS_DEFAULT_LIVE_INDEXING_BATCH_SIZE)
	}

	if s.BulkIndexingTimeWindowSeconds == nil {
		s.BulkIndexingTimeWindowSeconds = NewInt(ELASTICSEARCH_SETTINGS_DEFAULT_BULK_INDEXING_TIME_WINDOW_SECONDS)
	}

	if s.RequestTimeoutSeconds == nil {
		s.RequestTimeoutSeconds = NewInt(ELASTICSEARCH_SETTINGS_DEFAULT_REQUEST_TIMEOUT_SECONDS)
	}

	if s.SkipTLSVerification == nil {
		s.SkipTLSVerification = NewBool(false)
	}

	if s.Trace == nil {
		s.Trace = NewString("")
	}
}

type BleveSettings struct {
	IndexDir                      *string `access:"experimental_bleve"` // telemetry: none
	EnableIndexing                *bool   `access:"experimental_bleve"`
	EnableSearching               *bool   `access:"experimental_bleve"`
	EnableAutocomplete            *bool   `access:"experimental_bleve"`
	BulkIndexingTimeWindowSeconds *int    `access:"experimental_bleve"`
}

func (bs *BleveSettings) SetDefaults() {
	if bs.IndexDir == nil {
		bs.IndexDir = NewString(BLEVE_SETTINGS_DEFAULT_INDEX_DIR)
	}

	if bs.EnableIndexing == nil {
		bs.EnableIndexing = NewBool(false)
	}

	if bs.EnableSearching == nil {
		bs.EnableSearching = NewBool(false)
	}

	if bs.EnableAutocomplete == nil {
		bs.EnableAutocomplete = NewBool(false)
	}

	if bs.BulkIndexingTimeWindowSeconds == nil {
		bs.BulkIndexingTimeWindowSeconds = NewInt(BLEVE_SETTINGS_DEFAULT_BULK_INDEXING_TIME_WINDOW_SECONDS)
	}
}

type DataRetentionSettings struct {
	EnableMessageDeletion *bool   `access:"compliance_data_retention_policy"`
	EnableFileDeletion    *bool   `access:"compliance_data_retention_policy"`
	MessageRetentionDays  *int    `access:"compliance_data_retention_policy"`
	FileRetentionDays     *int    `access:"compliance_data_retention_policy"`
	DeletionJobStartTime  *string `access:"compliance_data_retention_policy"`
}

func (s *DataRetentionSettings) SetDefaults() {
	if s.EnableMessageDeletion == nil {
		s.EnableMessageDeletion = NewBool(false)
	}

	if s.EnableFileDeletion == nil {
		s.EnableFileDeletion = NewBool(false)
	}

	if s.MessageRetentionDays == nil {
		s.MessageRetentionDays = NewInt(DATA_RETENTION_SETTINGS_DEFAULT_MESSAGE_RETENTION_DAYS)
	}

	if s.FileRetentionDays == nil {
		s.FileRetentionDays = NewInt(DATA_RETENTION_SETTINGS_DEFAULT_FILE_RETENTION_DAYS)
	}

	if s.DeletionJobStartTime == nil {
		s.DeletionJobStartTime = NewString(DATA_RETENTION_SETTINGS_DEFAULT_DELETION_JOB_START_TIME)
	}
}

type JobSettings struct {
	RunJobs      *bool `access:"write_restrictable,cloud_restrictable"`
	RunScheduler *bool `access:"write_restrictable,cloud_restrictable"`
}

func (s *JobSettings) SetDefaults() {
	if s.RunJobs == nil {
		s.RunJobs = NewBool(true)
	}

	if s.RunScheduler == nil {
		s.RunScheduler = NewBool(true)
	}
}

type CloudSettings struct {
	CWSUrl    *string `access:"write_restrictable"`
	CWSAPIUrl *string `access:"write_restrictable"`
}

func (s *CloudSettings) SetDefaults() {
	if s.CWSUrl == nil {
		s.CWSUrl = NewString(CLOUD_SETTINGS_DEFAULT_CWS_URL)
	}
	if s.CWSAPIUrl == nil {
		s.CWSAPIUrl = NewString(CLOUD_SETTINGS_DEFAULT_CWS_API_URL)
	}
}

type PluginState struct {
	Enable bool
}

type PluginSettings struct {
	Enable                      *bool                             `access:"plugins,write_restrictable"`
	EnableUploads               *bool                             `access:"plugins,write_restrictable,cloud_restrictable"`
	AllowInsecureDownloadUrl    *bool                             `access:"plugins,write_restrictable,cloud_restrictable"`
	EnableHealthCheck           *bool                             `access:"plugins,write_restrictable,cloud_restrictable"`
	Directory                   *string                           `access:"plugins,write_restrictable,cloud_restrictable"` // telemetry: none
	ClientDirectory             *string                           `access:"plugins,write_restrictable,cloud_restrictable"` // telemetry: none
	Plugins                     map[string]map[string]interface{} `access:"plugins"`                                       // telemetry: none
	PluginStates                map[string]*PluginState           `access:"plugins"`                                       // telemetry: none
	EnableMarketplace           *bool                             `access:"plugins,write_restrictable,cloud_restrictable"`
	EnableRemoteMarketplace     *bool                             `access:"plugins,write_restrictable,cloud_restrictable"`
	AutomaticPrepackagedPlugins *bool                             `access:"plugins,write_restrictable,cloud_restrictable"`
	RequirePluginSignature      *bool                             `access:"plugins,write_restrictable,cloud_restrictable"`
	MarketplaceUrl              *string                           `access:"plugins,write_restrictable,cloud_restrictable"`
	SignaturePublicKeyFiles     []string                          `access:"plugins,write_restrictable,cloud_restrictable"`
}

func (s *PluginSettings) SetDefaults(ls LogSettings) {
	if s.Enable == nil {
		s.Enable = NewBool(true)
	}

	if s.EnableUploads == nil {
		s.EnableUploads = NewBool(false)
	}

	if s.AllowInsecureDownloadUrl == nil {
		s.AllowInsecureDownloadUrl = NewBool(false)
	}

	if s.EnableHealthCheck == nil {
		s.EnableHealthCheck = NewBool(true)
	}

	if s.Directory == nil || *s.Directory == "" {
		s.Directory = NewString(PLUGIN_SETTINGS_DEFAULT_DIRECTORY)
	}

	if s.ClientDirectory == nil || *s.ClientDirectory == "" {
		s.ClientDirectory = NewString(PLUGIN_SETTINGS_DEFAULT_CLIENT_DIRECTORY)
	}

	if s.Plugins == nil {
		s.Plugins = make(map[string]map[string]interface{})
	}

	if s.PluginStates == nil {
		s.PluginStates = make(map[string]*PluginState)
	}

	if s.PluginStates["com.mattermost.nps"] == nil {
		// Enable the NPS plugin by default if diagnostics are enabled
		s.PluginStates["com.mattermost.nps"] = &PluginState{Enable: ls.EnableDiagnostics == nil || *ls.EnableDiagnostics}
	}

	if s.PluginStates["com.mattermost.plugin-incident-management"] == nil && BuildEnterpriseReady == "true" {
		// Enable the incident management plugin by default
		s.PluginStates["com.mattermost.plugin-incident-management"] = &PluginState{Enable: true}
	}

	if s.PluginStates["com.mattermost.plugin-channel-export"] == nil && BuildEnterpriseReady == "true" {
		// Enable the channel export plugin by default
		s.PluginStates["com.mattermost.plugin-channel-export"] = &PluginState{Enable: true}
	}

	if s.EnableMarketplace == nil {
		s.EnableMarketplace = NewBool(PLUGIN_SETTINGS_DEFAULT_ENABLE_MARKETPLACE)
	}

	if s.EnableRemoteMarketplace == nil {
		s.EnableRemoteMarketplace = NewBool(true)
	}

	if s.AutomaticPrepackagedPlugins == nil {
		s.AutomaticPrepackagedPlugins = NewBool(true)
	}

	if s.MarketplaceUrl == nil || *s.MarketplaceUrl == "" || *s.MarketplaceUrl == PLUGIN_SETTINGS_OLD_MARKETPLACE_URL {
		s.MarketplaceUrl = NewString(PLUGIN_SETTINGS_DEFAULT_MARKETPLACE_URL)
	}

	if s.RequirePluginSignature == nil {
		s.RequirePluginSignature = NewBool(false)
	}

	if s.SignaturePublicKeyFiles == nil {
		s.SignaturePublicKeyFiles = []string{}
	}
}

type GlobalRelayMessageExportSettings struct {
	CustomerType      *string `access:"compliance_compliance_export"` // must be either A9 or A10, dictates SMTP server url
	SmtpUsername      *string `access:"compliance_compliance_export"`
	SmtpPassword      *string `access:"compliance_compliance_export"`
	EmailAddress      *string `access:"compliance_compliance_export"` // the address to send messages to
	SMTPServerTimeout *int    `access:"compliance_compliance_export"`
}

func (s *GlobalRelayMessageExportSettings) SetDefaults() {
	if s.CustomerType == nil {
		s.CustomerType = NewString(GLOBALRELAY_CUSTOMER_TYPE_A9)
	}
	if s.SmtpUsername == nil {
		s.SmtpUsername = NewString("")
	}
	if s.SmtpPassword == nil {
		s.SmtpPassword = NewString("")
	}
	if s.EmailAddress == nil {
		s.EmailAddress = NewString("")
	}
	if s.SMTPServerTimeout == nil || *s.SMTPServerTimeout == 0 {
		s.SMTPServerTimeout = NewInt(1800)
	}
}

type MessageExportSettings struct {
	EnableExport          *bool   `access:"compliance_compliance_export"`
	ExportFormat          *string `access:"compliance_compliance_export"`
	DailyRunTime          *string `access:"compliance_compliance_export"`
	ExportFromTimestamp   *int64  `access:"compliance_compliance_export"`
	BatchSize             *int    `access:"compliance_compliance_export"`
	DownloadExportResults *bool   `access:"compliance_compliance_export"`

	// formatter-specific settings - these are only expected to be non-nil if ExportFormat is set to the associated format
	GlobalRelaySettings *GlobalRelayMessageExportSettings `access:"compliance_compliance_export"`
}

func (s *MessageExportSettings) SetDefaults() {
	if s.EnableExport == nil {
		s.EnableExport = NewBool(false)
	}

	if s.DownloadExportResults == nil {
		s.DownloadExportResults = NewBool(false)
	}

	if s.ExportFormat == nil {
		s.ExportFormat = NewString(COMPLIANCE_EXPORT_TYPE_ACTIANCE)
	}

	if s.DailyRunTime == nil {
		s.DailyRunTime = NewString("01:00")
	}

	if s.ExportFromTimestamp == nil {
		s.ExportFromTimestamp = NewInt64(0)
	}

	if s.BatchSize == nil {
		s.BatchSize = NewInt(10000)
	}

	if s.GlobalRelaySettings == nil {
		s.GlobalRelaySettings = &GlobalRelayMessageExportSettings{}
	}
	s.GlobalRelaySettings.SetDefaults()
}

type DisplaySettings struct {
	CustomUrlSchemes     []string `access:"site_customization"`
	ExperimentalTimezone *bool    `access:"experimental_features"`
}

func (s *DisplaySettings) SetDefaults() {
	if s.CustomUrlSchemes == nil {
		customUrlSchemes := []string{}
		s.CustomUrlSchemes = customUrlSchemes
	}

	if s.ExperimentalTimezone == nil {
		s.ExperimentalTimezone = NewBool(true)
	}
}

type GuestAccountsSettings struct {
	Enable                           *bool   `access:"authentication_guest_access"`
	AllowEmailAccounts               *bool   `access:"authentication_guest_access"`
	EnforceMultifactorAuthentication *bool   `access:"authentication_guest_access"`
	RestrictCreationToDomains        *string `access:"authentication_guest_access"`
}

func (s *GuestAccountsSettings) SetDefaults() {
	if s.Enable == nil {
		s.Enable = NewBool(false)
	}

	if s.AllowEmailAccounts == nil {
		s.AllowEmailAccounts = NewBool(true)
	}

	if s.EnforceMultifactorAuthentication == nil {
		s.EnforceMultifactorAuthentication = NewBool(false)
	}

	if s.RestrictCreationToDomains == nil {
		s.RestrictCreationToDomains = NewString("")
	}
}

type ImageProxySettings struct {
	Enable                  *bool   `access:"environment_image_proxy"`
	ImageProxyType          *string `access:"environment_image_proxy"`
	RemoteImageProxyURL     *string `access:"environment_image_proxy"`
	RemoteImageProxyOptions *string `access:"environment_image_proxy"`
}

func (s *ImageProxySettings) SetDefaults(ss ServiceSettings) {
	if s.Enable == nil {
		if ss.DEPRECATED_DO_NOT_USE_ImageProxyType == nil || *ss.DEPRECATED_DO_NOT_USE_ImageProxyType == "" {
			s.Enable = NewBool(false)
		} else {
			s.Enable = NewBool(true)
		}
	}

	if s.ImageProxyType == nil {
		if ss.DEPRECATED_DO_NOT_USE_ImageProxyType == nil || *ss.DEPRECATED_DO_NOT_USE_ImageProxyType == "" {
			s.ImageProxyType = NewString(IMAGE_PROXY_TYPE_LOCAL)
		} else {
			s.ImageProxyType = ss.DEPRECATED_DO_NOT_USE_ImageProxyType
		}
	}

	if s.RemoteImageProxyURL == nil {
		if ss.DEPRECATED_DO_NOT_USE_ImageProxyURL == nil {
			s.RemoteImageProxyURL = NewString("")
		} else {
			s.RemoteImageProxyURL = ss.DEPRECATED_DO_NOT_USE_ImageProxyURL
		}
	}

	if s.RemoteImageProxyOptions == nil {
		if ss.DEPRECATED_DO_NOT_USE_ImageProxyOptions == nil {
			s.RemoteImageProxyOptions = NewString("")
		} else {
			s.RemoteImageProxyOptions = ss.DEPRECATED_DO_NOT_USE_ImageProxyOptions
		}
	}
}

// ImportSettings defines configuration settings for file imports.
type ImportSettings struct {
	// The directory where to store the imported files.
	Directory *string
	// The number of days to retain the imported files before deleting them.
	RetentionDays *int
}

func (s *ImportSettings) isValid() *AppError {
	if *s.Directory == "" {
		return NewAppError("Config.IsValid", "model.config.is_valid.import.directory.app_error", nil, "", http.StatusBadRequest)
	}

	if *s.RetentionDays <= 0 {
		return NewAppError("Config.IsValid", "model.config.is_valid.import.retention_days_too_low.app_error", nil, "", http.StatusBadRequest)
	}

	return nil
}

// SetDefaults applies the default settings to the struct.
func (s *ImportSettings) SetDefaults() {
	if s.Directory == nil || *s.Directory == "" {
		s.Directory = NewString(IMPORT_SETTINGS_DEFAULT_DIRECTORY)
	}

	if s.RetentionDays == nil {
		s.RetentionDays = NewInt(IMPORT_SETTINGS_DEFAULT_RETENTION_DAYS)
	}
}

// ExportSettings defines configuration settings for file exports.
type ExportSettings struct {
	// The directory where to store the exported files.
	Directory *string // telemetry: none
	// The number of days to retain the exported files before deleting them.
	RetentionDays *int
}

func (s *ExportSettings) isValid() *AppError {
	if *s.Directory == "" {
		return NewAppError("Config.IsValid", "model.config.is_valid.export.directory.app_error", nil, "", http.StatusBadRequest)
	}

	if *s.RetentionDays <= 0 {
		return NewAppError("Config.IsValid", "model.config.is_valid.export.retention_days_too_low.app_error", nil, "", http.StatusBadRequest)
	}

	return nil
}

// SetDefaults applies the default settings to the struct.
func (s *ExportSettings) SetDefaults() {
	if s.Directory == nil || *s.Directory == "" {
		s.Directory = NewString(EXPORT_SETTINGS_DEFAULT_DIRECTORY)
	}

	if s.RetentionDays == nil {
		s.RetentionDays = NewInt(EXPORT_SETTINGS_DEFAULT_RETENTION_DAYS)
	}
}

type ConfigFunc func() *Config

const ConfigAccessTagType = "access"
const ConfigAccessTagWriteRestrictable = "write_restrictable"
const ConfigAccessTagCloudRestrictable = "cloud_restrictable"

// Allows read access if any PERMISSION_SYSCONSOLE_READ_* is allowed
const ConfigAccessTagAnySysConsoleRead = "*_read"

// Config fields support the 'access' tag with the following values corresponding to the suffix of the associated
// PERMISSION_SYSCONSOLE_*_* permission Id: 'about', 'reporting', 'user_management_users',
// 'user_management_groups', 'user_management_teams', 'user_management_channels',
// 'user_management_permissions', 'environment_web_server', 'environment_database', 'environment_elasticsearch',
// 'environment_file_storage', 'environment_image_proxy', 'environment_smtp', 'environment_push_notification_server',
// 'environment_high_availability', 'environment_rate_limiting', 'environment_logging', 'environment_session_lengths',
// 'environment_performance_monitoring', 'environment_developer', 'site', 'authentication', 'plugins',
// 'integrations', 'compliance', 'plugins', and 'experimental'. They grant read and/or write access to the config field
// to roles without PERMISSION_MANAGE_SYSTEM.
//
// The 'access' tag '*_read' checks for any SYSCONSOLE read permission and grants access if any read permission is allowed.
//
// By default config values can be written with PERMISSION_MANAGE_SYSTEM, but if ExperimentalSettings.RestrictSystemAdmin is true
// and the access tag contains the value 'write_restrictable', then even PERMISSION_MANAGE_SYSTEM does not grant write access.
//
// PERMISSION_MANAGE_SYSTEM always grants read access.
//
// Config values with the access tag 'cloud_restrictable' mean that are marked to be filtered when it's used in a cloud licensed
// environment with ExperimentalSettings.RestrictedSystemAdmin set to true.
//
// Example:
//  type HairSettings struct {
//      // Colour is writeable with either PERMISSION_SYSCONSOLE_WRITE_REPORTING or PERMISSION_SYSCONSOLE_WRITE_USER_MANAGEMENT_GROUPS.
//      // It is readable by PERMISSION_SYSCONSOLE_READ_REPORTING and PERMISSION_SYSCONSOLE_READ_USER_MANAGEMENT_GROUPS permissions.
//      // PERMISSION_MANAGE_SYSTEM grants read and write access.
//      Colour string `access:"reporting,user_management_groups"`
//
//
//      // Length is only readable and writable via PERMISSION_MANAGE_SYSTEM.
//      Length string
//
//      // Product is only writeable by PERMISSION_MANAGE_SYSTEM if ExperimentalSettings.RestrictSystemAdmin is false.
//      // PERMISSION_MANAGE_SYSTEM can always read the value.
//      Product bool `access:write_restrictable`
//  }
type Config struct {
	ServiceSettings           ServiceSettings
	TeamSettings              TeamSettings
	ClientRequirements        ClientRequirements
	SqlSettings               SqlSettings
	LogSettings               LogSettings
	ExperimentalAuditSettings ExperimentalAuditSettings
	NotificationLogSettings   NotificationLogSettings
	PasswordSettings          PasswordSettings
	FileSettings              FileSettings
	EmailSettings             EmailSettings
	RateLimitSettings         RateLimitSettings
	PrivacySettings           PrivacySettings
	SupportSettings           SupportSettings
	AnnouncementSettings      AnnouncementSettings
	ThemeSettings             ThemeSettings
	GitLabSettings            SSOSettings
	GoogleSettings            SSOSettings
	Office365Settings         Office365Settings
	OpenIdSettings            SSOSettings
	LdapSettings              LdapSettings
	ComplianceSettings        ComplianceSettings
	LocalizationSettings      LocalizationSettings
	SamlSettings              SamlSettings
	NativeAppSettings         NativeAppSettings
	ClusterSettings           ClusterSettings
	MetricsSettings           MetricsSettings
	ExperimentalSettings      ExperimentalSettings
	AnalyticsSettings         AnalyticsSettings
	ElasticsearchSettings     ElasticsearchSettings
	BleveSettings             BleveSettings
	DataRetentionSettings     DataRetentionSettings
	MessageExportSettings     MessageExportSettings
	JobSettings               JobSettings // telemetry: none
	PluginSettings            PluginSettings
	DisplaySettings           DisplaySettings
	GuestAccountsSettings     GuestAccountsSettings
	ImageProxySettings        ImageProxySettings
	CloudSettings             CloudSettings  // telemetry: none
	FeatureFlags              *FeatureFlags  `access:"*_read" json:",omitempty"` // telemetry: none
	ImportSettings            ImportSettings // telemetry: none
	ExportSettings            ExportSettings
}

func (o *Config) Clone() *Config {
	var ret Config
	if err := json.Unmarshal([]byte(o.ToJson()), &ret); err != nil {
		panic(err)
	}
	return &ret
}

func (o *Config) ToJson() string {
	b, _ := json.Marshal(o)
	return string(b)
}

func (o *Config) ToJsonFiltered(tagType, tagValue string) string {
	filteredConfigMap := structToMapFilteredByTag(*o, tagType, tagValue)
	for key, value := range filteredConfigMap {
		v, ok := value.(map[string]interface{})
		if ok && len(v) == 0 {
			delete(filteredConfigMap, key)
		}
	}
	b, _ := json.Marshal(filteredConfigMap)
	return string(b)
}

func (o *Config) GetSSOService(service string) *SSOSettings {
	switch service {
	case SERVICE_GITLAB:
		return &o.GitLabSettings
	case SERVICE_GOOGLE:
		return &o.GoogleSettings
	case SERVICE_OFFICE365:
		return o.Office365Settings.SSOSettings()
	case SERVICE_OPENID:
		return &o.OpenIdSettings
	}

	return nil
}

func ConfigFromJson(data io.Reader) *Config {
	var o *Config
	json.NewDecoder(data).Decode(&o)
	return o
}

// isUpdate detects a pre-existing config based on whether SiteURL has been changed
func (o *Config) isUpdate() bool {
	return o.ServiceSettings.SiteURL != nil
}

func (o *Config) SetDefaults() {
	isUpdate := o.isUpdate()

	o.LdapSettings.SetDefaults()
	o.SamlSettings.SetDefaults()

	if o.TeamSettings.TeammateNameDisplay == nil {
		o.TeamSettings.TeammateNameDisplay = NewString(SHOW_USERNAME)

		if *o.SamlSettings.Enable || *o.LdapSettings.Enable {
			*o.TeamSettings.TeammateNameDisplay = SHOW_FULLNAME
		}
	}

	o.SqlSettings.SetDefaults(isUpdate)
	o.FileSettings.SetDefaults(isUpdate)
	o.EmailSettings.SetDefaults(isUpdate)
	o.PrivacySettings.setDefaults()
	o.Office365Settings.setDefaults()
	o.Office365Settings.setDefaults()
	o.GitLabSettings.setDefaults("", "", "", "", "")
	o.GoogleSettings.setDefaults(GOOGLE_SETTINGS_DEFAULT_SCOPE, GOOGLE_SETTINGS_DEFAULT_AUTH_ENDPOINT, GOOGLE_SETTINGS_DEFAULT_TOKEN_ENDPOINT, GOOGLE_SETTINGS_DEFAULT_USER_API_ENDPOINT, "")
	o.OpenIdSettings.setDefaults(OPENID_SETTINGS_DEFAULT_SCOPE, "", "", "", "#145DBF")
	o.ServiceSettings.SetDefaults(isUpdate)
	o.PasswordSettings.SetDefaults()
	o.TeamSettings.SetDefaults()
	o.MetricsSettings.SetDefaults()
	o.ExperimentalSettings.SetDefaults()
	o.SupportSettings.SetDefaults()
	o.AnnouncementSettings.SetDefaults()
	o.ThemeSettings.SetDefaults()
	o.ClusterSettings.SetDefaults()
	o.PluginSettings.SetDefaults(o.LogSettings)
	o.AnalyticsSettings.SetDefaults()
	o.ComplianceSettings.SetDefaults()
	o.LocalizationSettings.SetDefaults()
	o.ElasticsearchSettings.SetDefaults()
	o.BleveSettings.SetDefaults()
	o.NativeAppSettings.SetDefaults()
	o.DataRetentionSettings.SetDefaults()
	o.RateLimitSettings.SetDefaults()
	o.LogSettings.SetDefaults()
	o.ExperimentalAuditSettings.SetDefaults()
	o.NotificationLogSettings.SetDefaults()
	o.JobSettings.SetDefaults()
	o.MessageExportSettings.SetDefaults()
	o.DisplaySettings.SetDefaults()
	o.GuestAccountsSettings.SetDefaults()
	o.ImageProxySettings.SetDefaults(o.ServiceSettings)
	o.CloudSettings.SetDefaults()
	if o.FeatureFlags == nil {
		o.FeatureFlags = &FeatureFlags{}
		o.FeatureFlags.SetDefaults()
	}
	o.ImportSettings.SetDefaults()
	o.ExportSettings.SetDefaults()
}

func (o *Config) IsValid() *AppError {
	if *o.ServiceSettings.SiteURL == "" && *o.EmailSettings.EnableEmailBatching {
		return NewAppError("Config.IsValid", "model.config.is_valid.site_url_email_batching.app_error", nil, "", http.StatusBadRequest)
	}

	if *o.ClusterSettings.Enable && *o.EmailSettings.EnableEmailBatching {
		return NewAppError("Config.IsValid", "model.config.is_valid.cluster_email_batching.app_error", nil, "", http.StatusBadRequest)
	}

	if *o.ServiceSettings.SiteURL == "" && *o.ServiceSettings.AllowCookiesForSubdomains {
		return NewAppError("Config.IsValid", "model.config.is_valid.allow_cookies_for_subdomains.app_error", nil, "", http.StatusBadRequest)
	}

	if err := o.TeamSettings.isValid(); err != nil {
		return err
	}

	if err := o.SqlSettings.isValid(); err != nil {
		return err
	}

	if err := o.FileSettings.isValid(); err != nil {
		return err
	}

	if err := o.EmailSettings.isValid(); err != nil {
		return err
	}

	if err := o.LdapSettings.isValid(); err != nil {
		return err
	}

	if err := o.SamlSettings.isValid(); err != nil {
		return err
	}

	if *o.PasswordSettings.MinimumLength < PASSWORD_MINIMUM_LENGTH || *o.PasswordSettings.MinimumLength > PASSWORD_MAXIMUM_LENGTH {
		return NewAppError("Config.IsValid", "model.config.is_valid.password_length.app_error", map[string]interface{}{"MinLength": PASSWORD_MINIMUM_LENGTH, "MaxLength": PASSWORD_MAXIMUM_LENGTH}, "", http.StatusBadRequest)
	}

	if err := o.RateLimitSettings.isValid(); err != nil {
		return err
	}

	if err := o.ServiceSettings.isValid(); err != nil {
		return err
	}

	if err := o.ElasticsearchSettings.isValid(); err != nil {
		return err
	}

	if err := o.BleveSettings.isValid(); err != nil {
		return err
	}

	if err := o.DataRetentionSettings.isValid(); err != nil {
		return err
	}

	if err := o.LocalizationSettings.isValid(); err != nil {
		return err
	}

	if err := o.MessageExportSettings.isValid(); err != nil {
		return err
	}

	if err := o.DisplaySettings.isValid(); err != nil {
		return err
	}

	if err := o.ImageProxySettings.isValid(); err != nil {
		return err
	}

	if err := o.ImportSettings.isValid(); err != nil {
		return err
	}
	return nil
}

func (s *TeamSettings) isValid() *AppError {
	if *s.MaxUsersPerTeam <= 0 {
		return NewAppError("Config.IsValid", "model.config.is_valid.max_users.app_error", nil, "", http.StatusBadRequest)
	}

	if *s.MaxChannelsPerTeam <= 0 {
		return NewAppError("Config.IsValid", "model.config.is_valid.max_channels.app_error", nil, "", http.StatusBadRequest)
	}

	if *s.MaxNotificationsPerChannel <= 0 {
		return NewAppError("Config.IsValid", "model.config.is_valid.max_notify_per_channel.app_error", nil, "", http.StatusBadRequest)
	}

	if !(*s.RestrictDirectMessage == DIRECT_MESSAGE_ANY || *s.RestrictDirectMessage == DIRECT_MESSAGE_TEAM) {
		return NewAppError("Config.IsValid", "model.config.is_valid.restrict_direct_message.app_error", nil, "", http.StatusBadRequest)
	}

	if !(*s.TeammateNameDisplay == SHOW_FULLNAME || *s.TeammateNameDisplay == SHOW_NICKNAME_FULLNAME || *s.TeammateNameDisplay == SHOW_USERNAME) {
		return NewAppError("Config.IsValid", "model.config.is_valid.teammate_name_display.app_error", nil, "", http.StatusBadRequest)
	}

	if len(*s.SiteName) > SITENAME_MAX_LENGTH {
		return NewAppError("Config.IsValid", "model.config.is_valid.sitename_length.app_error", map[string]interface{}{"MaxLength": SITENAME_MAX_LENGTH}, "", http.StatusBadRequest)
	}

	return nil
}

func (s *SqlSettings) isValid() *AppError {
	if *s.AtRestEncryptKey != "" && len(*s.AtRestEncryptKey) < 32 {
		return NewAppError("Config.IsValid", "model.config.is_valid.encrypt_sql.app_error", nil, "", http.StatusBadRequest)
	}

	if !(*s.DriverName == DATABASE_DRIVER_MYSQL || *s.DriverName == DATABASE_DRIVER_POSTGRES) {
		return NewAppError("Config.IsValid", "model.config.is_valid.sql_driver.app_error", nil, "", http.StatusBadRequest)
	}

	if *s.MaxIdleConns <= 0 {
		return NewAppError("Config.IsValid", "model.config.is_valid.sql_idle.app_error", nil, "", http.StatusBadRequest)
	}

	if *s.ConnMaxLifetimeMilliseconds < 0 {
		return NewAppError("Config.IsValid", "model.config.is_valid.sql_conn_max_lifetime_milliseconds.app_error", nil, "", http.StatusBadRequest)
	}

	if *s.ConnMaxIdleTimeMilliseconds < 0 {
		return NewAppError("Config.IsValid", "model.config.is_valid.sql_conn_max_idle_time_milliseconds.app_error", nil, "", http.StatusBadRequest)
	}

	if *s.QueryTimeout <= 0 {
		return NewAppError("Config.IsValid", "model.config.is_valid.sql_query_timeout.app_error", nil, "", http.StatusBadRequest)
	}

	if *s.DataSource == "" {
		return NewAppError("Config.IsValid", "model.config.is_valid.sql_data_src.app_error", nil, "", http.StatusBadRequest)
	}

	if *s.MaxOpenConns <= 0 {
		return NewAppError("Config.IsValid", "model.config.is_valid.sql_max_conn.app_error", nil, "", http.StatusBadRequest)
	}

	if len(s.ReplicaLagSettings) > len(s.DataSourceReplicas) {
		return NewAppError("Config.IsValid", "model.config.is_valid.replica_mismatch.app_error", nil, "", http.StatusBadRequest)
	}

	return nil
}

func (s *FileSettings) isValid() *AppError {
	if *s.MaxFileSize <= 0 {
		return NewAppError("Config.IsValid", "model.config.is_valid.max_file_size.app_error", nil, "", http.StatusBadRequest)
	}

	if !(*s.DriverName == IMAGE_DRIVER_LOCAL || *s.DriverName == IMAGE_DRIVER_S3) {
		return NewAppError("Config.IsValid", "model.config.is_valid.file_driver.app_error", nil, "", http.StatusBadRequest)
	}

	if *s.PublicLinkSalt != "" && len(*s.PublicLinkSalt) < 32 {
		return NewAppError("Config.IsValid", "model.config.is_valid.file_salt.app_error", nil, "", http.StatusBadRequest)
	}

	if *s.Directory == "" {
		return NewAppError("Config.IsValid", "model.config.is_valid.directory.app_error", nil, "", http.StatusBadRequest)
	}

	return nil
}

func (s *EmailSettings) isValid() *AppError {
	if !(*s.ConnectionSecurity == CONN_SECURITY_NONE || *s.ConnectionSecurity == CONN_SECURITY_TLS || *s.ConnectionSecurity == CONN_SECURITY_STARTTLS || *s.ConnectionSecurity == CONN_SECURITY_PLAIN) {
		return NewAppError("Config.IsValid", "model.config.is_valid.email_security.app_error", nil, "", http.StatusBadRequest)
	}

	if *s.EmailBatchingBufferSize <= 0 {
		return NewAppError("Config.IsValid", "model.config.is_valid.email_batching_buffer_size.app_error", nil, "", http.StatusBadRequest)
	}

	if *s.EmailBatchingInterval < 30 {
		return NewAppError("Config.IsValid", "model.config.is_valid.email_batching_interval.app_error", nil, "", http.StatusBadRequest)
	}

	if !(*s.EmailNotificationContentsType == EMAIL_NOTIFICATION_CONTENTS_FULL || *s.EmailNotificationContentsType == EMAIL_NOTIFICATION_CONTENTS_GENERIC) {
		return NewAppError("Config.IsValid", "model.config.is_valid.email_notification_contents_type.app_error", nil, "", http.StatusBadRequest)
	}

	return nil
}

func (s *RateLimitSettings) isValid() *AppError {
	if *s.MemoryStoreSize <= 0 {
		return NewAppError("Config.IsValid", "model.config.is_valid.rate_mem.app_error", nil, "", http.StatusBadRequest)
	}

	if *s.PerSec <= 0 {
		return NewAppError("Config.IsValid", "model.config.is_valid.rate_sec.app_error", nil, "", http.StatusBadRequest)
	}

	if *s.MaxBurst <= 0 {
		return NewAppError("Config.IsValid", "model.config.is_valid.max_burst.app_error", nil, "", http.StatusBadRequest)
	}

	return nil
}

func (s *LdapSettings) isValid() *AppError {
	if !(*s.ConnectionSecurity == CONN_SECURITY_NONE || *s.ConnectionSecurity == CONN_SECURITY_TLS || *s.ConnectionSecurity == CONN_SECURITY_STARTTLS) {
		return NewAppError("Config.IsValid", "model.config.is_valid.ldap_security.app_error", nil, "", http.StatusBadRequest)
	}

	if *s.SyncIntervalMinutes <= 0 {
		return NewAppError("Config.IsValid", "model.config.is_valid.ldap_sync_interval.app_error", nil, "", http.StatusBadRequest)
	}

	if *s.MaxPageSize < 0 {
		return NewAppError("Config.IsValid", "model.config.is_valid.ldap_max_page_size.app_error", nil, "", http.StatusBadRequest)
	}

	if *s.Enable {
		if *s.LdapServer == "" {
			return NewAppError("Config.IsValid", "model.config.is_valid.ldap_server", nil, "", http.StatusBadRequest)
		}

		if *s.BaseDN == "" {
			return NewAppError("Config.IsValid", "model.config.is_valid.ldap_basedn", nil, "", http.StatusBadRequest)
		}

		if *s.EmailAttribute == "" {
			return NewAppError("Config.IsValid", "model.config.is_valid.ldap_email", nil, "", http.StatusBadRequest)
		}

		if *s.UsernameAttribute == "" {
			return NewAppError("Config.IsValid", "model.config.is_valid.ldap_username", nil, "", http.StatusBadRequest)
		}

		if *s.IdAttribute == "" {
			return NewAppError("Config.IsValid", "model.config.is_valid.ldap_id", nil, "", http.StatusBadRequest)
		}

		if *s.LoginIdAttribute == "" {
			return NewAppError("Config.IsValid", "model.config.is_valid.ldap_login_id", nil, "", http.StatusBadRequest)
		}

		if *s.UserFilter != "" {
			if _, err := ldap.CompileFilter(*s.UserFilter); err != nil {
				return NewAppError("ValidateFilter", "ent.ldap.validate_filter.app_error", nil, err.Error(), http.StatusBadRequest)
			}
		}

		if *s.GuestFilter != "" {
			if _, err := ldap.CompileFilter(*s.GuestFilter); err != nil {
				return NewAppError("LdapSettings.isValid", "ent.ldap.validate_guest_filter.app_error", nil, err.Error(), http.StatusBadRequest)
			}
		}

		if *s.AdminFilter != "" {
			if _, err := ldap.CompileFilter(*s.AdminFilter); err != nil {
				return NewAppError("LdapSettings.isValid", "ent.ldap.validate_admin_filter.app_error", nil, err.Error(), http.StatusBadRequest)
			}
		}
	}

	return nil
}

func (s *SamlSettings) isValid() *AppError {
	if *s.Enable {
		if *s.IdpUrl == "" || !IsValidHttpUrl(*s.IdpUrl) {
			return NewAppError("Config.IsValid", "model.config.is_valid.saml_idp_url.app_error", nil, "", http.StatusBadRequest)
		}

		if *s.IdpDescriptorUrl == "" || !IsValidHttpUrl(*s.IdpDescriptorUrl) {
			return NewAppError("Config.IsValid", "model.config.is_valid.saml_idp_descriptor_url.app_error", nil, "", http.StatusBadRequest)
		}

		if *s.IdpCertificateFile == "" {
			return NewAppError("Config.IsValid", "model.config.is_valid.saml_idp_cert.app_error", nil, "", http.StatusBadRequest)
		}

		if *s.EmailAttribute == "" {
			return NewAppError("Config.IsValid", "model.config.is_valid.saml_email_attribute.app_error", nil, "", http.StatusBadRequest)
		}

		if *s.UsernameAttribute == "" {
			return NewAppError("Config.IsValid", "model.config.is_valid.saml_username_attribute.app_error", nil, "", http.StatusBadRequest)
		}

		if *s.ServiceProviderIdentifier == "" {
			return NewAppError("Config.IsValid", "model.config.is_valid.saml_spidentifier_attribute.app_error", nil, "", http.StatusBadRequest)
		}

		if *s.Verify {
			if *s.AssertionConsumerServiceURL == "" || !IsValidHttpUrl(*s.AssertionConsumerServiceURL) {
				return NewAppError("Config.IsValid", "model.config.is_valid.saml_assertion_consumer_service_url.app_error", nil, "", http.StatusBadRequest)
			}
		}

		if *s.Encrypt {
			if *s.PrivateKeyFile == "" {
				return NewAppError("Config.IsValid", "model.config.is_valid.saml_private_key.app_error", nil, "", http.StatusBadRequest)
			}

			if *s.PublicCertificateFile == "" {
				return NewAppError("Config.IsValid", "model.config.is_valid.saml_public_cert.app_error", nil, "", http.StatusBadRequest)
			}
		}

		if *s.EmailAttribute == "" {
			return NewAppError("Config.IsValid", "model.config.is_valid.saml_email_attribute.app_error", nil, "", http.StatusBadRequest)
		}

		if !(*s.SignatureAlgorithm == SAML_SETTINGS_SIGNATURE_ALGORITHM_SHA1 || *s.SignatureAlgorithm == SAML_SETTINGS_SIGNATURE_ALGORITHM_SHA256 || *s.SignatureAlgorithm == SAML_SETTINGS_SIGNATURE_ALGORITHM_SHA512) {
			return NewAppError("Config.IsValid", "model.config.is_valid.saml_signature_algorithm.app_error", nil, "", http.StatusBadRequest)
		}
		if !(*s.CanonicalAlgorithm == SAML_SETTINGS_CANONICAL_ALGORITHM_C14N || *s.CanonicalAlgorithm == SAML_SETTINGS_CANONICAL_ALGORITHM_C14N11) {
			return NewAppError("Config.IsValid", "model.config.is_valid.saml_canonical_algorithm.app_error", nil, "", http.StatusBadRequest)
		}

		if *s.GuestAttribute != "" {
			if !(strings.Contains(*s.GuestAttribute, "=")) {
				return NewAppError("Config.IsValid", "model.config.is_valid.saml_guest_attribute.app_error", nil, "", http.StatusBadRequest)
			}
			if len(strings.Split(*s.GuestAttribute, "=")) != 2 {
				return NewAppError("Config.IsValid", "model.config.is_valid.saml_guest_attribute.app_error", nil, "", http.StatusBadRequest)
			}
		}

		if *s.AdminAttribute != "" {
			if !(strings.Contains(*s.AdminAttribute, "=")) {
				return NewAppError("Config.IsValid", "model.config.is_valid.saml_admin_attribute.app_error", nil, "", http.StatusBadRequest)
			}
			if len(strings.Split(*s.AdminAttribute, "=")) != 2 {
				return NewAppError("Config.IsValid", "model.config.is_valid.saml_admin_attribute.app_error", nil, "", http.StatusBadRequest)
			}
		}
	}

	return nil
}

func (s *ServiceSettings) isValid() *AppError {
	if !(*s.ConnectionSecurity == CONN_SECURITY_NONE || *s.ConnectionSecurity == CONN_SECURITY_TLS) {
		return NewAppError("Config.IsValid", "model.config.is_valid.webserver_security.app_error", nil, "", http.StatusBadRequest)
	}

	if *s.ConnectionSecurity == CONN_SECURITY_TLS && !*s.UseLetsEncrypt {
		appErr := NewAppError("Config.IsValid", "model.config.is_valid.tls_cert_file_missing.app_error", nil, "", http.StatusBadRequest)

		if *s.TLSCertFile == "" {
			return appErr
		} else if _, err := os.Stat(*s.TLSCertFile); os.IsNotExist(err) {
			return appErr
		}

		appErr = NewAppError("Config.IsValid", "model.config.is_valid.tls_key_file_missing.app_error", nil, "", http.StatusBadRequest)

		if *s.TLSKeyFile == "" {
			return appErr
		} else if _, err := os.Stat(*s.TLSKeyFile); os.IsNotExist(err) {
			return appErr
		}
	}

	if len(s.TLSOverwriteCiphers) > 0 {
		for _, cipher := range s.TLSOverwriteCiphers {
			if _, ok := ServerTLSSupportedCiphers[cipher]; !ok {
				return NewAppError("Config.IsValid", "model.config.is_valid.tls_overwrite_cipher.app_error", map[string]interface{}{"name": cipher}, "", http.StatusBadRequest)
			}
		}
	}

	if *s.ReadTimeout <= 0 {
		return NewAppError("Config.IsValid", "model.config.is_valid.read_timeout.app_error", nil, "", http.StatusBadRequest)
	}

	if *s.WriteTimeout <= 0 {
		return NewAppError("Config.IsValid", "model.config.is_valid.write_timeout.app_error", nil, "", http.StatusBadRequest)
	}

	if *s.TimeBetweenUserTypingUpdatesMilliseconds < 1000 {
		return NewAppError("Config.IsValid", "model.config.is_valid.time_between_user_typing.app_error", nil, "", http.StatusBadRequest)
	}

	if *s.MaximumLoginAttempts <= 0 {
		return NewAppError("Config.IsValid", "model.config.is_valid.login_attempts.app_error", nil, "", http.StatusBadRequest)
	}

	if *s.SiteURL != "" {
		if _, err := url.ParseRequestURI(*s.SiteURL); err != nil {
			return NewAppError("Config.IsValid", "model.config.is_valid.site_url.app_error", nil, "", http.StatusBadRequest)
		}
	}

	if *s.WebsocketURL != "" {
		if _, err := url.ParseRequestURI(*s.WebsocketURL); err != nil {
			return NewAppError("Config.IsValid", "model.config.is_valid.websocket_url.app_error", nil, "", http.StatusBadRequest)
		}
	}

	host, port, _ := net.SplitHostPort(*s.ListenAddress)
	var isValidHost bool
	if host == "" {
		isValidHost = true
	} else {
		isValidHost = (net.ParseIP(host) != nil) || IsDomainName(host)
	}
	portInt, err := strconv.Atoi(port)
	if err != nil || !isValidHost || portInt < 0 || portInt > math.MaxUint16 {
		return NewAppError("Config.IsValid", "model.config.is_valid.listen_address.app_error", nil, "", http.StatusBadRequest)
	}

	if *s.ExperimentalGroupUnreadChannels != GROUP_UNREAD_CHANNELS_DISABLED &&
		*s.ExperimentalGroupUnreadChannels != GROUP_UNREAD_CHANNELS_DEFAULT_ON &&
		*s.ExperimentalGroupUnreadChannels != GROUP_UNREAD_CHANNELS_DEFAULT_OFF {
		return NewAppError("Config.IsValid", "model.config.is_valid.group_unread_channels.app_error", nil, "", http.StatusBadRequest)
	}

	if *s.CollapsedThreads != COLLAPSED_THREADS_DISABLED &&
		*s.CollapsedThreads != COLLAPSED_THREADS_DEFAULT_ON &&
		*s.CollapsedThreads != COLLAPSED_THREADS_DEFAULT_OFF {
		return NewAppError("Config.IsValid", "model.config.is_valid.collapsed_threads.app_error", nil, "", http.StatusBadRequest)
	}

	return nil
}

func (s *ElasticsearchSettings) isValid() *AppError {
	if *s.EnableIndexing {
		if *s.ConnectionUrl == "" {
			return NewAppError("Config.IsValid", "model.config.is_valid.elastic_search.connection_url.app_error", nil, "", http.StatusBadRequest)
		}
	}

	if *s.EnableSearching && !*s.EnableIndexing {
		return NewAppError("Config.IsValid", "model.config.is_valid.elastic_search.enable_searching.app_error", nil, "", http.StatusBadRequest)
	}

	if *s.EnableAutocomplete && !*s.EnableIndexing {
		return NewAppError("Config.IsValid", "model.config.is_valid.elastic_search.enable_autocomplete.app_error", nil, "", http.StatusBadRequest)
	}

	if *s.AggregatePostsAfterDays < 1 {
		return NewAppError("Config.IsValid", "model.config.is_valid.elastic_search.aggregate_posts_after_days.app_error", nil, "", http.StatusBadRequest)
	}

	if _, err := time.Parse("15:04", *s.PostsAggregatorJobStartTime); err != nil {
		return NewAppError("Config.IsValid", "model.config.is_valid.elastic_search.posts_aggregator_job_start_time.app_error", nil, err.Error(), http.StatusBadRequest)
	}

	if *s.LiveIndexingBatchSize < 1 {
		return NewAppError("Config.IsValid", "model.config.is_valid.elastic_search.live_indexing_batch_size.app_error", nil, "", http.StatusBadRequest)
	}

	if *s.BulkIndexingTimeWindowSeconds < 1 {
		return NewAppError("Config.IsValid", "model.config.is_valid.elastic_search.bulk_indexing_time_window_seconds.app_error", nil, "", http.StatusBadRequest)
	}

	if *s.RequestTimeoutSeconds < 1 {
		return NewAppError("Config.IsValid", "model.config.is_valid.elastic_search.request_timeout_seconds.app_error", nil, "", http.StatusBadRequest)
	}

	return nil
}

func (bs *BleveSettings) isValid() *AppError {
	if *bs.EnableIndexing {
		if *bs.IndexDir == "" {
			return NewAppError("Config.IsValid", "model.config.is_valid.bleve_search.filename.app_error", nil, "", http.StatusBadRequest)
		}
	} else {
		if *bs.EnableSearching {
			return NewAppError("Config.IsValid", "model.config.is_valid.bleve_search.enable_searching.app_error", nil, "", http.StatusBadRequest)
		}
		if *bs.EnableAutocomplete {
			return NewAppError("Config.IsValid", "model.config.is_valid.bleve_search.enable_autocomplete.app_error", nil, "", http.StatusBadRequest)
		}
	}
	if *bs.BulkIndexingTimeWindowSeconds < 1 {
		return NewAppError("Config.IsValid", "model.config.is_valid.bleve_search.bulk_indexing_time_window_seconds.app_error", nil, "", http.StatusBadRequest)
	}

	return nil
}

func (s *DataRetentionSettings) isValid() *AppError {
	if *s.MessageRetentionDays <= 0 {
		return NewAppError("Config.IsValid", "model.config.is_valid.data_retention.message_retention_days_too_low.app_error", nil, "", http.StatusBadRequest)
	}

	if *s.FileRetentionDays <= 0 {
		return NewAppError("Config.IsValid", "model.config.is_valid.data_retention.file_retention_days_too_low.app_error", nil, "", http.StatusBadRequest)
	}

	if _, err := time.Parse("15:04", *s.DeletionJobStartTime); err != nil {
		return NewAppError("Config.IsValid", "model.config.is_valid.data_retention.deletion_job_start_time.app_error", nil, err.Error(), http.StatusBadRequest)
	}

	return nil
}

func (s *LocalizationSettings) isValid() *AppError {
	if *s.AvailableLocales != "" {
		if !strings.Contains(*s.AvailableLocales, *s.DefaultClientLocale) {
			return NewAppError("Config.IsValid", "model.config.is_valid.localization.available_locales.app_error", nil, "", http.StatusBadRequest)
		}
	}

	return nil
}

func (s *MessageExportSettings) isValid() *AppError {
	if s.EnableExport == nil {
		return NewAppError("Config.IsValid", "model.config.is_valid.message_export.enable.app_error", nil, "", http.StatusBadRequest)
	}
	if *s.EnableExport {
		if s.ExportFromTimestamp == nil || *s.ExportFromTimestamp < 0 || *s.ExportFromTimestamp > GetMillis() {
			return NewAppError("Config.IsValid", "model.config.is_valid.message_export.export_from.app_error", nil, "", http.StatusBadRequest)
		} else if s.DailyRunTime == nil {
			return NewAppError("Config.IsValid", "model.config.is_valid.message_export.daily_runtime.app_error", nil, "", http.StatusBadRequest)
		} else if _, err := time.Parse("15:04", *s.DailyRunTime); err != nil {
			return NewAppError("Config.IsValid", "model.config.is_valid.message_export.daily_runtime.app_error", nil, err.Error(), http.StatusBadRequest)
		} else if s.BatchSize == nil || *s.BatchSize < 0 {
			return NewAppError("Config.IsValid", "model.config.is_valid.message_export.batch_size.app_error", nil, "", http.StatusBadRequest)
		} else if s.ExportFormat == nil || (*s.ExportFormat != COMPLIANCE_EXPORT_TYPE_ACTIANCE && *s.ExportFormat != COMPLIANCE_EXPORT_TYPE_GLOBALRELAY && *s.ExportFormat != COMPLIANCE_EXPORT_TYPE_CSV) {
			return NewAppError("Config.IsValid", "model.config.is_valid.message_export.export_type.app_error", nil, "", http.StatusBadRequest)
		}

		if *s.ExportFormat == COMPLIANCE_EXPORT_TYPE_GLOBALRELAY {
			if s.GlobalRelaySettings == nil {
				return NewAppError("Config.IsValid", "model.config.is_valid.message_export.global_relay.config_missing.app_error", nil, "", http.StatusBadRequest)
			} else if s.GlobalRelaySettings.CustomerType == nil || (*s.GlobalRelaySettings.CustomerType != GLOBALRELAY_CUSTOMER_TYPE_A9 && *s.GlobalRelaySettings.CustomerType != GLOBALRELAY_CUSTOMER_TYPE_A10) {
				return NewAppError("Config.IsValid", "model.config.is_valid.message_export.global_relay.customer_type.app_error", nil, "", http.StatusBadRequest)
			} else if s.GlobalRelaySettings.EmailAddress == nil || !strings.Contains(*s.GlobalRelaySettings.EmailAddress, "@") {
				// validating email addresses is hard - just make sure it contains an '@' sign
				// see https://stackoverflow.com/questions/201323/using-a-regular-expression-to-validate-an-email-address
				return NewAppError("Config.IsValid", "model.config.is_valid.message_export.global_relay.email_address.app_error", nil, "", http.StatusBadRequest)
			} else if s.GlobalRelaySettings.SmtpUsername == nil || *s.GlobalRelaySettings.SmtpUsername == "" {
				return NewAppError("Config.IsValid", "model.config.is_valid.message_export.global_relay.smtp_username.app_error", nil, "", http.StatusBadRequest)
			} else if s.GlobalRelaySettings.SmtpPassword == nil || *s.GlobalRelaySettings.SmtpPassword == "" {
				return NewAppError("Config.IsValid", "model.config.is_valid.message_export.global_relay.smtp_password.app_error", nil, "", http.StatusBadRequest)
			}
		}
	}
	return nil
}

func (s *DisplaySettings) isValid() *AppError {
	if len(s.CustomUrlSchemes) != 0 {
		validProtocolPattern := regexp.MustCompile(`(?i)^\s*[A-Za-z][A-Za-z0-9.+-]*\s*$`)

		for _, scheme := range s.CustomUrlSchemes {
			if !validProtocolPattern.MatchString(scheme) {
				return NewAppError(
					"Config.IsValid",
					"model.config.is_valid.display.custom_url_schemes.app_error",
					map[string]interface{}{"Scheme": scheme},
					"",
					http.StatusBadRequest,
				)
			}
		}
	}

	return nil
}

func (s *ImageProxySettings) isValid() *AppError {
	if *s.Enable {
		switch *s.ImageProxyType {
		case IMAGE_PROXY_TYPE_LOCAL:
			// No other settings to validate
		case IMAGE_PROXY_TYPE_ATMOS_CAMO:
			if *s.RemoteImageProxyURL == "" {
				return NewAppError("Config.IsValid", "model.config.is_valid.atmos_camo_image_proxy_url.app_error", nil, "", http.StatusBadRequest)
			}

			if *s.RemoteImageProxyOptions == "" {
				return NewAppError("Config.IsValid", "model.config.is_valid.atmos_camo_image_proxy_options.app_error", nil, "", http.StatusBadRequest)
			}
		default:
			return NewAppError("Config.IsValid", "model.config.is_valid.image_proxy_type.app_error", nil, "", http.StatusBadRequest)
		}
	}

	return nil
}

func (o *Config) GetSanitizeOptions() map[string]bool {
	options := map[string]bool{}
	options["fullname"] = *o.PrivacySettings.ShowFullName
	options["email"] = *o.PrivacySettings.ShowEmailAddress

	return options
}

func (o *Config) Sanitize() {
	if o.LdapSettings.BindPassword != nil && *o.LdapSettings.BindPassword != "" {
		*o.LdapSettings.BindPassword = FAKE_SETTING
	}

	*o.FileSettings.PublicLinkSalt = FAKE_SETTING

	if *o.FileSettings.AmazonS3SecretAccessKey != "" {
		*o.FileSettings.AmazonS3SecretAccessKey = FAKE_SETTING
	}

	if o.EmailSettings.SMTPPassword != nil && *o.EmailSettings.SMTPPassword != "" {
		*o.EmailSettings.SMTPPassword = FAKE_SETTING
	}

	if *o.GitLabSettings.Secret != "" {
		*o.GitLabSettings.Secret = FAKE_SETTING
	}

	if o.GoogleSettings.Secret != nil && *o.GoogleSettings.Secret != "" {
		*o.GoogleSettings.Secret = FAKE_SETTING
	}

	if o.Office365Settings.Secret != nil && *o.Office365Settings.Secret != "" {
		*o.Office365Settings.Secret = FAKE_SETTING
	}

	if o.OpenIdSettings.Secret != nil && *o.OpenIdSettings.Secret != "" {
		*o.OpenIdSettings.Secret = FAKE_SETTING
	}

	*o.SqlSettings.DataSource = FAKE_SETTING
	*o.SqlSettings.AtRestEncryptKey = FAKE_SETTING

	*o.ElasticsearchSettings.Password = FAKE_SETTING

	for i := range o.SqlSettings.DataSourceReplicas {
		o.SqlSettings.DataSourceReplicas[i] = FAKE_SETTING
	}

	for i := range o.SqlSettings.DataSourceSearchReplicas {
		o.SqlSettings.DataSourceSearchReplicas[i] = FAKE_SETTING
	}

	if o.MessageExportSettings.GlobalRelaySettings.SmtpPassword != nil && *o.MessageExportSettings.GlobalRelaySettings.SmtpPassword != "" {
		*o.MessageExportSettings.GlobalRelaySettings.SmtpPassword = FAKE_SETTING
	}

	if o.ServiceSettings.GfycatApiSecret != nil && *o.ServiceSettings.GfycatApiSecret != "" {
		*o.ServiceSettings.GfycatApiSecret = FAKE_SETTING
	}

	*o.ServiceSettings.SplitKey = FAKE_SETTING
}

// structToMapFilteredByTag converts a struct into a map removing those fields that has the tag passed
// as argument
func structToMapFilteredByTag(t interface{}, typeOfTag, filterTag string) map[string]interface{} {
	defer func() {
		if r := recover(); r != nil {
			mlog.Warn("Panicked in structToMapFilteredByTag. This should never happen.", mlog.Any("recover", r))
		}
	}()

	val := reflect.ValueOf(t)
	elemField := reflect.TypeOf(t)

	if val.Kind() != reflect.Struct {
		return nil
	}

	out := map[string]interface{}{}

	for i := 0; i < val.NumField(); i++ {
		field := val.Field(i)

		structField := elemField.Field(i)
		tagPermissions := strings.Split(structField.Tag.Get(typeOfTag), ",")
		if isTagPresent(filterTag, tagPermissions) {
			continue
		}

		var value interface{}

		switch field.Kind() {
		case reflect.Struct:
			value = structToMapFilteredByTag(field.Interface(), typeOfTag, filterTag)
		case reflect.Ptr:
			indirectType := field.Elem()
			if indirectType.Kind() == reflect.Struct {
				value = structToMapFilteredByTag(indirectType.Interface(), typeOfTag, filterTag)
			} else if indirectType.Kind() != reflect.Invalid {
				value = indirectType.Interface()
			}
		default:
			value = field.Interface()
		}

		out[val.Type().Field(i).Name] = value
	}

	return out
}

func isTagPresent(tag string, tags []string) bool {
	for _, val := range tags {
		tagValue := strings.TrimSpace(val)
		if tagValue != "" && tagValue == tag {
			return true
		}
	}

	return false
}<|MERGE_RESOLUTION|>--- conflicted
+++ resolved
@@ -1201,10 +1201,7 @@
 	EnableConsole          *bool   `access:"environment_logging,write_restrictable,cloud_restrictable"`
 	ConsoleLevel           *string `access:"environment_logging,write_restrictable,cloud_restrictable"`
 	ConsoleJson            *bool   `access:"environment_logging,write_restrictable,cloud_restrictable"`
-<<<<<<< HEAD
-=======
 	EnableColor            *bool   `access:"environment_logging,write_restrictable,cloud_restrictable"` // telemetry: none
->>>>>>> 3705dc5c
 	EnableFile             *bool   `access:"environment_logging,write_restrictable,cloud_restrictable"`
 	FileLevel              *string `access:"environment_logging,write_restrictable,cloud_restrictable"`
 	FileJson               *bool   `access:"environment_logging,write_restrictable,cloud_restrictable"`
