// Copyright (c) 2015-present Mattermost, Inc. All Rights Reserved.
// See LICENSE.txt for license information.

package model

import (
	"crypto/tls"
	"encoding/json"
	"io"
	"math"
	"net"
	"net/http"
	"net/url"
	"os"
	"regexp"
	"strconv"
	"strings"
	"time"

	"github.com/mattermost/ldap"
)

const (
	CONN_SECURITY_NONE     = ""
	CONN_SECURITY_PLAIN    = "PLAIN"
	CONN_SECURITY_TLS      = "TLS"
	CONN_SECURITY_STARTTLS = "STARTTLS"

	IMAGE_DRIVER_LOCAL = "local"
	IMAGE_DRIVER_S3    = "amazons3"

	DATABASE_DRIVER_SQLITE   = "sqlite3"
	DATABASE_DRIVER_MYSQL    = "mysql"
	DATABASE_DRIVER_POSTGRES = "postgres"

	MINIO_ACCESS_KEY = "minioaccesskey"
	MINIO_SECRET_KEY = "miniosecretkey"
	MINIO_BUCKET     = "mattermost-test"

	PASSWORD_MAXIMUM_LENGTH = 64
	PASSWORD_MINIMUM_LENGTH = 5

	SERVICE_GITLAB    = "gitlab"
	SERVICE_GOOGLE    = "google"
	SERVICE_OFFICE365 = "office365"

	GENERIC_NO_CHANNEL_NOTIFICATION = "generic_no_channel"
	GENERIC_NOTIFICATION            = "generic"
	GENERIC_NOTIFICATION_SERVER     = "https://push-test.mattermost.com"
	FULL_NOTIFICATION               = "full"
	ID_LOADED_NOTIFICATION          = "id_loaded"

	DIRECT_MESSAGE_ANY  = "any"
	DIRECT_MESSAGE_TEAM = "team"

	SHOW_USERNAME          = "username"
	SHOW_NICKNAME_FULLNAME = "nickname_full_name"
	SHOW_FULLNAME          = "full_name"

	PERMISSIONS_ALL           = "all"
	PERMISSIONS_CHANNEL_ADMIN = "channel_admin"
	PERMISSIONS_TEAM_ADMIN    = "team_admin"
	PERMISSIONS_SYSTEM_ADMIN  = "system_admin"

	FAKE_SETTING = "********************************"

	RESTRICT_EMOJI_CREATION_ALL          = "all"
	RESTRICT_EMOJI_CREATION_ADMIN        = "admin"
	RESTRICT_EMOJI_CREATION_SYSTEM_ADMIN = "system_admin"

	PERMISSIONS_DELETE_POST_ALL          = "all"
	PERMISSIONS_DELETE_POST_TEAM_ADMIN   = "team_admin"
	PERMISSIONS_DELETE_POST_SYSTEM_ADMIN = "system_admin"

	ALLOW_EDIT_POST_ALWAYS     = "always"
	ALLOW_EDIT_POST_NEVER      = "never"
	ALLOW_EDIT_POST_TIME_LIMIT = "time_limit"

	GROUP_UNREAD_CHANNELS_DISABLED    = "disabled"
	GROUP_UNREAD_CHANNELS_DEFAULT_ON  = "default_on"
	GROUP_UNREAD_CHANNELS_DEFAULT_OFF = "default_off"

	EMAIL_BATCHING_BUFFER_SIZE = 256
	EMAIL_BATCHING_INTERVAL    = 30

	EMAIL_NOTIFICATION_CONTENTS_FULL    = "full"
	EMAIL_NOTIFICATION_CONTENTS_GENERIC = "generic"

	SITENAME_MAX_LENGTH = 30

	SERVICE_SETTINGS_DEFAULT_SITE_URL           = "http://localhost:8065"
	SERVICE_SETTINGS_DEFAULT_TLS_CERT_FILE      = ""
	SERVICE_SETTINGS_DEFAULT_TLS_KEY_FILE       = ""
	SERVICE_SETTINGS_DEFAULT_READ_TIMEOUT       = 300
	SERVICE_SETTINGS_DEFAULT_WRITE_TIMEOUT      = 300
	SERVICE_SETTINGS_DEFAULT_IDLE_TIMEOUT       = 60
	SERVICE_SETTINGS_DEFAULT_MAX_LOGIN_ATTEMPTS = 10
	SERVICE_SETTINGS_DEFAULT_ALLOW_CORS_FROM    = ""
	SERVICE_SETTINGS_DEFAULT_LISTEN_AND_ADDRESS = ":8065"
	SERVICE_SETTINGS_DEFAULT_GFYCAT_API_KEY     = "2_KtH_W5"
	SERVICE_SETTINGS_DEFAULT_GFYCAT_API_SECRET  = "3wLVZPiswc3DnaiaFoLkDvB4X0IV6CpMkj4tf2inJRsBY6-FnkT08zGmppWFgeof"

	TEAM_SETTINGS_DEFAULT_SITE_NAME                = "Mattermost"
	TEAM_SETTINGS_DEFAULT_MAX_USERS_PER_TEAM       = 50
	TEAM_SETTINGS_DEFAULT_CUSTOM_BRAND_TEXT        = ""
	TEAM_SETTINGS_DEFAULT_CUSTOM_DESCRIPTION_TEXT  = ""
	TEAM_SETTINGS_DEFAULT_USER_STATUS_AWAY_TIMEOUT = 300

	SQL_SETTINGS_DEFAULT_DATA_SOURCE = "mmuser:mostest@tcp(localhost:3306)/mattermost_test?charset=utf8mb4,utf8&readTimeout=30s&writeTimeout=30s"

	FILE_SETTINGS_DEFAULT_DIRECTORY = "./data/"

	EMAIL_SETTINGS_DEFAULT_FEEDBACK_ORGANIZATION = ""

	SUPPORT_SETTINGS_DEFAULT_TERMS_OF_SERVICE_LINK = "https://about.mattermost.com/default-terms/"
	SUPPORT_SETTINGS_DEFAULT_PRIVACY_POLICY_LINK   = "https://about.mattermost.com/default-privacy-policy/"
	SUPPORT_SETTINGS_DEFAULT_ABOUT_LINK            = "https://about.mattermost.com/default-about/"
	SUPPORT_SETTINGS_DEFAULT_HELP_LINK             = "https://about.mattermost.com/default-help/"
	SUPPORT_SETTINGS_DEFAULT_REPORT_A_PROBLEM_LINK = "https://about.mattermost.com/default-report-a-problem/"
	SUPPORT_SETTINGS_DEFAULT_SUPPORT_EMAIL         = "feedback@mattermost.com"
	SUPPORT_SETTINGS_DEFAULT_RE_ACCEPTANCE_PERIOD  = 365

	LDAP_SETTINGS_DEFAULT_FIRST_NAME_ATTRIBUTE         = ""
	LDAP_SETTINGS_DEFAULT_LAST_NAME_ATTRIBUTE          = ""
	LDAP_SETTINGS_DEFAULT_EMAIL_ATTRIBUTE              = ""
	LDAP_SETTINGS_DEFAULT_USERNAME_ATTRIBUTE           = ""
	LDAP_SETTINGS_DEFAULT_NICKNAME_ATTRIBUTE           = ""
	LDAP_SETTINGS_DEFAULT_ID_ATTRIBUTE                 = ""
	LDAP_SETTINGS_DEFAULT_POSITION_ATTRIBUTE           = ""
	LDAP_SETTINGS_DEFAULT_LOGIN_FIELD_NAME             = ""
	LDAP_SETTINGS_DEFAULT_GROUP_DISPLAY_NAME_ATTRIBUTE = ""
	LDAP_SETTINGS_DEFAULT_GROUP_ID_ATTRIBUTE           = ""
	LDAP_SETTINGS_DEFAULT_PICTURE_ATTRIBUTE            = ""

	SAML_SETTINGS_DEFAULT_ID_ATTRIBUTE         = ""
	SAML_SETTINGS_DEFAULT_GUEST_ATTRIBUTE      = ""
	SAML_SETTINGS_DEFAULT_ADMIN_ATTRIBUTE      = ""
	SAML_SETTINGS_DEFAULT_FIRST_NAME_ATTRIBUTE = ""
	SAML_SETTINGS_DEFAULT_LAST_NAME_ATTRIBUTE  = ""
	SAML_SETTINGS_DEFAULT_EMAIL_ATTRIBUTE      = ""
	SAML_SETTINGS_DEFAULT_USERNAME_ATTRIBUTE   = ""
	SAML_SETTINGS_DEFAULT_NICKNAME_ATTRIBUTE   = ""
	SAML_SETTINGS_DEFAULT_LOCALE_ATTRIBUTE     = ""
	SAML_SETTINGS_DEFAULT_POSITION_ATTRIBUTE   = ""

	SAML_SETTINGS_SIGNATURE_ALGORITHM_SHA1    = "RSAwithSHA1"
	SAML_SETTINGS_SIGNATURE_ALGORITHM_SHA256  = "RSAwithSHA256"
	SAML_SETTINGS_SIGNATURE_ALGORITHM_SHA512  = "RSAwithSHA512"
	SAML_SETTINGS_DEFAULT_SIGNATURE_ALGORITHM = SAML_SETTINGS_SIGNATURE_ALGORITHM_SHA1

	SAML_SETTINGS_CANONICAL_ALGORITHM_C14N    = "Canonical1.0"
	SAML_SETTINGS_CANONICAL_ALGORITHM_C14N11  = "Canonical1.1"
	SAML_SETTINGS_DEFAULT_CANONICAL_ALGORITHM = SAML_SETTINGS_CANONICAL_ALGORITHM_C14N

	NATIVEAPP_SETTINGS_DEFAULT_APP_DOWNLOAD_LINK         = "https://mattermost.com/download/#mattermostApps"
	NATIVEAPP_SETTINGS_DEFAULT_ANDROID_APP_DOWNLOAD_LINK = "https://about.mattermost.com/mattermost-android-app/"
	NATIVEAPP_SETTINGS_DEFAULT_IOS_APP_DOWNLOAD_LINK     = "https://about.mattermost.com/mattermost-ios-app/"

	EXPERIMENTAL_SETTINGS_DEFAULT_LINK_METADATA_TIMEOUT_MILLISECONDS = 5000

	ANALYTICS_SETTINGS_DEFAULT_MAX_USERS_FOR_STATISTICS = 2500

	ANNOUNCEMENT_SETTINGS_DEFAULT_BANNER_COLOR      = "#f2a93b"
	ANNOUNCEMENT_SETTINGS_DEFAULT_BANNER_TEXT_COLOR = "#333333"

	TEAM_SETTINGS_DEFAULT_TEAM_TEXT = "default"

	ELASTICSEARCH_SETTINGS_DEFAULT_CONNECTION_URL                    = "http://localhost:9200"
	ELASTICSEARCH_SETTINGS_DEFAULT_USERNAME                          = "elastic"
	ELASTICSEARCH_SETTINGS_DEFAULT_PASSWORD                          = "changeme"
	ELASTICSEARCH_SETTINGS_DEFAULT_POST_INDEX_REPLICAS               = 1
	ELASTICSEARCH_SETTINGS_DEFAULT_POST_INDEX_SHARDS                 = 1
	ELASTICSEARCH_SETTINGS_DEFAULT_CHANNEL_INDEX_REPLICAS            = 1
	ELASTICSEARCH_SETTINGS_DEFAULT_CHANNEL_INDEX_SHARDS              = 1
	ELASTICSEARCH_SETTINGS_DEFAULT_USER_INDEX_REPLICAS               = 1
	ELASTICSEARCH_SETTINGS_DEFAULT_USER_INDEX_SHARDS                 = 1
	ELASTICSEARCH_SETTINGS_DEFAULT_AGGREGATE_POSTS_AFTER_DAYS        = 365
	ELASTICSEARCH_SETTINGS_DEFAULT_POSTS_AGGREGATOR_JOB_START_TIME   = "03:00"
	ELASTICSEARCH_SETTINGS_DEFAULT_INDEX_PREFIX                      = ""
	ELASTICSEARCH_SETTINGS_DEFAULT_LIVE_INDEXING_BATCH_SIZE          = 1
	ELASTICSEARCH_SETTINGS_DEFAULT_BULK_INDEXING_TIME_WINDOW_SECONDS = 3600
	ELASTICSEARCH_SETTINGS_DEFAULT_REQUEST_TIMEOUT_SECONDS           = 30

	BLEVE_SETTINGS_DEFAULT_INDEX_DIR                         = ""
	BLEVE_SETTINGS_DEFAULT_BULK_INDEXING_TIME_WINDOW_SECONDS = 3600

	DATA_RETENTION_SETTINGS_DEFAULT_MESSAGE_RETENTION_DAYS  = 365
	DATA_RETENTION_SETTINGS_DEFAULT_FILE_RETENTION_DAYS     = 365
	DATA_RETENTION_SETTINGS_DEFAULT_DELETION_JOB_START_TIME = "02:00"

	PLUGIN_SETTINGS_DEFAULT_DIRECTORY          = "./plugins"
	PLUGIN_SETTINGS_DEFAULT_CLIENT_DIRECTORY   = "./client/plugins"
	PLUGIN_SETTINGS_DEFAULT_ENABLE_MARKETPLACE = true
	PLUGIN_SETTINGS_DEFAULT_MARKETPLACE_URL    = "https://api.integrations.mattermost.com"
	PLUGIN_SETTINGS_OLD_MARKETPLACE_URL        = "https://marketplace.integrations.mattermost.com"

	COMPLIANCE_EXPORT_TYPE_CSV             = "csv"
	COMPLIANCE_EXPORT_TYPE_ACTIANCE        = "actiance"
	COMPLIANCE_EXPORT_TYPE_GLOBALRELAY     = "globalrelay"
	COMPLIANCE_EXPORT_TYPE_GLOBALRELAY_ZIP = "globalrelay-zip"
	GLOBALRELAY_CUSTOMER_TYPE_A9           = "A9"
	GLOBALRELAY_CUSTOMER_TYPE_A10          = "A10"

	CLIENT_SIDE_CERT_CHECK_PRIMARY_AUTH   = "primary"
	CLIENT_SIDE_CERT_CHECK_SECONDARY_AUTH = "secondary"

	IMAGE_PROXY_TYPE_LOCAL      = "local"
	IMAGE_PROXY_TYPE_ATMOS_CAMO = "atmos/camo"

	GOOGLE_SETTINGS_DEFAULT_SCOPE             = "profile email"
	GOOGLE_SETTINGS_DEFAULT_AUTH_ENDPOINT     = "https://accounts.google.com/o/oauth2/v2/auth"
	GOOGLE_SETTINGS_DEFAULT_TOKEN_ENDPOINT    = "https://www.googleapis.com/oauth2/v4/token"
	GOOGLE_SETTINGS_DEFAULT_USER_API_ENDPOINT = "https://people.googleapis.com/v1/people/me?personFields=names,emailAddresses,nicknames,metadata"

	OFFICE365_SETTINGS_DEFAULT_SCOPE             = "User.Read"
	OFFICE365_SETTINGS_DEFAULT_AUTH_ENDPOINT     = "https://login.microsoftonline.com/common/oauth2/v2.0/authorize"
	OFFICE365_SETTINGS_DEFAULT_TOKEN_ENDPOINT    = "https://login.microsoftonline.com/common/oauth2/v2.0/token"
	OFFICE365_SETTINGS_DEFAULT_USER_API_ENDPOINT = "https://graph.microsoft.com/v1.0/me"

	LOCAL_MODE_SOCKET_PATH = "/var/tmp/mattermost_local.socket"
)

var ServerTLSSupportedCiphers = map[string]uint16{
	"TLS_RSA_WITH_RC4_128_SHA":                tls.TLS_RSA_WITH_RC4_128_SHA,
	"TLS_RSA_WITH_3DES_EDE_CBC_SHA":           tls.TLS_RSA_WITH_3DES_EDE_CBC_SHA,
	"TLS_RSA_WITH_AES_128_CBC_SHA":            tls.TLS_RSA_WITH_AES_128_CBC_SHA,
	"TLS_RSA_WITH_AES_256_CBC_SHA":            tls.TLS_RSA_WITH_AES_256_CBC_SHA,
	"TLS_RSA_WITH_AES_128_CBC_SHA256":         tls.TLS_RSA_WITH_AES_128_CBC_SHA256,
	"TLS_RSA_WITH_AES_128_GCM_SHA256":         tls.TLS_RSA_WITH_AES_128_GCM_SHA256,
	"TLS_RSA_WITH_AES_256_GCM_SHA384":         tls.TLS_RSA_WITH_AES_256_GCM_SHA384,
	"TLS_ECDHE_ECDSA_WITH_RC4_128_SHA":        tls.TLS_ECDHE_ECDSA_WITH_RC4_128_SHA,
	"TLS_ECDHE_ECDSA_WITH_AES_128_CBC_SHA":    tls.TLS_ECDHE_ECDSA_WITH_AES_128_CBC_SHA,
	"TLS_ECDHE_ECDSA_WITH_AES_256_CBC_SHA":    tls.TLS_ECDHE_ECDSA_WITH_AES_256_CBC_SHA,
	"TLS_ECDHE_RSA_WITH_RC4_128_SHA":          tls.TLS_ECDHE_RSA_WITH_RC4_128_SHA,
	"TLS_ECDHE_RSA_WITH_3DES_EDE_CBC_SHA":     tls.TLS_ECDHE_RSA_WITH_3DES_EDE_CBC_SHA,
	"TLS_ECDHE_RSA_WITH_AES_128_CBC_SHA":      tls.TLS_ECDHE_RSA_WITH_AES_128_CBC_SHA,
	"TLS_ECDHE_RSA_WITH_AES_256_CBC_SHA":      tls.TLS_ECDHE_RSA_WITH_AES_256_CBC_SHA,
	"TLS_ECDHE_ECDSA_WITH_AES_128_CBC_SHA256": tls.TLS_ECDHE_ECDSA_WITH_AES_128_CBC_SHA256,
	"TLS_ECDHE_RSA_WITH_AES_128_CBC_SHA256":   tls.TLS_ECDHE_RSA_WITH_AES_128_CBC_SHA256,
	"TLS_ECDHE_RSA_WITH_AES_128_GCM_SHA256":   tls.TLS_ECDHE_RSA_WITH_AES_128_GCM_SHA256,
	"TLS_ECDHE_ECDSA_WITH_AES_128_GCM_SHA256": tls.TLS_ECDHE_ECDSA_WITH_AES_128_GCM_SHA256,
	"TLS_ECDHE_RSA_WITH_AES_256_GCM_SHA384":   tls.TLS_ECDHE_RSA_WITH_AES_256_GCM_SHA384,
	"TLS_ECDHE_ECDSA_WITH_AES_256_GCM_SHA384": tls.TLS_ECDHE_ECDSA_WITH_AES_256_GCM_SHA384,
	"TLS_ECDHE_RSA_WITH_CHACHA20_POLY1305":    tls.TLS_ECDHE_RSA_WITH_CHACHA20_POLY1305,
	"TLS_ECDHE_ECDSA_WITH_CHACHA20_POLY1305":  tls.TLS_ECDHE_ECDSA_WITH_CHACHA20_POLY1305,
}

type ServiceSettings struct {
	SiteURL                                           *string  `restricted:"true"`
	WebsocketURL                                      *string  `restricted:"true"`
	LicenseFileLocation                               *string  `restricted:"true"`
	ListenAddress                                     *string  `restricted:"true"`
	ConnectionSecurity                                *string  `restricted:"true"`
	TLSCertFile                                       *string  `restricted:"true"`
	TLSKeyFile                                        *string  `restricted:"true"`
	TLSMinVer                                         *string  `restricted:"true"`
	TLSStrictTransport                                *bool    `restricted:"true"`
	TLSStrictTransportMaxAge                          *int64   `restricted:"true"`
	TLSOverwriteCiphers                               []string `restricted:"true"`
	UseLetsEncrypt                                    *bool    `restricted:"true"`
	LetsEncryptCertificateCacheFile                   *string  `restricted:"true"`
	Forward80To443                                    *bool    `restricted:"true"`
	TrustedProxyIPHeader                              []string `restricted:"true"`
	ReadTimeout                                       *int     `restricted:"true"`
	WriteTimeout                                      *int     `restricted:"true"`
	IdleTimeout                                       *int     `restricted:"true"`
	MaximumLoginAttempts                              *int     `restricted:"true"`
	GoroutineHealthThreshold                          *int     `restricted:"true"`
	GoogleDeveloperKey                                *string  `restricted:"true"`
	EnableOAuthServiceProvider                        *bool
	EnableIncomingWebhooks                            *bool
	EnableOutgoingWebhooks                            *bool
	EnableCommands                                    *bool
	DEPRECATED_DO_NOT_USE_EnableOnlyAdminIntegrations *bool `json:"EnableOnlyAdminIntegrations" mapstructure:"EnableOnlyAdminIntegrations"` // This field is deprecated and must not be used.
	EnablePostUsernameOverride                        *bool
	EnablePostIconOverride                            *bool
	EnableLinkPreviews                                *bool
	EnableTesting                                     *bool   `restricted:"true"`
	EnableDeveloper                                   *bool   `restricted:"true"`
	EnableOpenTracing                                 *bool   `restricted:"true"`
	EnableSecurityFixAlert                            *bool   `restricted:"true"`
	EnableInsecureOutgoingConnections                 *bool   `restricted:"true"`
	AllowedUntrustedInternalConnections               *string `restricted:"true"`
	EnableMultifactorAuthentication                   *bool
	EnforceMultifactorAuthentication                  *bool
	EnableUserAccessTokens                            *bool
	AllowCorsFrom                                     *string `restricted:"true"`
	CorsExposedHeaders                                *string `restricted:"true"`
	CorsAllowCredentials                              *bool   `restricted:"true"`
	CorsDebug                                         *bool   `restricted:"true"`
	AllowCookiesForSubdomains                         *bool   `restricted:"true"`
	ExtendSessionLengthWithActivity                   *bool   `restricted:"true"`
	SessionLengthWebInDays                            *int    `restricted:"true"`
	SessionLengthMobileInDays                         *int    `restricted:"true"`
	SessionLengthSSOInDays                            *int    `restricted:"true"`
	SessionCacheInMinutes                             *int    `restricted:"true"`
	SessionIdleTimeoutInMinutes                       *int    `restricted:"true"`
	WebsocketSecurePort                               *int    `restricted:"true"`
	WebsocketPort                                     *int    `restricted:"true"`
	WebserverMode                                     *string `restricted:"true"`
	EnableCustomEmoji                                 *bool
	EnableEmojiPicker                                 *bool
	EnableGifPicker                                   *bool
	GfycatApiKey                                      *string
	GfycatApiSecret                                   *string
	DEPRECATED_DO_NOT_USE_RestrictCustomEmojiCreation *string `json:"RestrictCustomEmojiCreation" mapstructure:"RestrictCustomEmojiCreation"` // This field is deprecated and must not be used.
	DEPRECATED_DO_NOT_USE_RestrictPostDelete          *string `json:"RestrictPostDelete" mapstructure:"RestrictPostDelete"`                   // This field is deprecated and must not be used.
	DEPRECATED_DO_NOT_USE_AllowEditPost               *string `json:"AllowEditPost" mapstructure:"AllowEditPost"`                             // This field is deprecated and must not be used.
	PostEditTimeLimit                                 *int
	TimeBetweenUserTypingUpdatesMilliseconds          *int64 `restricted:"true"`
	EnablePostSearch                                  *bool  `restricted:"true"`
	MinimumHashtagLength                              *int   `restricted:"true"`
	EnableUserTypingMessages                          *bool  `restricted:"true"`
	EnableChannelViewedMessages                       *bool  `restricted:"true"`
	EnableUserStatuses                                *bool  `restricted:"true"`
	ExperimentalEnableAuthenticationTransfer          *bool  `restricted:"true"`
	ClusterLogTimeoutMilliseconds                     *int   `restricted:"true"`
	CloseUnusedDirectMessages                         *bool
	EnablePreviewFeatures                             *bool
	EnableTutorial                                    *bool
	ExperimentalEnableDefaultChannelLeaveJoinMessages *bool
	ExperimentalGroupUnreadChannels                   *string
	ExperimentalChannelOrganization                   *bool
	ExperimentalChannelSidebarOrganization            *string
<<<<<<< HEAD
=======
	ExperimentalDataPrefetch                          *bool
>>>>>>> 65d0e512
	DEPRECATED_DO_NOT_USE_ImageProxyType              *string `json:"ImageProxyType" mapstructure:"ImageProxyType"`       // This field is deprecated and must not be used.
	DEPRECATED_DO_NOT_USE_ImageProxyURL               *string `json:"ImageProxyURL" mapstructure:"ImageProxyURL"`         // This field is deprecated and must not be used.
	DEPRECATED_DO_NOT_USE_ImageProxyOptions           *string `json:"ImageProxyOptions" mapstructure:"ImageProxyOptions"` // This field is deprecated and must not be used.
	EnableAPITeamDeletion                             *bool
	ExperimentalEnableHardenedMode                    *bool
	DisableLegacyMFA                                  *bool `restricted:"true"`
	ExperimentalStrictCSRFEnforcement                 *bool `restricted:"true"`
	EnableEmailInvitations                            *bool
	DisableBotsWhenOwnerIsDeactivated                 *bool `restricted:"true"`
	EnableBotAccountCreation                          *bool
	EnableSVGs                                        *bool
	EnableLatex                                       *bool
	EnableLocalMode                                   *bool
	LocalModeSocketLocation                           *string
}

func (s *ServiceSettings) SetDefaults(isUpdate bool) {
	if s.EnableEmailInvitations == nil {
		// If the site URL is also not present then assume this is a clean install
		if s.SiteURL == nil {
			s.EnableEmailInvitations = NewBool(false)
		} else {
			s.EnableEmailInvitations = NewBool(true)
		}
	}

	if s.SiteURL == nil {
		if s.EnableDeveloper != nil && *s.EnableDeveloper {
			s.SiteURL = NewString(SERVICE_SETTINGS_DEFAULT_SITE_URL)
		} else {
			s.SiteURL = NewString("")
		}
	}

	if s.WebsocketURL == nil {
		s.WebsocketURL = NewString("")
	}

	if s.LicenseFileLocation == nil {
		s.LicenseFileLocation = NewString("")
	}

	if s.ListenAddress == nil {
		s.ListenAddress = NewString(SERVICE_SETTINGS_DEFAULT_LISTEN_AND_ADDRESS)
	}

	if s.EnableLinkPreviews == nil {
		s.EnableLinkPreviews = NewBool(true)
	}

	if s.EnableTesting == nil {
		s.EnableTesting = NewBool(false)
	}

	if s.EnableDeveloper == nil {
		s.EnableDeveloper = NewBool(false)
	}

	if s.EnableOpenTracing == nil {
		s.EnableOpenTracing = NewBool(false)
	}

	if s.EnableSecurityFixAlert == nil {
		s.EnableSecurityFixAlert = NewBool(true)
	}

	if s.EnableInsecureOutgoingConnections == nil {
		s.EnableInsecureOutgoingConnections = NewBool(false)
	}

	if s.AllowedUntrustedInternalConnections == nil {
		s.AllowedUntrustedInternalConnections = NewString("")
	}

	if s.EnableMultifactorAuthentication == nil {
		s.EnableMultifactorAuthentication = NewBool(false)
	}

	if s.EnforceMultifactorAuthentication == nil {
		s.EnforceMultifactorAuthentication = NewBool(false)
	}

	if s.EnableUserAccessTokens == nil {
		s.EnableUserAccessTokens = NewBool(false)
	}

	if s.GoroutineHealthThreshold == nil {
		s.GoroutineHealthThreshold = NewInt(-1)
	}

	if s.GoogleDeveloperKey == nil {
		s.GoogleDeveloperKey = NewString("")
	}

	if s.EnableOAuthServiceProvider == nil {
		s.EnableOAuthServiceProvider = NewBool(false)
	}

	if s.EnableIncomingWebhooks == nil {
		s.EnableIncomingWebhooks = NewBool(true)
	}

	if s.EnableOutgoingWebhooks == nil {
		s.EnableOutgoingWebhooks = NewBool(true)
	}

	if s.ConnectionSecurity == nil {
		s.ConnectionSecurity = NewString("")
	}

	if s.TLSKeyFile == nil {
		s.TLSKeyFile = NewString(SERVICE_SETTINGS_DEFAULT_TLS_KEY_FILE)
	}

	if s.TLSCertFile == nil {
		s.TLSCertFile = NewString(SERVICE_SETTINGS_DEFAULT_TLS_CERT_FILE)
	}

	if s.TLSMinVer == nil {
		s.TLSMinVer = NewString("1.2")
	}

	if s.TLSStrictTransport == nil {
		s.TLSStrictTransport = NewBool(false)
	}

	if s.TLSStrictTransportMaxAge == nil {
		s.TLSStrictTransportMaxAge = NewInt64(63072000)
	}

	if s.TLSOverwriteCiphers == nil {
		s.TLSOverwriteCiphers = []string{}
	}

	if s.UseLetsEncrypt == nil {
		s.UseLetsEncrypt = NewBool(false)
	}

	if s.LetsEncryptCertificateCacheFile == nil {
		s.LetsEncryptCertificateCacheFile = NewString("./config/letsencrypt.cache")
	}

	if s.ReadTimeout == nil {
		s.ReadTimeout = NewInt(SERVICE_SETTINGS_DEFAULT_READ_TIMEOUT)
	}

	if s.WriteTimeout == nil {
		s.WriteTimeout = NewInt(SERVICE_SETTINGS_DEFAULT_WRITE_TIMEOUT)
	}

	if s.IdleTimeout == nil {
		s.IdleTimeout = NewInt(SERVICE_SETTINGS_DEFAULT_IDLE_TIMEOUT)
	}

	if s.MaximumLoginAttempts == nil {
		s.MaximumLoginAttempts = NewInt(SERVICE_SETTINGS_DEFAULT_MAX_LOGIN_ATTEMPTS)
	}

	if s.Forward80To443 == nil {
		s.Forward80To443 = NewBool(false)
	}

	if isUpdate {
		// When updating an existing configuration, ensure that defaults are set.
		if s.TrustedProxyIPHeader == nil {
			s.TrustedProxyIPHeader = []string{HEADER_FORWARDED, HEADER_REAL_IP}
		}
	} else {
		// When generating a blank configuration, leave the list empty.
		s.TrustedProxyIPHeader = []string{}
	}

	if s.TimeBetweenUserTypingUpdatesMilliseconds == nil {
		s.TimeBetweenUserTypingUpdatesMilliseconds = NewInt64(5000)
	}

	if s.EnablePostSearch == nil {
		s.EnablePostSearch = NewBool(true)
	}

	if s.MinimumHashtagLength == nil {
		s.MinimumHashtagLength = NewInt(3)
	}

	if s.EnableUserTypingMessages == nil {
		s.EnableUserTypingMessages = NewBool(true)
	}

	if s.EnableChannelViewedMessages == nil {
		s.EnableChannelViewedMessages = NewBool(true)
	}

	if s.EnableUserStatuses == nil {
		s.EnableUserStatuses = NewBool(true)
	}

	if s.ClusterLogTimeoutMilliseconds == nil {
		s.ClusterLogTimeoutMilliseconds = NewInt(2000)
	}

	if s.CloseUnusedDirectMessages == nil {
		s.CloseUnusedDirectMessages = NewBool(false)
	}

	if s.EnableTutorial == nil {
		s.EnableTutorial = NewBool(true)
	}

	// Must be manually enabled for existing installations.
	if s.ExtendSessionLengthWithActivity == nil {
		s.ExtendSessionLengthWithActivity = NewBool(!isUpdate)
	}

	if s.SessionLengthWebInDays == nil {
		if isUpdate {
			s.SessionLengthWebInDays = NewInt(180)
		} else {
			s.SessionLengthWebInDays = NewInt(30)
		}
	}

	if s.SessionLengthMobileInDays == nil {
		if isUpdate {
			s.SessionLengthMobileInDays = NewInt(180)
		} else {
			s.SessionLengthMobileInDays = NewInt(30)
		}
	}

	if s.SessionLengthSSOInDays == nil {
		s.SessionLengthSSOInDays = NewInt(30)
	}

	if s.SessionCacheInMinutes == nil {
		s.SessionCacheInMinutes = NewInt(10)
	}

	if s.SessionIdleTimeoutInMinutes == nil {
		s.SessionIdleTimeoutInMinutes = NewInt(43200)
	}

	if s.EnableCommands == nil {
		s.EnableCommands = NewBool(true)
	}

	if s.DEPRECATED_DO_NOT_USE_EnableOnlyAdminIntegrations == nil {
		s.DEPRECATED_DO_NOT_USE_EnableOnlyAdminIntegrations = NewBool(true)
	}

	if s.EnablePostUsernameOverride == nil {
		s.EnablePostUsernameOverride = NewBool(false)
	}

	if s.EnablePostIconOverride == nil {
		s.EnablePostIconOverride = NewBool(false)
	}

	if s.WebsocketPort == nil {
		s.WebsocketPort = NewInt(80)
	}

	if s.WebsocketSecurePort == nil {
		s.WebsocketSecurePort = NewInt(443)
	}

	if s.AllowCorsFrom == nil {
		s.AllowCorsFrom = NewString(SERVICE_SETTINGS_DEFAULT_ALLOW_CORS_FROM)
	}

	if s.CorsExposedHeaders == nil {
		s.CorsExposedHeaders = NewString("")
	}

	if s.CorsAllowCredentials == nil {
		s.CorsAllowCredentials = NewBool(false)
	}

	if s.CorsDebug == nil {
		s.CorsDebug = NewBool(false)
	}

	if s.AllowCookiesForSubdomains == nil {
		s.AllowCookiesForSubdomains = NewBool(false)
	}

	if s.WebserverMode == nil {
		s.WebserverMode = NewString("gzip")
	} else if *s.WebserverMode == "regular" {
		*s.WebserverMode = "gzip"
	}

	if s.EnableCustomEmoji == nil {
		s.EnableCustomEmoji = NewBool(false)
	}

	if s.EnableEmojiPicker == nil {
		s.EnableEmojiPicker = NewBool(true)
	}

	if s.EnableGifPicker == nil {
		s.EnableGifPicker = NewBool(false)
	}

	if s.GfycatApiKey == nil || *s.GfycatApiKey == "" {
		s.GfycatApiKey = NewString(SERVICE_SETTINGS_DEFAULT_GFYCAT_API_KEY)
	}

	if s.GfycatApiSecret == nil || *s.GfycatApiSecret == "" {
		s.GfycatApiSecret = NewString(SERVICE_SETTINGS_DEFAULT_GFYCAT_API_SECRET)
	}

	if s.DEPRECATED_DO_NOT_USE_RestrictCustomEmojiCreation == nil {
		s.DEPRECATED_DO_NOT_USE_RestrictCustomEmojiCreation = NewString(RESTRICT_EMOJI_CREATION_ALL)
	}

	if s.DEPRECATED_DO_NOT_USE_RestrictPostDelete == nil {
		s.DEPRECATED_DO_NOT_USE_RestrictPostDelete = NewString(PERMISSIONS_DELETE_POST_ALL)
	}

	if s.DEPRECATED_DO_NOT_USE_AllowEditPost == nil {
		s.DEPRECATED_DO_NOT_USE_AllowEditPost = NewString(ALLOW_EDIT_POST_ALWAYS)
	}

	if s.ExperimentalEnableAuthenticationTransfer == nil {
		s.ExperimentalEnableAuthenticationTransfer = NewBool(true)
	}

	if s.PostEditTimeLimit == nil {
		s.PostEditTimeLimit = NewInt(-1)
	}

	if s.EnablePreviewFeatures == nil {
		s.EnablePreviewFeatures = NewBool(true)
	}

	if s.ExperimentalEnableDefaultChannelLeaveJoinMessages == nil {
		s.ExperimentalEnableDefaultChannelLeaveJoinMessages = NewBool(true)
	}

	if s.ExperimentalGroupUnreadChannels == nil {
		s.ExperimentalGroupUnreadChannels = NewString(GROUP_UNREAD_CHANNELS_DISABLED)
	} else if *s.ExperimentalGroupUnreadChannels == "0" {
		s.ExperimentalGroupUnreadChannels = NewString(GROUP_UNREAD_CHANNELS_DISABLED)
	} else if *s.ExperimentalGroupUnreadChannels == "1" {
		s.ExperimentalGroupUnreadChannels = NewString(GROUP_UNREAD_CHANNELS_DEFAULT_ON)
	}

	if s.ExperimentalChannelOrganization == nil {
		experimentalUnreadEnabled := *s.ExperimentalGroupUnreadChannels != GROUP_UNREAD_CHANNELS_DISABLED
		s.ExperimentalChannelOrganization = NewBool(experimentalUnreadEnabled)
	}

	if s.ExperimentalChannelSidebarOrganization == nil {
		s.ExperimentalChannelSidebarOrganization = NewString("disabled")
	}

<<<<<<< HEAD
=======
	if s.ExperimentalDataPrefetch == nil {
		s.ExperimentalDataPrefetch = NewBool(true)
	}

>>>>>>> 65d0e512
	if s.DEPRECATED_DO_NOT_USE_ImageProxyType == nil {
		s.DEPRECATED_DO_NOT_USE_ImageProxyType = NewString("")
	}

	if s.DEPRECATED_DO_NOT_USE_ImageProxyURL == nil {
		s.DEPRECATED_DO_NOT_USE_ImageProxyURL = NewString("")
	}

	if s.DEPRECATED_DO_NOT_USE_ImageProxyOptions == nil {
		s.DEPRECATED_DO_NOT_USE_ImageProxyOptions = NewString("")
	}

	if s.EnableAPITeamDeletion == nil {
		s.EnableAPITeamDeletion = NewBool(false)
	}

	if s.ExperimentalEnableHardenedMode == nil {
		s.ExperimentalEnableHardenedMode = NewBool(false)
	}

	if s.DisableLegacyMFA == nil {
		s.DisableLegacyMFA = NewBool(!isUpdate)
	}

	if s.ExperimentalStrictCSRFEnforcement == nil {
		s.ExperimentalStrictCSRFEnforcement = NewBool(false)
	}

	if s.DisableBotsWhenOwnerIsDeactivated == nil {
		s.DisableBotsWhenOwnerIsDeactivated = NewBool(true)
	}

	if s.EnableBotAccountCreation == nil {
		s.EnableBotAccountCreation = NewBool(false)
	}

	if s.EnableSVGs == nil {
		if isUpdate {
			s.EnableSVGs = NewBool(true)
		} else {
			s.EnableSVGs = NewBool(false)
		}
	}

	if s.EnableLatex == nil {
		if isUpdate {
			s.EnableLatex = NewBool(true)
		} else {
			s.EnableLatex = NewBool(false)
		}
	}

	if s.EnableLocalMode == nil {
		s.EnableLocalMode = NewBool(false)
	}

	if s.LocalModeSocketLocation == nil {
		s.LocalModeSocketLocation = NewString(LOCAL_MODE_SOCKET_PATH)
	}
}

type ClusterSettings struct {
	Enable                             *bool   `restricted:"true"`
	ClusterName                        *string `restricted:"true"`
	OverrideHostname                   *string `restricted:"true"`
	NetworkInterface                   *string `restricted:"true"`
	BindAddress                        *string `restricted:"true"`
	AdvertiseAddress                   *string `restricted:"true"`
	UseIpAddress                       *bool   `restricted:"true"`
	UseExperimentalGossip              *bool   `restricted:"true"`
	EnableExperimentalGossipEncryption *bool   `restricted:"true"`
	ReadOnlyConfig                     *bool   `restricted:"true"`
	GossipPort                         *int    `restricted:"true"`
	StreamingPort                      *int    `restricted:"true"`
	MaxIdleConns                       *int    `restricted:"true"`
	MaxIdleConnsPerHost                *int    `restricted:"true"`
	IdleConnTimeoutMilliseconds        *int    `restricted:"true"`
}

func (s *ClusterSettings) SetDefaults() {
	if s.Enable == nil {
		s.Enable = NewBool(false)
	}

	if s.ClusterName == nil {
		s.ClusterName = NewString("")
	}

	if s.OverrideHostname == nil {
		s.OverrideHostname = NewString("")
	}

	if s.NetworkInterface == nil {
		s.NetworkInterface = NewString("")
	}

	if s.BindAddress == nil {
		s.BindAddress = NewString("")
	}

	if s.AdvertiseAddress == nil {
		s.AdvertiseAddress = NewString("")
	}

	if s.UseIpAddress == nil {
		s.UseIpAddress = NewBool(true)
	}

	if s.UseExperimentalGossip == nil {
		s.UseExperimentalGossip = NewBool(false)
	}

	if s.EnableExperimentalGossipEncryption == nil {
		s.EnableExperimentalGossipEncryption = NewBool(false)
	}

	if s.ReadOnlyConfig == nil {
		s.ReadOnlyConfig = NewBool(true)
	}

	if s.GossipPort == nil {
		s.GossipPort = NewInt(8074)
	}

	if s.StreamingPort == nil {
		s.StreamingPort = NewInt(8075)
	}

	if s.MaxIdleConns == nil {
		s.MaxIdleConns = NewInt(100)
	}

	if s.MaxIdleConnsPerHost == nil {
		s.MaxIdleConnsPerHost = NewInt(128)
	}

	if s.IdleConnTimeoutMilliseconds == nil {
		s.IdleConnTimeoutMilliseconds = NewInt(90000)
	}
}

type MetricsSettings struct {
	Enable           *bool   `restricted:"true"`
	BlockProfileRate *int    `restricted:"true"`
	ListenAddress    *string `restricted:"true"`
}

func (s *MetricsSettings) SetDefaults() {
	if s.ListenAddress == nil {
		s.ListenAddress = NewString(":8067")
	}

	if s.Enable == nil {
		s.Enable = NewBool(false)
	}

	if s.BlockProfileRate == nil {
		s.BlockProfileRate = NewInt(0)
	}
}

type ExperimentalSettings struct {
	ClientSideCertEnable            *bool
	ClientSideCertCheck             *string
	EnableClickToReply              *bool  `restricted:"true"`
	LinkMetadataTimeoutMilliseconds *int64 `restricted:"true"`
	RestrictSystemAdmin             *bool  `restricted:"true"`
	UseNewSAMLLibrary               *bool
}

func (s *ExperimentalSettings) SetDefaults() {
	if s.ClientSideCertEnable == nil {
		s.ClientSideCertEnable = NewBool(false)
	}

	if s.ClientSideCertCheck == nil {
		s.ClientSideCertCheck = NewString(CLIENT_SIDE_CERT_CHECK_SECONDARY_AUTH)
	}

	if s.EnableClickToReply == nil {
		s.EnableClickToReply = NewBool(false)
	}

	if s.LinkMetadataTimeoutMilliseconds == nil {
		s.LinkMetadataTimeoutMilliseconds = NewInt64(EXPERIMENTAL_SETTINGS_DEFAULT_LINK_METADATA_TIMEOUT_MILLISECONDS)
	}

	if s.RestrictSystemAdmin == nil {
		s.RestrictSystemAdmin = NewBool(false)
	}
	if s.UseNewSAMLLibrary == nil {
		s.UseNewSAMLLibrary = NewBool(false)
	}
}

type AnalyticsSettings struct {
	MaxUsersForStatistics *int `restricted:"true"`
}

func (s *AnalyticsSettings) SetDefaults() {
	if s.MaxUsersForStatistics == nil {
		s.MaxUsersForStatistics = NewInt(ANALYTICS_SETTINGS_DEFAULT_MAX_USERS_FOR_STATISTICS)
	}
}

type SSOSettings struct {
	Enable          *bool
	Secret          *string
	Id              *string
	Scope           *string
	AuthEndpoint    *string
	TokenEndpoint   *string
	UserApiEndpoint *string
}

func (s *SSOSettings) setDefaults(scope, authEndpoint, tokenEndpoint, userApiEndpoint string) {
	if s.Enable == nil {
		s.Enable = NewBool(false)
	}

	if s.Secret == nil {
		s.Secret = NewString("")
	}

	if s.Id == nil {
		s.Id = NewString("")
	}

	if s.Scope == nil {
		s.Scope = NewString(scope)
	}

	if s.AuthEndpoint == nil {
		s.AuthEndpoint = NewString(authEndpoint)
	}

	if s.TokenEndpoint == nil {
		s.TokenEndpoint = NewString(tokenEndpoint)
	}

	if s.UserApiEndpoint == nil {
		s.UserApiEndpoint = NewString(userApiEndpoint)
	}
}

type Office365Settings struct {
	Enable          *bool
	Secret          *string
	Id              *string
	Scope           *string
	AuthEndpoint    *string
	TokenEndpoint   *string
	UserApiEndpoint *string
	DirectoryId     *string
}

func (s *Office365Settings) setDefaults() {
	if s.Enable == nil {
		s.Enable = NewBool(false)
	}

	if s.Id == nil {
		s.Id = NewString("")
	}

	if s.Secret == nil {
		s.Secret = NewString("")
	}

	if s.Scope == nil {
		s.Scope = NewString(OFFICE365_SETTINGS_DEFAULT_SCOPE)
	}

	if s.AuthEndpoint == nil {
		s.AuthEndpoint = NewString(OFFICE365_SETTINGS_DEFAULT_AUTH_ENDPOINT)
	}

	if s.TokenEndpoint == nil {
		s.TokenEndpoint = NewString(OFFICE365_SETTINGS_DEFAULT_TOKEN_ENDPOINT)
	}

	if s.UserApiEndpoint == nil {
		s.UserApiEndpoint = NewString(OFFICE365_SETTINGS_DEFAULT_USER_API_ENDPOINT)
	}

	if s.DirectoryId == nil {
		s.DirectoryId = NewString("")
	}
}

func (s *Office365Settings) SSOSettings() *SSOSettings {
	ssoSettings := SSOSettings{}
	ssoSettings.Enable = s.Enable
	ssoSettings.Secret = s.Secret
	ssoSettings.Id = s.Id
	ssoSettings.Scope = s.Scope
	ssoSettings.AuthEndpoint = s.AuthEndpoint
	ssoSettings.TokenEndpoint = s.TokenEndpoint
	ssoSettings.UserApiEndpoint = s.UserApiEndpoint
	return &ssoSettings
}

type SqlSettings struct {
	DriverName                  *string  `restricted:"true"`
	DataSource                  *string  `restricted:"true"`
	DataSourceReplicas          []string `restricted:"true"`
	DataSourceSearchReplicas    []string `restricted:"true"`
	MaxIdleConns                *int     `restricted:"true"`
	ConnMaxLifetimeMilliseconds *int     `restricted:"true"`
	MaxOpenConns                *int     `restricted:"true"`
	Trace                       *bool    `restricted:"true"`
	AtRestEncryptKey            *string  `restricted:"true"`
	QueryTimeout                *int     `restricted:"true"`
	DisableDatabaseSearch       *bool    `restricted:"true"`
}

func (s *SqlSettings) SetDefaults(isUpdate bool) {
	if s.DriverName == nil {
		s.DriverName = NewString(DATABASE_DRIVER_MYSQL)
	}

	if s.DataSource == nil {
		s.DataSource = NewString(SQL_SETTINGS_DEFAULT_DATA_SOURCE)
	}

	if s.DataSourceReplicas == nil {
		s.DataSourceReplicas = []string{}
	}

	if s.DataSourceSearchReplicas == nil {
		s.DataSourceSearchReplicas = []string{}
	}

	if isUpdate {
		// When updating an existing configuration, ensure an encryption key has been specified.
		if s.AtRestEncryptKey == nil || len(*s.AtRestEncryptKey) == 0 {
			s.AtRestEncryptKey = NewString(NewRandomString(32))
		}
	} else {
		// When generating a blank configuration, leave this key empty to be generated on server start.
		s.AtRestEncryptKey = NewString("")
	}

	if s.MaxIdleConns == nil {
		s.MaxIdleConns = NewInt(20)
	}

	if s.MaxOpenConns == nil {
		s.MaxOpenConns = NewInt(300)
	}

	if s.ConnMaxLifetimeMilliseconds == nil {
		s.ConnMaxLifetimeMilliseconds = NewInt(3600000)
	}

	if s.Trace == nil {
		s.Trace = NewBool(false)
	}

	if s.QueryTimeout == nil {
		s.QueryTimeout = NewInt(30)
	}

	if s.DisableDatabaseSearch == nil {
		s.DisableDatabaseSearch = NewBool(false)
	}
}

type LogSettings struct {
	EnableConsole          *bool   `restricted:"true"`
	ConsoleLevel           *string `restricted:"true"`
	ConsoleJson            *bool   `restricted:"true"`
	EnableFile             *bool   `restricted:"true"`
	FileLevel              *string `restricted:"true"`
	FileJson               *bool   `restricted:"true"`
	FileLocation           *string `restricted:"true"`
	EnableWebhookDebugging *bool   `restricted:"true"`
	EnableDiagnostics      *bool   `restricted:"true"`
	EnableSentry           *bool   `restricted:"true"`
}

func (s *LogSettings) SetDefaults() {
	if s.EnableConsole == nil {
		s.EnableConsole = NewBool(true)
	}

	if s.ConsoleLevel == nil {
		s.ConsoleLevel = NewString("DEBUG")
	}

	if s.EnableFile == nil {
		s.EnableFile = NewBool(true)
	}

	if s.FileLevel == nil {
		s.FileLevel = NewString("INFO")
	}

	if s.FileLocation == nil {
		s.FileLocation = NewString("")
	}

	if s.EnableWebhookDebugging == nil {
		s.EnableWebhookDebugging = NewBool(true)
	}

	if s.EnableDiagnostics == nil {
		s.EnableDiagnostics = NewBool(true)
	}

	if s.EnableSentry == nil {
		s.EnableSentry = NewBool(*s.EnableDiagnostics)
	}

	if s.ConsoleJson == nil {
		s.ConsoleJson = NewBool(true)
	}

	if s.FileJson == nil {
		s.FileJson = NewBool(true)
	}
}

type ExperimentalAuditSettings struct {
	SysLogEnabled      *bool   `restricted:"true"`
	SysLogIP           *string `restricted:"true"`
	SysLogPort         *int    `restricted:"true"`
	SysLogTag          *string `restricted:"true"`
	SysLogCert         *string `restricted:"true"`
	SysLogInsecure     *bool   `restricted:"true"`
	SysLogMaxQueueSize *int    `restricted:"true"`

	FileEnabled      *bool   `restricted:"true"`
	FileName         *string `restricted:"true"`
	FileMaxSizeMB    *int    `restricted:"true"`
	FileMaxAgeDays   *int    `restricted:"true"`
	FileMaxBackups   *int    `restricted:"true"`
	FileCompress     *bool   `restricted:"true"`
	FileMaxQueueSize *int    `restricted:"true"`
}

func (s *ExperimentalAuditSettings) SetDefaults() {
	if s.SysLogEnabled == nil {
		s.SysLogEnabled = NewBool(false)
	}

	if s.SysLogIP == nil {
		s.SysLogIP = NewString("localhost")
	}

	if s.SysLogPort == nil {
		s.SysLogPort = NewInt(6514)
	}

	if s.SysLogTag == nil {
		s.SysLogTag = NewString("")
	}

	if s.SysLogCert == nil {
		s.SysLogCert = NewString("")
	}

	if s.SysLogInsecure == nil {
		s.SysLogInsecure = NewBool(false)
	}

	if s.SysLogMaxQueueSize == nil {
		s.SysLogMaxQueueSize = NewInt(1000)
	}

	if s.FileEnabled == nil {
		s.FileEnabled = NewBool(false)
	}

	if s.FileName == nil {
		s.FileName = NewString("")
	}

	if s.FileMaxSizeMB == nil {
		s.FileMaxSizeMB = NewInt(100)
	}

	if s.FileMaxAgeDays == nil {
		s.FileMaxAgeDays = NewInt(0) // no limit on age
	}

	if s.FileMaxBackups == nil { // no limit on number of backups
		s.FileMaxBackups = NewInt(0)
	}

	if s.FileCompress == nil {
		s.FileCompress = NewBool(false)
	}

	if s.FileMaxQueueSize == nil {
		s.FileMaxQueueSize = NewInt(1000)
	}
}

type NotificationLogSettings struct {
	EnableConsole *bool   `restricted:"true"`
	ConsoleLevel  *string `restricted:"true"`
	ConsoleJson   *bool   `restricted:"true"`
	EnableFile    *bool   `restricted:"true"`
	FileLevel     *string `restricted:"true"`
	FileJson      *bool   `restricted:"true"`
	FileLocation  *string `restricted:"true"`
}

func (s *NotificationLogSettings) SetDefaults() {
	if s.EnableConsole == nil {
		s.EnableConsole = NewBool(true)
	}

	if s.ConsoleLevel == nil {
		s.ConsoleLevel = NewString("DEBUG")
	}

	if s.EnableFile == nil {
		s.EnableFile = NewBool(true)
	}

	if s.FileLevel == nil {
		s.FileLevel = NewString("INFO")
	}

	if s.FileLocation == nil {
		s.FileLocation = NewString("")
	}

	if s.ConsoleJson == nil {
		s.ConsoleJson = NewBool(true)
	}

	if s.FileJson == nil {
		s.FileJson = NewBool(true)
	}
}

type PasswordSettings struct {
	MinimumLength *int
	Lowercase     *bool
	Number        *bool
	Uppercase     *bool
	Symbol        *bool
}

func (s *PasswordSettings) SetDefaults() {
	if s.MinimumLength == nil {
		s.MinimumLength = NewInt(10)
	}

	if s.Lowercase == nil {
		s.Lowercase = NewBool(true)
	}

	if s.Number == nil {
		s.Number = NewBool(true)
	}

	if s.Uppercase == nil {
		s.Uppercase = NewBool(true)
	}

	if s.Symbol == nil {
		s.Symbol = NewBool(true)
	}
}

type FileSettings struct {
	EnableFileAttachments   *bool
	EnableMobileUpload      *bool
	EnableMobileDownload    *bool
	MaxFileSize             *int64
	DriverName              *string `restricted:"true"`
	Directory               *string `restricted:"true"`
	EnablePublicLink        *bool
	PublicLinkSalt          *string
	InitialFont             *string
	AmazonS3AccessKeyId     *string `restricted:"true"`
	AmazonS3SecretAccessKey *string `restricted:"true"`
	AmazonS3Bucket          *string `restricted:"true"`
	AmazonS3Region          *string `restricted:"true"`
	AmazonS3Endpoint        *string `restricted:"true"`
	AmazonS3SSL             *bool   `restricted:"true"`
	AmazonS3SignV2          *bool   `restricted:"true"`
	AmazonS3SSE             *bool   `restricted:"true"`
	AmazonS3Trace           *bool   `restricted:"true"`
}

func (s *FileSettings) SetDefaults(isUpdate bool) {
	if s.EnableFileAttachments == nil {
		s.EnableFileAttachments = NewBool(true)
	}

	if s.EnableMobileUpload == nil {
		s.EnableMobileUpload = NewBool(true)
	}

	if s.EnableMobileDownload == nil {
		s.EnableMobileDownload = NewBool(true)
	}

	if s.MaxFileSize == nil {
		s.MaxFileSize = NewInt64(52428800) // 50 MB
	}

	if s.DriverName == nil {
		s.DriverName = NewString(IMAGE_DRIVER_LOCAL)
	}

	if s.Directory == nil {
		s.Directory = NewString(FILE_SETTINGS_DEFAULT_DIRECTORY)
	}

	if s.EnablePublicLink == nil {
		s.EnablePublicLink = NewBool(false)
	}

	if isUpdate {
		// When updating an existing configuration, ensure link salt has been specified.
		if s.PublicLinkSalt == nil || len(*s.PublicLinkSalt) == 0 {
			s.PublicLinkSalt = NewString(NewRandomString(32))
		}
	} else {
		// When generating a blank configuration, leave link salt empty to be generated on server start.
		s.PublicLinkSalt = NewString("")
	}

	if s.InitialFont == nil {
		// Defaults to "nunito-bold.ttf"
		s.InitialFont = NewString("nunito-bold.ttf")
	}

	if s.AmazonS3AccessKeyId == nil {
		s.AmazonS3AccessKeyId = NewString("")
	}

	if s.AmazonS3SecretAccessKey == nil {
		s.AmazonS3SecretAccessKey = NewString("")
	}

	if s.AmazonS3Bucket == nil {
		s.AmazonS3Bucket = NewString("")
	}

	if s.AmazonS3Region == nil {
		s.AmazonS3Region = NewString("")
	}

	if s.AmazonS3Endpoint == nil || len(*s.AmazonS3Endpoint) == 0 {
		// Defaults to "s3.amazonaws.com"
		s.AmazonS3Endpoint = NewString("s3.amazonaws.com")
	}

	if s.AmazonS3SSL == nil {
		s.AmazonS3SSL = NewBool(true) // Secure by default.
	}

	if s.AmazonS3SignV2 == nil {
		s.AmazonS3SignV2 = new(bool)
		// Signature v2 is not enabled by default.
	}

	if s.AmazonS3SSE == nil {
		s.AmazonS3SSE = NewBool(false) // Not Encrypted by default.
	}

	if s.AmazonS3Trace == nil {
		s.AmazonS3Trace = NewBool(false)
	}
}

type EmailSettings struct {
	EnableSignUpWithEmail             *bool
	EnableSignInWithEmail             *bool
	EnableSignInWithUsername          *bool
	SendEmailNotifications            *bool
	UseChannelInEmailNotifications    *bool
	RequireEmailVerification          *bool
	FeedbackName                      *string
	FeedbackEmail                     *string
	ReplyToAddress                    *string
	FeedbackOrganization              *string
	EnableSMTPAuth                    *bool   `restricted:"true"`
	SMTPUsername                      *string `restricted:"true"`
	SMTPPassword                      *string `restricted:"true"`
	SMTPServer                        *string `restricted:"true"`
	SMTPPort                          *string `restricted:"true"`
	SMTPServerTimeout                 *int
	ConnectionSecurity                *string `restricted:"true"`
	SendPushNotifications             *bool
	PushNotificationServer            *string
	PushNotificationContents          *string
	PushNotificationBuffer            *int
	EnableEmailBatching               *bool
	EmailBatchingBufferSize           *int
	EmailBatchingInterval             *int
	EnablePreviewModeBanner           *bool
	SkipServerCertificateVerification *bool `restricted:"true"`
	EmailNotificationContentsType     *string
	LoginButtonColor                  *string
	LoginButtonBorderColor            *string
	LoginButtonTextColor              *string
}

func (s *EmailSettings) SetDefaults(isUpdate bool) {
	if s.EnableSignUpWithEmail == nil {
		s.EnableSignUpWithEmail = NewBool(true)
	}

	if s.EnableSignInWithEmail == nil {
		s.EnableSignInWithEmail = NewBool(*s.EnableSignUpWithEmail)
	}

	if s.EnableSignInWithUsername == nil {
		s.EnableSignInWithUsername = NewBool(true)
	}

	if s.SendEmailNotifications == nil {
		s.SendEmailNotifications = NewBool(true)
	}

	if s.UseChannelInEmailNotifications == nil {
		s.UseChannelInEmailNotifications = NewBool(false)
	}

	if s.RequireEmailVerification == nil {
		s.RequireEmailVerification = NewBool(false)
	}

	if s.FeedbackName == nil {
		s.FeedbackName = NewString("")
	}

	if s.FeedbackEmail == nil {
		s.FeedbackEmail = NewString("test@example.com")
	}

	if s.ReplyToAddress == nil {
		s.ReplyToAddress = NewString("test@example.com")
	}

	if s.FeedbackOrganization == nil {
		s.FeedbackOrganization = NewString(EMAIL_SETTINGS_DEFAULT_FEEDBACK_ORGANIZATION)
	}

	if s.EnableSMTPAuth == nil {
		if s.ConnectionSecurity == nil || *s.ConnectionSecurity == CONN_SECURITY_NONE {
			s.EnableSMTPAuth = NewBool(false)
		} else {
			s.EnableSMTPAuth = NewBool(true)
		}
	}

	if s.SMTPUsername == nil {
		s.SMTPUsername = NewString("")
	}

	if s.SMTPPassword == nil {
		s.SMTPPassword = NewString("")
	}

	if s.SMTPServer == nil || len(*s.SMTPServer) == 0 {
		s.SMTPServer = NewString("localhost")
	}

	if s.SMTPPort == nil || len(*s.SMTPPort) == 0 {
		s.SMTPPort = NewString("10025")
	}

	if s.SMTPServerTimeout == nil || *s.SMTPServerTimeout == 0 {
		s.SMTPServerTimeout = NewInt(10)
	}

	if s.ConnectionSecurity == nil || *s.ConnectionSecurity == CONN_SECURITY_PLAIN {
		s.ConnectionSecurity = NewString(CONN_SECURITY_NONE)
	}

	if s.SendPushNotifications == nil {
		s.SendPushNotifications = NewBool(!isUpdate)
	}

	if s.PushNotificationServer == nil {
		if isUpdate {
			s.PushNotificationServer = NewString("")
		} else {
			s.PushNotificationServer = NewString(GENERIC_NOTIFICATION_SERVER)
		}
	}

	if s.PushNotificationContents == nil {
		s.PushNotificationContents = NewString(FULL_NOTIFICATION)
	}

	if s.PushNotificationBuffer == nil {
		s.PushNotificationBuffer = NewInt(1000)
	}

	if s.EnableEmailBatching == nil {
		s.EnableEmailBatching = NewBool(false)
	}

	if s.EmailBatchingBufferSize == nil {
		s.EmailBatchingBufferSize = NewInt(EMAIL_BATCHING_BUFFER_SIZE)
	}

	if s.EmailBatchingInterval == nil {
		s.EmailBatchingInterval = NewInt(EMAIL_BATCHING_INTERVAL)
	}

	if s.EnablePreviewModeBanner == nil {
		s.EnablePreviewModeBanner = NewBool(true)
	}

	if s.EnableSMTPAuth == nil {
		if *s.ConnectionSecurity == CONN_SECURITY_NONE {
			s.EnableSMTPAuth = NewBool(false)
		} else {
			s.EnableSMTPAuth = NewBool(true)
		}
	}

	if *s.ConnectionSecurity == CONN_SECURITY_PLAIN {
		*s.ConnectionSecurity = CONN_SECURITY_NONE
	}

	if s.SkipServerCertificateVerification == nil {
		s.SkipServerCertificateVerification = NewBool(false)
	}

	if s.EmailNotificationContentsType == nil {
		s.EmailNotificationContentsType = NewString(EMAIL_NOTIFICATION_CONTENTS_FULL)
	}

	if s.LoginButtonColor == nil {
		s.LoginButtonColor = NewString("#0000")
	}

	if s.LoginButtonBorderColor == nil {
		s.LoginButtonBorderColor = NewString("#2389D7")
	}

	if s.LoginButtonTextColor == nil {
		s.LoginButtonTextColor = NewString("#2389D7")
	}
}

type RateLimitSettings struct {
	Enable           *bool  `restricted:"true"`
	PerSec           *int   `restricted:"true"`
	MaxBurst         *int   `restricted:"true"`
	MemoryStoreSize  *int   `restricted:"true"`
	VaryByRemoteAddr *bool  `restricted:"true"`
	VaryByUser       *bool  `restricted:"true"`
	VaryByHeader     string `restricted:"true"`
}

func (s *RateLimitSettings) SetDefaults() {
	if s.Enable == nil {
		s.Enable = NewBool(false)
	}

	if s.PerSec == nil {
		s.PerSec = NewInt(10)
	}

	if s.MaxBurst == nil {
		s.MaxBurst = NewInt(100)
	}

	if s.MemoryStoreSize == nil {
		s.MemoryStoreSize = NewInt(10000)
	}

	if s.VaryByRemoteAddr == nil {
		s.VaryByRemoteAddr = NewBool(true)
	}

	if s.VaryByUser == nil {
		s.VaryByUser = NewBool(false)
	}
}

type PrivacySettings struct {
	ShowEmailAddress *bool
	ShowFullName     *bool
}

func (s *PrivacySettings) setDefaults() {
	if s.ShowEmailAddress == nil {
		s.ShowEmailAddress = NewBool(true)
	}

	if s.ShowFullName == nil {
		s.ShowFullName = NewBool(true)
	}
}

type SupportSettings struct {
	TermsOfServiceLink                     *string `restricted:"true"`
	PrivacyPolicyLink                      *string `restricted:"true"`
	AboutLink                              *string `restricted:"true"`
	HelpLink                               *string `restricted:"true"`
	ReportAProblemLink                     *string `restricted:"true"`
	SupportEmail                           *string
	CustomTermsOfServiceEnabled            *bool
	CustomTermsOfServiceReAcceptancePeriod *int
}

func (s *SupportSettings) SetDefaults() {
	if !IsSafeLink(s.TermsOfServiceLink) {
		*s.TermsOfServiceLink = SUPPORT_SETTINGS_DEFAULT_TERMS_OF_SERVICE_LINK
	}

	if s.TermsOfServiceLink == nil {
		s.TermsOfServiceLink = NewString(SUPPORT_SETTINGS_DEFAULT_TERMS_OF_SERVICE_LINK)
	}

	if !IsSafeLink(s.PrivacyPolicyLink) {
		*s.PrivacyPolicyLink = ""
	}

	if s.PrivacyPolicyLink == nil {
		s.PrivacyPolicyLink = NewString(SUPPORT_SETTINGS_DEFAULT_PRIVACY_POLICY_LINK)
	}

	if !IsSafeLink(s.AboutLink) {
		*s.AboutLink = ""
	}

	if s.AboutLink == nil {
		s.AboutLink = NewString(SUPPORT_SETTINGS_DEFAULT_ABOUT_LINK)
	}

	if !IsSafeLink(s.HelpLink) {
		*s.HelpLink = ""
	}

	if s.HelpLink == nil {
		s.HelpLink = NewString(SUPPORT_SETTINGS_DEFAULT_HELP_LINK)
	}

	if !IsSafeLink(s.ReportAProblemLink) {
		*s.ReportAProblemLink = ""
	}

	if s.ReportAProblemLink == nil {
		s.ReportAProblemLink = NewString(SUPPORT_SETTINGS_DEFAULT_REPORT_A_PROBLEM_LINK)
	}

	if s.SupportEmail == nil {
		s.SupportEmail = NewString(SUPPORT_SETTINGS_DEFAULT_SUPPORT_EMAIL)
	}

	if s.CustomTermsOfServiceEnabled == nil {
		s.CustomTermsOfServiceEnabled = NewBool(false)
	}

	if s.CustomTermsOfServiceReAcceptancePeriod == nil {
		s.CustomTermsOfServiceReAcceptancePeriod = NewInt(SUPPORT_SETTINGS_DEFAULT_RE_ACCEPTANCE_PERIOD)
	}
}

type AnnouncementSettings struct {
	EnableBanner         *bool
	BannerText           *string
	BannerColor          *string
	BannerTextColor      *string
	AllowBannerDismissal *bool
}

func (s *AnnouncementSettings) SetDefaults() {
	if s.EnableBanner == nil {
		s.EnableBanner = NewBool(false)
	}

	if s.BannerText == nil {
		s.BannerText = NewString("")
	}

	if s.BannerColor == nil {
		s.BannerColor = NewString(ANNOUNCEMENT_SETTINGS_DEFAULT_BANNER_COLOR)
	}

	if s.BannerTextColor == nil {
		s.BannerTextColor = NewString(ANNOUNCEMENT_SETTINGS_DEFAULT_BANNER_TEXT_COLOR)
	}

	if s.AllowBannerDismissal == nil {
		s.AllowBannerDismissal = NewBool(true)
	}
}

type ThemeSettings struct {
	EnableThemeSelection *bool
	DefaultTheme         *string
	AllowCustomThemes    *bool
	AllowedThemes        []string
}

func (s *ThemeSettings) SetDefaults() {
	if s.EnableThemeSelection == nil {
		s.EnableThemeSelection = NewBool(true)
	}

	if s.DefaultTheme == nil {
		s.DefaultTheme = NewString(TEAM_SETTINGS_DEFAULT_TEAM_TEXT)
	}

	if s.AllowCustomThemes == nil {
		s.AllowCustomThemes = NewBool(true)
	}

	if s.AllowedThemes == nil {
		s.AllowedThemes = []string{}
	}
}

type TeamSettings struct {
	SiteName                                                  *string
	MaxUsersPerTeam                                           *int
	DEPRECATED_DO_NOT_USE_EnableTeamCreation                  *bool `json:"EnableTeamCreation" mapstructure:"EnableTeamCreation"` // This field is deprecated and must not be used.
	EnableUserCreation                                        *bool
	EnableOpenServer                                          *bool
	EnableUserDeactivation                                    *bool
	RestrictCreationToDomains                                 *string
	EnableCustomBrand                                         *bool
	CustomBrandText                                           *string
	CustomDescriptionText                                     *string
	RestrictDirectMessage                                     *string
	DEPRECATED_DO_NOT_USE_RestrictTeamInvite                  *string `json:"RestrictTeamInvite" mapstructure:"RestrictTeamInvite"`                                   // This field is deprecated and must not be used.
	DEPRECATED_DO_NOT_USE_RestrictPublicChannelManagement     *string `json:"RestrictPublicChannelManagement" mapstructure:"RestrictPublicChannelManagement"`         // This field is deprecated and must not be used.
	DEPRECATED_DO_NOT_USE_RestrictPrivateChannelManagement    *string `json:"RestrictPrivateChannelManagement" mapstructure:"RestrictPrivateChannelManagement"`       // This field is deprecated and must not be used.
	DEPRECATED_DO_NOT_USE_RestrictPublicChannelCreation       *string `json:"RestrictPublicChannelCreation" mapstructure:"RestrictPublicChannelCreation"`             // This field is deprecated and must not be used.
	DEPRECATED_DO_NOT_USE_RestrictPrivateChannelCreation      *string `json:"RestrictPrivateChannelCreation" mapstructure:"RestrictPrivateChannelCreation"`           // This field is deprecated and must not be used.
	DEPRECATED_DO_NOT_USE_RestrictPublicChannelDeletion       *string `json:"RestrictPublicChannelDeletion" mapstructure:"RestrictPublicChannelDeletion"`             // This field is deprecated and must not be used.
	DEPRECATED_DO_NOT_USE_RestrictPrivateChannelDeletion      *string `json:"RestrictPrivateChannelDeletion" mapstructure:"RestrictPrivateChannelDeletion"`           // This field is deprecated and must not be used.
	DEPRECATED_DO_NOT_USE_RestrictPrivateChannelManageMembers *string `json:"RestrictPrivateChannelManageMembers" mapstructure:"RestrictPrivateChannelManageMembers"` // This field is deprecated and must not be used.
	EnableXToLeaveChannelsFromLHS                             *bool
	UserStatusAwayTimeout                                     *int64
	MaxChannelsPerTeam                                        *int64
	MaxNotificationsPerChannel                                *int64
	EnableConfirmNotificationsToChannel                       *bool
	TeammateNameDisplay                                       *string
	ExperimentalViewArchivedChannels                          *bool
	ExperimentalEnableAutomaticReplies                        *bool
	ExperimentalHideTownSquareinLHS                           *bool
	ExperimentalTownSquareIsReadOnly                          *bool
	LockTeammateNameDisplay                                   *bool
	ExperimentalPrimaryTeam                                   *string
	ExperimentalDefaultChannels                               []string
}

func (s *TeamSettings) SetDefaults() {

	if s.SiteName == nil || *s.SiteName == "" {
		s.SiteName = NewString(TEAM_SETTINGS_DEFAULT_SITE_NAME)
	}

	if s.MaxUsersPerTeam == nil {
		s.MaxUsersPerTeam = NewInt(TEAM_SETTINGS_DEFAULT_MAX_USERS_PER_TEAM)
	}

	if s.DEPRECATED_DO_NOT_USE_EnableTeamCreation == nil {
		s.DEPRECATED_DO_NOT_USE_EnableTeamCreation = NewBool(true)
	}

	if s.EnableUserCreation == nil {
		s.EnableUserCreation = NewBool(true)
	}

	if s.EnableOpenServer == nil {
		s.EnableOpenServer = NewBool(false)
	}

	if s.RestrictCreationToDomains == nil {
		s.RestrictCreationToDomains = NewString("")
	}

	if s.EnableCustomBrand == nil {
		s.EnableCustomBrand = NewBool(false)
	}

	if s.EnableUserDeactivation == nil {
		s.EnableUserDeactivation = NewBool(false)
	}

	if s.CustomBrandText == nil {
		s.CustomBrandText = NewString(TEAM_SETTINGS_DEFAULT_CUSTOM_BRAND_TEXT)
	}

	if s.CustomDescriptionText == nil {
		s.CustomDescriptionText = NewString(TEAM_SETTINGS_DEFAULT_CUSTOM_DESCRIPTION_TEXT)
	}

	if s.RestrictDirectMessage == nil {
		s.RestrictDirectMessage = NewString(DIRECT_MESSAGE_ANY)
	}

	if s.DEPRECATED_DO_NOT_USE_RestrictTeamInvite == nil {
		s.DEPRECATED_DO_NOT_USE_RestrictTeamInvite = NewString(PERMISSIONS_ALL)
	}

	if s.DEPRECATED_DO_NOT_USE_RestrictPublicChannelManagement == nil {
		s.DEPRECATED_DO_NOT_USE_RestrictPublicChannelManagement = NewString(PERMISSIONS_ALL)
	}

	if s.DEPRECATED_DO_NOT_USE_RestrictPrivateChannelManagement == nil {
		s.DEPRECATED_DO_NOT_USE_RestrictPrivateChannelManagement = NewString(PERMISSIONS_ALL)
	}

	if s.DEPRECATED_DO_NOT_USE_RestrictPublicChannelCreation == nil {
		s.DEPRECATED_DO_NOT_USE_RestrictPublicChannelCreation = new(string)
		// If this setting does not exist, assume migration from <3.6, so use management setting as default.
		if *s.DEPRECATED_DO_NOT_USE_RestrictPublicChannelManagement == PERMISSIONS_CHANNEL_ADMIN {
			*s.DEPRECATED_DO_NOT_USE_RestrictPublicChannelCreation = PERMISSIONS_TEAM_ADMIN
		} else {
			*s.DEPRECATED_DO_NOT_USE_RestrictPublicChannelCreation = *s.DEPRECATED_DO_NOT_USE_RestrictPublicChannelManagement
		}
	}

	if s.DEPRECATED_DO_NOT_USE_RestrictPrivateChannelCreation == nil {
		// If this setting does not exist, assume migration from <3.6, so use management setting as default.
		if *s.DEPRECATED_DO_NOT_USE_RestrictPrivateChannelManagement == PERMISSIONS_CHANNEL_ADMIN {
			s.DEPRECATED_DO_NOT_USE_RestrictPrivateChannelCreation = NewString(PERMISSIONS_TEAM_ADMIN)
		} else {
			s.DEPRECATED_DO_NOT_USE_RestrictPrivateChannelCreation = NewString(*s.DEPRECATED_DO_NOT_USE_RestrictPrivateChannelManagement)
		}
	}

	if s.DEPRECATED_DO_NOT_USE_RestrictPublicChannelDeletion == nil {
		// If this setting does not exist, assume migration from <3.6, so use management setting as default.
		s.DEPRECATED_DO_NOT_USE_RestrictPublicChannelDeletion = NewString(*s.DEPRECATED_DO_NOT_USE_RestrictPublicChannelManagement)
	}

	if s.DEPRECATED_DO_NOT_USE_RestrictPrivateChannelDeletion == nil {
		// If this setting does not exist, assume migration from <3.6, so use management setting as default.
		s.DEPRECATED_DO_NOT_USE_RestrictPrivateChannelDeletion = NewString(*s.DEPRECATED_DO_NOT_USE_RestrictPrivateChannelManagement)
	}

	if s.DEPRECATED_DO_NOT_USE_RestrictPrivateChannelManageMembers == nil {
		s.DEPRECATED_DO_NOT_USE_RestrictPrivateChannelManageMembers = NewString(PERMISSIONS_ALL)
	}

	if s.EnableXToLeaveChannelsFromLHS == nil {
		s.EnableXToLeaveChannelsFromLHS = NewBool(false)
	}

	if s.UserStatusAwayTimeout == nil {
		s.UserStatusAwayTimeout = NewInt64(TEAM_SETTINGS_DEFAULT_USER_STATUS_AWAY_TIMEOUT)
	}

	if s.MaxChannelsPerTeam == nil {
		s.MaxChannelsPerTeam = NewInt64(2000)
	}

	if s.MaxNotificationsPerChannel == nil {
		s.MaxNotificationsPerChannel = NewInt64(1000)
	}

	if s.EnableConfirmNotificationsToChannel == nil {
		s.EnableConfirmNotificationsToChannel = NewBool(true)
	}

	if s.ExperimentalEnableAutomaticReplies == nil {
		s.ExperimentalEnableAutomaticReplies = NewBool(false)
	}

	if s.ExperimentalHideTownSquareinLHS == nil {
		s.ExperimentalHideTownSquareinLHS = NewBool(false)
	}

	if s.ExperimentalTownSquareIsReadOnly == nil {
		s.ExperimentalTownSquareIsReadOnly = NewBool(false)
	}

	if s.ExperimentalPrimaryTeam == nil {
		s.ExperimentalPrimaryTeam = NewString("")
	}

	if s.ExperimentalDefaultChannels == nil {
		s.ExperimentalDefaultChannels = []string{}
	}

	if s.DEPRECATED_DO_NOT_USE_EnableTeamCreation == nil {
		s.DEPRECATED_DO_NOT_USE_EnableTeamCreation = NewBool(true)
	}

	if s.EnableUserCreation == nil {
		s.EnableUserCreation = NewBool(true)
	}

	if s.ExperimentalViewArchivedChannels == nil {
		s.ExperimentalViewArchivedChannels = NewBool(false)
	}

	if s.LockTeammateNameDisplay == nil {
		s.LockTeammateNameDisplay = NewBool(false)
	}
}

type ClientRequirements struct {
	AndroidLatestVersion string `restricted:"true"`
	AndroidMinVersion    string `restricted:"true"`
	DesktopLatestVersion string `restricted:"true"`
	DesktopMinVersion    string `restricted:"true"`
	IosLatestVersion     string `restricted:"true"`
	IosMinVersion        string `restricted:"true"`
}

type LdapSettings struct {
	// Basic
	Enable             *bool
	EnableSync         *bool
	LdapServer         *string
	LdapPort           *int
	ConnectionSecurity *string
	BaseDN             *string
	BindUsername       *string
	BindPassword       *string

	// Filtering
	UserFilter        *string
	GroupFilter       *string
	GuestFilter       *string
	EnableAdminFilter *bool
	AdminFilter       *string

	// Group Mapping
	GroupDisplayNameAttribute *string
	GroupIdAttribute          *string

	// User Mapping
	FirstNameAttribute *string
	LastNameAttribute  *string
	EmailAttribute     *string
	UsernameAttribute  *string
	NicknameAttribute  *string
	IdAttribute        *string
	PositionAttribute  *string
	LoginIdAttribute   *string
	PictureAttribute   *string

	// Synchronization
	SyncIntervalMinutes *int

	// Advanced
	SkipCertificateVerification *bool
	QueryTimeout                *int
	MaxPageSize                 *int

	// Customization
	LoginFieldName *string

	LoginButtonColor       *string
	LoginButtonBorderColor *string
	LoginButtonTextColor   *string

	Trace *bool
}

func (s *LdapSettings) SetDefaults() {
	if s.Enable == nil {
		s.Enable = NewBool(false)
	}

	// When unset should default to LDAP Enabled
	if s.EnableSync == nil {
		s.EnableSync = NewBool(*s.Enable)
	}

	if s.EnableAdminFilter == nil {
		s.EnableAdminFilter = NewBool(false)
	}

	if s.LdapServer == nil {
		s.LdapServer = NewString("")
	}

	if s.LdapPort == nil {
		s.LdapPort = NewInt(389)
	}

	if s.ConnectionSecurity == nil {
		s.ConnectionSecurity = NewString("")
	}

	if s.BaseDN == nil {
		s.BaseDN = NewString("")
	}

	if s.BindUsername == nil {
		s.BindUsername = NewString("")
	}

	if s.BindPassword == nil {
		s.BindPassword = NewString("")
	}

	if s.UserFilter == nil {
		s.UserFilter = NewString("")
	}

	if s.GuestFilter == nil {
		s.GuestFilter = NewString("")
	}

	if s.AdminFilter == nil {
		s.AdminFilter = NewString("")
	}

	if s.GroupFilter == nil {
		s.GroupFilter = NewString("")
	}

	if s.GroupDisplayNameAttribute == nil {
		s.GroupDisplayNameAttribute = NewString(LDAP_SETTINGS_DEFAULT_GROUP_DISPLAY_NAME_ATTRIBUTE)
	}

	if s.GroupIdAttribute == nil {
		s.GroupIdAttribute = NewString(LDAP_SETTINGS_DEFAULT_GROUP_ID_ATTRIBUTE)
	}

	if s.FirstNameAttribute == nil {
		s.FirstNameAttribute = NewString(LDAP_SETTINGS_DEFAULT_FIRST_NAME_ATTRIBUTE)
	}

	if s.LastNameAttribute == nil {
		s.LastNameAttribute = NewString(LDAP_SETTINGS_DEFAULT_LAST_NAME_ATTRIBUTE)
	}

	if s.EmailAttribute == nil {
		s.EmailAttribute = NewString(LDAP_SETTINGS_DEFAULT_EMAIL_ATTRIBUTE)
	}

	if s.UsernameAttribute == nil {
		s.UsernameAttribute = NewString(LDAP_SETTINGS_DEFAULT_USERNAME_ATTRIBUTE)
	}

	if s.NicknameAttribute == nil {
		s.NicknameAttribute = NewString(LDAP_SETTINGS_DEFAULT_NICKNAME_ATTRIBUTE)
	}

	if s.IdAttribute == nil {
		s.IdAttribute = NewString(LDAP_SETTINGS_DEFAULT_ID_ATTRIBUTE)
	}

	if s.PositionAttribute == nil {
		s.PositionAttribute = NewString(LDAP_SETTINGS_DEFAULT_POSITION_ATTRIBUTE)
	}

	if s.PictureAttribute == nil {
		s.PictureAttribute = NewString(LDAP_SETTINGS_DEFAULT_PICTURE_ATTRIBUTE)
	}

	// For those upgrading to the version when LoginIdAttribute was added
	// they need IdAttribute == LoginIdAttribute not to break
	if s.LoginIdAttribute == nil {
		s.LoginIdAttribute = s.IdAttribute
	}

	if s.SyncIntervalMinutes == nil {
		s.SyncIntervalMinutes = NewInt(60)
	}

	if s.SkipCertificateVerification == nil {
		s.SkipCertificateVerification = NewBool(false)
	}

	if s.QueryTimeout == nil {
		s.QueryTimeout = NewInt(60)
	}

	if s.MaxPageSize == nil {
		s.MaxPageSize = NewInt(0)
	}

	if s.LoginFieldName == nil {
		s.LoginFieldName = NewString(LDAP_SETTINGS_DEFAULT_LOGIN_FIELD_NAME)
	}

	if s.LoginButtonColor == nil {
		s.LoginButtonColor = NewString("#0000")
	}

	if s.LoginButtonBorderColor == nil {
		s.LoginButtonBorderColor = NewString("#2389D7")
	}

	if s.LoginButtonTextColor == nil {
		s.LoginButtonTextColor = NewString("#2389D7")
	}

	if s.Trace == nil {
		s.Trace = NewBool(false)
	}
}

type ComplianceSettings struct {
	Enable      *bool
	Directory   *string
	EnableDaily *bool
}

func (s *ComplianceSettings) SetDefaults() {
	if s.Enable == nil {
		s.Enable = NewBool(false)
	}

	if s.Directory == nil {
		s.Directory = NewString("./data/")
	}

	if s.EnableDaily == nil {
		s.EnableDaily = NewBool(false)
	}
}

type LocalizationSettings struct {
	DefaultServerLocale *string
	DefaultClientLocale *string
	AvailableLocales    *string
}

func (s *LocalizationSettings) SetDefaults() {
	if s.DefaultServerLocale == nil {
		s.DefaultServerLocale = NewString(DEFAULT_LOCALE)
	}

	if s.DefaultClientLocale == nil {
		s.DefaultClientLocale = NewString(DEFAULT_LOCALE)
	}

	if s.AvailableLocales == nil {
		s.AvailableLocales = NewString("")
	}
}

type SamlSettings struct {
	// Basic
	Enable                        *bool
	EnableSyncWithLdap            *bool
	EnableSyncWithLdapIncludeAuth *bool

	Verify      *bool
	Encrypt     *bool
	SignRequest *bool

	IdpUrl                      *string
	IdpDescriptorUrl            *string
	IdpMetadataUrl              *string
	AssertionConsumerServiceURL *string

	SignatureAlgorithm *string
	CanonicalAlgorithm *string

	ScopingIDPProviderId *string
	ScopingIDPName       *string

	IdpCertificateFile    *string
	PublicCertificateFile *string
	PrivateKeyFile        *string

	// User Mapping
	IdAttribute          *string
	GuestAttribute       *string
	EnableAdminAttribute *bool
	AdminAttribute       *string
	FirstNameAttribute   *string
	LastNameAttribute    *string
	EmailAttribute       *string
	UsernameAttribute    *string
	NicknameAttribute    *string
	LocaleAttribute      *string
	PositionAttribute    *string

	LoginButtonText *string

	LoginButtonColor       *string
	LoginButtonBorderColor *string
	LoginButtonTextColor   *string
}

func (s *SamlSettings) SetDefaults() {
	if s.Enable == nil {
		s.Enable = NewBool(false)
	}

	if s.EnableSyncWithLdap == nil {
		s.EnableSyncWithLdap = NewBool(false)
	}

	if s.EnableSyncWithLdapIncludeAuth == nil {
		s.EnableSyncWithLdapIncludeAuth = NewBool(false)
	}

	if s.EnableAdminAttribute == nil {
		s.EnableAdminAttribute = NewBool(false)
	}

	if s.Verify == nil {
		s.Verify = NewBool(true)
	}

	if s.Encrypt == nil {
		s.Encrypt = NewBool(true)
	}

	if s.SignRequest == nil {
		s.SignRequest = NewBool(false)
	}

	if s.SignatureAlgorithm == nil {
		s.SignatureAlgorithm = NewString(SAML_SETTINGS_DEFAULT_SIGNATURE_ALGORITHM)
	}

	if s.CanonicalAlgorithm == nil {
		s.CanonicalAlgorithm = NewString(SAML_SETTINGS_DEFAULT_CANONICAL_ALGORITHM)
	}

	if s.IdpUrl == nil {
		s.IdpUrl = NewString("")
	}

	if s.IdpDescriptorUrl == nil {
		s.IdpDescriptorUrl = NewString("")
	}

	if s.IdpMetadataUrl == nil {
		s.IdpMetadataUrl = NewString("")
	}

	if s.IdpCertificateFile == nil {
		s.IdpCertificateFile = NewString("")
	}

	if s.PublicCertificateFile == nil {
		s.PublicCertificateFile = NewString("")
	}

	if s.PrivateKeyFile == nil {
		s.PrivateKeyFile = NewString("")
	}

	if s.AssertionConsumerServiceURL == nil {
		s.AssertionConsumerServiceURL = NewString("")
	}

	if s.ScopingIDPProviderId == nil {
		s.ScopingIDPProviderId = NewString("")
	}

	if s.ScopingIDPName == nil {
		s.ScopingIDPName = NewString("")
	}

	if s.LoginButtonText == nil || *s.LoginButtonText == "" {
		s.LoginButtonText = NewString(USER_AUTH_SERVICE_SAML_TEXT)
	}

	if s.IdAttribute == nil {
		s.IdAttribute = NewString(SAML_SETTINGS_DEFAULT_ID_ATTRIBUTE)
	}

	if s.GuestAttribute == nil {
		s.GuestAttribute = NewString(SAML_SETTINGS_DEFAULT_GUEST_ATTRIBUTE)
	}
	if s.AdminAttribute == nil {
		s.AdminAttribute = NewString(SAML_SETTINGS_DEFAULT_ADMIN_ATTRIBUTE)
	}
	if s.FirstNameAttribute == nil {
		s.FirstNameAttribute = NewString(SAML_SETTINGS_DEFAULT_FIRST_NAME_ATTRIBUTE)
	}

	if s.LastNameAttribute == nil {
		s.LastNameAttribute = NewString(SAML_SETTINGS_DEFAULT_LAST_NAME_ATTRIBUTE)
	}

	if s.EmailAttribute == nil {
		s.EmailAttribute = NewString(SAML_SETTINGS_DEFAULT_EMAIL_ATTRIBUTE)
	}

	if s.UsernameAttribute == nil {
		s.UsernameAttribute = NewString(SAML_SETTINGS_DEFAULT_USERNAME_ATTRIBUTE)
	}

	if s.NicknameAttribute == nil {
		s.NicknameAttribute = NewString(SAML_SETTINGS_DEFAULT_NICKNAME_ATTRIBUTE)
	}

	if s.PositionAttribute == nil {
		s.PositionAttribute = NewString(SAML_SETTINGS_DEFAULT_POSITION_ATTRIBUTE)
	}

	if s.LocaleAttribute == nil {
		s.LocaleAttribute = NewString(SAML_SETTINGS_DEFAULT_LOCALE_ATTRIBUTE)
	}

	if s.LoginButtonColor == nil {
		s.LoginButtonColor = NewString("#34a28b")
	}

	if s.LoginButtonBorderColor == nil {
		s.LoginButtonBorderColor = NewString("#2389D7")
	}

	if s.LoginButtonTextColor == nil {
		s.LoginButtonTextColor = NewString("#ffffff")
	}
}

type NativeAppSettings struct {
	AppDownloadLink        *string `restricted:"true"`
	AndroidAppDownloadLink *string `restricted:"true"`
	IosAppDownloadLink     *string `restricted:"true"`
}

func (s *NativeAppSettings) SetDefaults() {
	if s.AppDownloadLink == nil {
		s.AppDownloadLink = NewString(NATIVEAPP_SETTINGS_DEFAULT_APP_DOWNLOAD_LINK)
	}

	if s.AndroidAppDownloadLink == nil {
		s.AndroidAppDownloadLink = NewString(NATIVEAPP_SETTINGS_DEFAULT_ANDROID_APP_DOWNLOAD_LINK)
	}

	if s.IosAppDownloadLink == nil {
		s.IosAppDownloadLink = NewString(NATIVEAPP_SETTINGS_DEFAULT_IOS_APP_DOWNLOAD_LINK)
	}
}

type ElasticsearchSettings struct {
	ConnectionUrl                 *string `restricted:"true"`
	Username                      *string `restricted:"true"`
	Password                      *string `restricted:"true"`
	EnableIndexing                *bool   `restricted:"true"`
	EnableSearching               *bool   `restricted:"true"`
	EnableAutocomplete            *bool   `restricted:"true"`
	Sniff                         *bool   `restricted:"true"`
	PostIndexReplicas             *int    `restricted:"true"`
	PostIndexShards               *int    `restricted:"true"`
	ChannelIndexReplicas          *int    `restricted:"true"`
	ChannelIndexShards            *int    `restricted:"true"`
	UserIndexReplicas             *int    `restricted:"true"`
	UserIndexShards               *int    `restricted:"true"`
	AggregatePostsAfterDays       *int    `restricted:"true"`
	PostsAggregatorJobStartTime   *string `restricted:"true"`
	IndexPrefix                   *string `restricted:"true"`
	LiveIndexingBatchSize         *int    `restricted:"true"`
	BulkIndexingTimeWindowSeconds *int    `restricted:"true"`
	RequestTimeoutSeconds         *int    `restricted:"true"`
	SkipTLSVerification           *bool   `restricted:"true"`
	Trace                         *string `restricted:"true"`
}

func (s *ElasticsearchSettings) SetDefaults() {
	if s.ConnectionUrl == nil {
		s.ConnectionUrl = NewString(ELASTICSEARCH_SETTINGS_DEFAULT_CONNECTION_URL)
	}

	if s.Username == nil {
		s.Username = NewString(ELASTICSEARCH_SETTINGS_DEFAULT_USERNAME)
	}

	if s.Password == nil {
		s.Password = NewString(ELASTICSEARCH_SETTINGS_DEFAULT_PASSWORD)
	}

	if s.EnableIndexing == nil {
		s.EnableIndexing = NewBool(false)
	}

	if s.EnableSearching == nil {
		s.EnableSearching = NewBool(false)
	}

	if s.EnableAutocomplete == nil {
		s.EnableAutocomplete = NewBool(false)
	}

	if s.Sniff == nil {
		s.Sniff = NewBool(true)
	}

	if s.PostIndexReplicas == nil {
		s.PostIndexReplicas = NewInt(ELASTICSEARCH_SETTINGS_DEFAULT_POST_INDEX_REPLICAS)
	}

	if s.PostIndexShards == nil {
		s.PostIndexShards = NewInt(ELASTICSEARCH_SETTINGS_DEFAULT_POST_INDEX_SHARDS)
	}

	if s.ChannelIndexReplicas == nil {
		s.ChannelIndexReplicas = NewInt(ELASTICSEARCH_SETTINGS_DEFAULT_CHANNEL_INDEX_REPLICAS)
	}

	if s.ChannelIndexShards == nil {
		s.ChannelIndexShards = NewInt(ELASTICSEARCH_SETTINGS_DEFAULT_CHANNEL_INDEX_SHARDS)
	}

	if s.UserIndexReplicas == nil {
		s.UserIndexReplicas = NewInt(ELASTICSEARCH_SETTINGS_DEFAULT_USER_INDEX_REPLICAS)
	}

	if s.UserIndexShards == nil {
		s.UserIndexShards = NewInt(ELASTICSEARCH_SETTINGS_DEFAULT_USER_INDEX_SHARDS)
	}

	if s.AggregatePostsAfterDays == nil {
		s.AggregatePostsAfterDays = NewInt(ELASTICSEARCH_SETTINGS_DEFAULT_AGGREGATE_POSTS_AFTER_DAYS)
	}

	if s.PostsAggregatorJobStartTime == nil {
		s.PostsAggregatorJobStartTime = NewString(ELASTICSEARCH_SETTINGS_DEFAULT_POSTS_AGGREGATOR_JOB_START_TIME)
	}

	if s.IndexPrefix == nil {
		s.IndexPrefix = NewString(ELASTICSEARCH_SETTINGS_DEFAULT_INDEX_PREFIX)
	}

	if s.LiveIndexingBatchSize == nil {
		s.LiveIndexingBatchSize = NewInt(ELASTICSEARCH_SETTINGS_DEFAULT_LIVE_INDEXING_BATCH_SIZE)
	}

	if s.BulkIndexingTimeWindowSeconds == nil {
		s.BulkIndexingTimeWindowSeconds = NewInt(ELASTICSEARCH_SETTINGS_DEFAULT_BULK_INDEXING_TIME_WINDOW_SECONDS)
	}

	if s.RequestTimeoutSeconds == nil {
		s.RequestTimeoutSeconds = NewInt(ELASTICSEARCH_SETTINGS_DEFAULT_REQUEST_TIMEOUT_SECONDS)
	}

	if s.SkipTLSVerification == nil {
		s.SkipTLSVerification = NewBool(false)
	}

	if s.Trace == nil {
		s.Trace = NewString("")
	}
}

type BleveSettings struct {
	IndexDir                      *string
	EnableIndexing                *bool
	EnableSearching               *bool
	EnableAutocomplete            *bool
	BulkIndexingTimeWindowSeconds *int
}

func (bs *BleveSettings) SetDefaults() {
	if bs.IndexDir == nil {
		bs.IndexDir = NewString(BLEVE_SETTINGS_DEFAULT_INDEX_DIR)
	}

	if bs.EnableIndexing == nil {
		bs.EnableIndexing = NewBool(false)
	}

	if bs.EnableSearching == nil {
		bs.EnableSearching = NewBool(false)
	}

	if bs.EnableAutocomplete == nil {
		bs.EnableAutocomplete = NewBool(false)
	}

	if bs.BulkIndexingTimeWindowSeconds == nil {
		bs.BulkIndexingTimeWindowSeconds = NewInt(BLEVE_SETTINGS_DEFAULT_BULK_INDEXING_TIME_WINDOW_SECONDS)
	}
}

type DataRetentionSettings struct {
	EnableMessageDeletion *bool
	EnableFileDeletion    *bool
	MessageRetentionDays  *int
	FileRetentionDays     *int
	DeletionJobStartTime  *string
}

func (s *DataRetentionSettings) SetDefaults() {
	if s.EnableMessageDeletion == nil {
		s.EnableMessageDeletion = NewBool(false)
	}

	if s.EnableFileDeletion == nil {
		s.EnableFileDeletion = NewBool(false)
	}

	if s.MessageRetentionDays == nil {
		s.MessageRetentionDays = NewInt(DATA_RETENTION_SETTINGS_DEFAULT_MESSAGE_RETENTION_DAYS)
	}

	if s.FileRetentionDays == nil {
		s.FileRetentionDays = NewInt(DATA_RETENTION_SETTINGS_DEFAULT_FILE_RETENTION_DAYS)
	}

	if s.DeletionJobStartTime == nil {
		s.DeletionJobStartTime = NewString(DATA_RETENTION_SETTINGS_DEFAULT_DELETION_JOB_START_TIME)
	}
}

type JobSettings struct {
	RunJobs      *bool `restricted:"true"`
	RunScheduler *bool `restricted:"true"`
}

func (s *JobSettings) SetDefaults() {
	if s.RunJobs == nil {
		s.RunJobs = NewBool(true)
	}

	if s.RunScheduler == nil {
		s.RunScheduler = NewBool(true)
	}
}

type PluginState struct {
	Enable bool
}

type PluginSettings struct {
	Enable                      *bool
	EnableUploads               *bool   `restricted:"true"`
	AllowInsecureDownloadUrl    *bool   `restricted:"true"`
	EnableHealthCheck           *bool   `restricted:"true"`
	Directory                   *string `restricted:"true"`
	ClientDirectory             *string `restricted:"true"`
	Plugins                     map[string]map[string]interface{}
	PluginStates                map[string]*PluginState
	EnableMarketplace           *bool
	EnableRemoteMarketplace     *bool
	AutomaticPrepackagedPlugins *bool
	RequirePluginSignature      *bool
	MarketplaceUrl              *string
	SignaturePublicKeyFiles     []string
}

func (s *PluginSettings) SetDefaults(ls LogSettings) {
	if s.Enable == nil {
		s.Enable = NewBool(true)
	}

	if s.EnableUploads == nil {
		s.EnableUploads = NewBool(false)
	}

	if s.AllowInsecureDownloadUrl == nil {
		s.AllowInsecureDownloadUrl = NewBool(false)
	}

	if s.EnableHealthCheck == nil {
		s.EnableHealthCheck = NewBool(true)
	}

	if s.Directory == nil || *s.Directory == "" {
		s.Directory = NewString(PLUGIN_SETTINGS_DEFAULT_DIRECTORY)
	}

	if s.ClientDirectory == nil || *s.ClientDirectory == "" {
		s.ClientDirectory = NewString(PLUGIN_SETTINGS_DEFAULT_CLIENT_DIRECTORY)
	}

	if s.Plugins == nil {
		s.Plugins = make(map[string]map[string]interface{})
	}

	if s.PluginStates == nil {
		s.PluginStates = make(map[string]*PluginState)
	}

	if s.PluginStates["com.mattermost.nps"] == nil {
		// Enable the NPS plugin by default if diagnostics are enabled
		s.PluginStates["com.mattermost.nps"] = &PluginState{Enable: ls.EnableDiagnostics == nil || *ls.EnableDiagnostics}
	}

	if s.EnableMarketplace == nil {
		s.EnableMarketplace = NewBool(PLUGIN_SETTINGS_DEFAULT_ENABLE_MARKETPLACE)
	}

	if s.EnableRemoteMarketplace == nil {
		s.EnableRemoteMarketplace = NewBool(true)
	}

	if s.AutomaticPrepackagedPlugins == nil {
		s.AutomaticPrepackagedPlugins = NewBool(true)
	}

	if s.MarketplaceUrl == nil || *s.MarketplaceUrl == "" || *s.MarketplaceUrl == PLUGIN_SETTINGS_OLD_MARKETPLACE_URL {
		s.MarketplaceUrl = NewString(PLUGIN_SETTINGS_DEFAULT_MARKETPLACE_URL)
	}

	if s.RequirePluginSignature == nil {
		s.RequirePluginSignature = NewBool(false)
	}

	if s.SignaturePublicKeyFiles == nil {
		s.SignaturePublicKeyFiles = []string{}
	}
}

type GlobalRelayMessageExportSettings struct {
	CustomerType *string // must be either A9 or A10, dictates SMTP server url
	SmtpUsername *string
	SmtpPassword *string
	EmailAddress *string // the address to send messages to
}

func (s *GlobalRelayMessageExportSettings) SetDefaults() {
	if s.CustomerType == nil {
		s.CustomerType = NewString(GLOBALRELAY_CUSTOMER_TYPE_A9)
	}
	if s.SmtpUsername == nil {
		s.SmtpUsername = NewString("")
	}
	if s.SmtpPassword == nil {
		s.SmtpPassword = NewString("")
	}
	if s.EmailAddress == nil {
		s.EmailAddress = NewString("")
	}
}

type MessageExportSettings struct {
	EnableExport        *bool
	ExportFormat        *string
	DailyRunTime        *string
	ExportFromTimestamp *int64
	BatchSize           *int

	// formatter-specific settings - these are only expected to be non-nil if ExportFormat is set to the associated format
	GlobalRelaySettings *GlobalRelayMessageExportSettings
}

func (s *MessageExportSettings) SetDefaults() {
	if s.EnableExport == nil {
		s.EnableExport = NewBool(false)
	}

	if s.ExportFormat == nil {
		s.ExportFormat = NewString(COMPLIANCE_EXPORT_TYPE_ACTIANCE)
	}

	if s.DailyRunTime == nil {
		s.DailyRunTime = NewString("01:00")
	}

	if s.ExportFromTimestamp == nil {
		s.ExportFromTimestamp = NewInt64(0)
	}

	if s.BatchSize == nil {
		s.BatchSize = NewInt(10000)
	}

	if s.GlobalRelaySettings == nil {
		s.GlobalRelaySettings = &GlobalRelayMessageExportSettings{}
	}
	s.GlobalRelaySettings.SetDefaults()
}

type DisplaySettings struct {
	CustomUrlSchemes     []string
	ExperimentalTimezone *bool
}

func (s *DisplaySettings) SetDefaults() {
	if s.CustomUrlSchemes == nil {
		customUrlSchemes := []string{}
		s.CustomUrlSchemes = customUrlSchemes
	}

	if s.ExperimentalTimezone == nil {
		s.ExperimentalTimezone = NewBool(false)
	}
}

type GuestAccountsSettings struct {
	Enable                           *bool
	AllowEmailAccounts               *bool
	EnforceMultifactorAuthentication *bool
	RestrictCreationToDomains        *string
}

func (s *GuestAccountsSettings) SetDefaults() {
	if s.Enable == nil {
		s.Enable = NewBool(false)
	}

	if s.AllowEmailAccounts == nil {
		s.AllowEmailAccounts = NewBool(true)
	}

	if s.EnforceMultifactorAuthentication == nil {
		s.EnforceMultifactorAuthentication = NewBool(false)
	}

	if s.RestrictCreationToDomains == nil {
		s.RestrictCreationToDomains = NewString("")
	}
}

type ImageProxySettings struct {
	Enable                  *bool
	ImageProxyType          *string
	RemoteImageProxyURL     *string
	RemoteImageProxyOptions *string
}

func (s *ImageProxySettings) SetDefaults(ss ServiceSettings) {
	if s.Enable == nil {
		if ss.DEPRECATED_DO_NOT_USE_ImageProxyType == nil || *ss.DEPRECATED_DO_NOT_USE_ImageProxyType == "" {
			s.Enable = NewBool(false)
		} else {
			s.Enable = NewBool(true)
		}
	}

	if s.ImageProxyType == nil {
		if ss.DEPRECATED_DO_NOT_USE_ImageProxyType == nil || *ss.DEPRECATED_DO_NOT_USE_ImageProxyType == "" {
			s.ImageProxyType = NewString(IMAGE_PROXY_TYPE_LOCAL)
		} else {
			s.ImageProxyType = ss.DEPRECATED_DO_NOT_USE_ImageProxyType
		}
	}

	if s.RemoteImageProxyURL == nil {
		if ss.DEPRECATED_DO_NOT_USE_ImageProxyURL == nil {
			s.RemoteImageProxyURL = NewString("")
		} else {
			s.RemoteImageProxyURL = ss.DEPRECATED_DO_NOT_USE_ImageProxyURL
		}
	}

	if s.RemoteImageProxyOptions == nil {
		if ss.DEPRECATED_DO_NOT_USE_ImageProxyOptions == nil {
			s.RemoteImageProxyOptions = NewString("")
		} else {
			s.RemoteImageProxyOptions = ss.DEPRECATED_DO_NOT_USE_ImageProxyOptions
		}
	}
}

type ConfigFunc func() *Config

type Config struct {
	ServiceSettings           ServiceSettings
	TeamSettings              TeamSettings
	ClientRequirements        ClientRequirements
	SqlSettings               SqlSettings
	LogSettings               LogSettings
	ExperimentalAuditSettings ExperimentalAuditSettings
	NotificationLogSettings   NotificationLogSettings
	PasswordSettings          PasswordSettings
	FileSettings              FileSettings
	EmailSettings             EmailSettings
	RateLimitSettings         RateLimitSettings
	PrivacySettings           PrivacySettings
	SupportSettings           SupportSettings
	AnnouncementSettings      AnnouncementSettings
	ThemeSettings             ThemeSettings
	GitLabSettings            SSOSettings
	GoogleSettings            SSOSettings
	Office365Settings         Office365Settings
	LdapSettings              LdapSettings
	ComplianceSettings        ComplianceSettings
	LocalizationSettings      LocalizationSettings
	SamlSettings              SamlSettings
	NativeAppSettings         NativeAppSettings
	ClusterSettings           ClusterSettings
	MetricsSettings           MetricsSettings
	ExperimentalSettings      ExperimentalSettings
	AnalyticsSettings         AnalyticsSettings
	ElasticsearchSettings     ElasticsearchSettings
<<<<<<< HEAD
=======
	BleveSettings             BleveSettings
>>>>>>> 65d0e512
	DataRetentionSettings     DataRetentionSettings
	MessageExportSettings     MessageExportSettings
	JobSettings               JobSettings
	PluginSettings            PluginSettings
	DisplaySettings           DisplaySettings
	GuestAccountsSettings     GuestAccountsSettings
	ImageProxySettings        ImageProxySettings
}

func (o *Config) Clone() *Config {
	var ret Config
	if err := json.Unmarshal([]byte(o.ToJson()), &ret); err != nil {
		panic(err)
	}
	return &ret
}

func (o *Config) ToJson() string {
	b, _ := json.Marshal(o)
	return string(b)
}

func (o *Config) GetSSOService(service string) *SSOSettings {
	switch service {
	case SERVICE_GITLAB:
		return &o.GitLabSettings
	case SERVICE_GOOGLE:
		return &o.GoogleSettings
	case SERVICE_OFFICE365:
		return o.Office365Settings.SSOSettings()
	}

	return nil
}

func ConfigFromJson(data io.Reader) *Config {
	var o *Config
	json.NewDecoder(data).Decode(&o)
	return o
}

// isUpdate detects a pre-existing config based on whether SiteURL has been changed
func (o *Config) isUpdate() bool {
	return o.ServiceSettings.SiteURL != nil
}

func (o *Config) SetDefaults() {
	isUpdate := o.isUpdate()

	o.LdapSettings.SetDefaults()
	o.SamlSettings.SetDefaults()

	if o.TeamSettings.TeammateNameDisplay == nil {
		o.TeamSettings.TeammateNameDisplay = NewString(SHOW_USERNAME)

		if *o.SamlSettings.Enable || *o.LdapSettings.Enable {
			*o.TeamSettings.TeammateNameDisplay = SHOW_FULLNAME
		}
	}

	o.SqlSettings.SetDefaults(isUpdate)
	o.FileSettings.SetDefaults(isUpdate)
	o.EmailSettings.SetDefaults(isUpdate)
	o.PrivacySettings.setDefaults()
	o.Office365Settings.setDefaults()
	o.GitLabSettings.setDefaults("", "", "", "")
	o.GoogleSettings.setDefaults(GOOGLE_SETTINGS_DEFAULT_SCOPE, GOOGLE_SETTINGS_DEFAULT_AUTH_ENDPOINT, GOOGLE_SETTINGS_DEFAULT_TOKEN_ENDPOINT, GOOGLE_SETTINGS_DEFAULT_USER_API_ENDPOINT)
	o.ServiceSettings.SetDefaults(isUpdate)
	o.PasswordSettings.SetDefaults()
	o.TeamSettings.SetDefaults()
	o.MetricsSettings.SetDefaults()
	o.ExperimentalSettings.SetDefaults()
	o.SupportSettings.SetDefaults()
	o.AnnouncementSettings.SetDefaults()
	o.ThemeSettings.SetDefaults()
	o.ClusterSettings.SetDefaults()
	o.PluginSettings.SetDefaults(o.LogSettings)
	o.AnalyticsSettings.SetDefaults()
	o.ComplianceSettings.SetDefaults()
	o.LocalizationSettings.SetDefaults()
	o.ElasticsearchSettings.SetDefaults()
	o.BleveSettings.SetDefaults()
	o.NativeAppSettings.SetDefaults()
	o.DataRetentionSettings.SetDefaults()
	o.RateLimitSettings.SetDefaults()
	o.LogSettings.SetDefaults()
	o.ExperimentalAuditSettings.SetDefaults()
	o.NotificationLogSettings.SetDefaults()
	o.JobSettings.SetDefaults()
	o.MessageExportSettings.SetDefaults()
	o.DisplaySettings.SetDefaults()
	o.GuestAccountsSettings.SetDefaults()
	o.ImageProxySettings.SetDefaults(o.ServiceSettings)
}

func (o *Config) IsValid() *AppError {
	if len(*o.ServiceSettings.SiteURL) == 0 && *o.EmailSettings.EnableEmailBatching {
		return NewAppError("Config.IsValid", "model.config.is_valid.site_url_email_batching.app_error", nil, "", http.StatusBadRequest)
	}

	if *o.ClusterSettings.Enable && *o.EmailSettings.EnableEmailBatching {
		return NewAppError("Config.IsValid", "model.config.is_valid.cluster_email_batching.app_error", nil, "", http.StatusBadRequest)
	}

	if len(*o.ServiceSettings.SiteURL) == 0 && *o.ServiceSettings.AllowCookiesForSubdomains {
		return NewAppError("Config.IsValid", "model.config.is_valid.allow_cookies_for_subdomains.app_error", nil, "", http.StatusBadRequest)
	}

	if err := o.TeamSettings.isValid(); err != nil {
		return err
	}

	if err := o.SqlSettings.isValid(); err != nil {
		return err
	}

	if err := o.FileSettings.isValid(); err != nil {
		return err
	}

	if err := o.EmailSettings.isValid(); err != nil {
		return err
	}

	if err := o.LdapSettings.isValid(); err != nil {
		return err
	}

	if err := o.SamlSettings.isValid(); err != nil {
		return err
	}

	if *o.PasswordSettings.MinimumLength < PASSWORD_MINIMUM_LENGTH || *o.PasswordSettings.MinimumLength > PASSWORD_MAXIMUM_LENGTH {
		return NewAppError("Config.IsValid", "model.config.is_valid.password_length.app_error", map[string]interface{}{"MinLength": PASSWORD_MINIMUM_LENGTH, "MaxLength": PASSWORD_MAXIMUM_LENGTH}, "", http.StatusBadRequest)
	}

	if err := o.RateLimitSettings.isValid(); err != nil {
		return err
	}

	if err := o.ServiceSettings.isValid(); err != nil {
		return err
	}

	if err := o.ElasticsearchSettings.isValid(); err != nil {
		return err
	}

	if err := o.BleveSettings.isValid(); err != nil {
		return err
	}

	if err := o.DataRetentionSettings.isValid(); err != nil {
		return err
	}

	if err := o.LocalizationSettings.isValid(); err != nil {
		return err
	}

	if err := o.MessageExportSettings.isValid(o.FileSettings); err != nil {
		return err
	}

	if err := o.DisplaySettings.isValid(); err != nil {
		return err
	}

	if err := o.ImageProxySettings.isValid(); err != nil {
		return err
	}
	return nil
}

func (s *TeamSettings) isValid() *AppError {
	if *s.MaxUsersPerTeam <= 0 {
		return NewAppError("Config.IsValid", "model.config.is_valid.max_users.app_error", nil, "", http.StatusBadRequest)
	}

	if *s.MaxChannelsPerTeam <= 0 {
		return NewAppError("Config.IsValid", "model.config.is_valid.max_channels.app_error", nil, "", http.StatusBadRequest)
	}

	if *s.MaxNotificationsPerChannel <= 0 {
		return NewAppError("Config.IsValid", "model.config.is_valid.max_notify_per_channel.app_error", nil, "", http.StatusBadRequest)
	}

	if !(*s.RestrictDirectMessage == DIRECT_MESSAGE_ANY || *s.RestrictDirectMessage == DIRECT_MESSAGE_TEAM) {
		return NewAppError("Config.IsValid", "model.config.is_valid.restrict_direct_message.app_error", nil, "", http.StatusBadRequest)
	}

	if !(*s.TeammateNameDisplay == SHOW_FULLNAME || *s.TeammateNameDisplay == SHOW_NICKNAME_FULLNAME || *s.TeammateNameDisplay == SHOW_USERNAME) {
		return NewAppError("Config.IsValid", "model.config.is_valid.teammate_name_display.app_error", nil, "", http.StatusBadRequest)
	}

	if len(*s.SiteName) > SITENAME_MAX_LENGTH {
		return NewAppError("Config.IsValid", "model.config.is_valid.sitename_length.app_error", map[string]interface{}{"MaxLength": SITENAME_MAX_LENGTH}, "", http.StatusBadRequest)
	}

	return nil
}

func (s *SqlSettings) isValid() *AppError {
	if *s.AtRestEncryptKey != "" && len(*s.AtRestEncryptKey) < 32 {
		return NewAppError("Config.IsValid", "model.config.is_valid.encrypt_sql.app_error", nil, "", http.StatusBadRequest)
	}

	if !(*s.DriverName == DATABASE_DRIVER_MYSQL || *s.DriverName == DATABASE_DRIVER_POSTGRES) {
		return NewAppError("Config.IsValid", "model.config.is_valid.sql_driver.app_error", nil, "", http.StatusBadRequest)
	}

	if *s.MaxIdleConns <= 0 {
		return NewAppError("Config.IsValid", "model.config.is_valid.sql_idle.app_error", nil, "", http.StatusBadRequest)
	}

	if *s.ConnMaxLifetimeMilliseconds < 0 {
		return NewAppError("Config.IsValid", "model.config.is_valid.sql_conn_max_lifetime_milliseconds.app_error", nil, "", http.StatusBadRequest)
	}

	if *s.QueryTimeout <= 0 {
		return NewAppError("Config.IsValid", "model.config.is_valid.sql_query_timeout.app_error", nil, "", http.StatusBadRequest)
	}

	if len(*s.DataSource) == 0 {
		return NewAppError("Config.IsValid", "model.config.is_valid.sql_data_src.app_error", nil, "", http.StatusBadRequest)
	}

	if *s.MaxOpenConns <= 0 {
		return NewAppError("Config.IsValid", "model.config.is_valid.sql_max_conn.app_error", nil, "", http.StatusBadRequest)
	}

	return nil
}

func (s *FileSettings) isValid() *AppError {
	if *s.MaxFileSize <= 0 {
		return NewAppError("Config.IsValid", "model.config.is_valid.max_file_size.app_error", nil, "", http.StatusBadRequest)
	}

	if !(*s.DriverName == IMAGE_DRIVER_LOCAL || *s.DriverName == IMAGE_DRIVER_S3) {
		return NewAppError("Config.IsValid", "model.config.is_valid.file_driver.app_error", nil, "", http.StatusBadRequest)
	}

	if *s.PublicLinkSalt != "" && len(*s.PublicLinkSalt) < 32 {
		return NewAppError("Config.IsValid", "model.config.is_valid.file_salt.app_error", nil, "", http.StatusBadRequest)
	}

	return nil
}

func (s *EmailSettings) isValid() *AppError {
	if !(*s.ConnectionSecurity == CONN_SECURITY_NONE || *s.ConnectionSecurity == CONN_SECURITY_TLS || *s.ConnectionSecurity == CONN_SECURITY_STARTTLS || *s.ConnectionSecurity == CONN_SECURITY_PLAIN) {
		return NewAppError("Config.IsValid", "model.config.is_valid.email_security.app_error", nil, "", http.StatusBadRequest)
	}

	if *s.EmailBatchingBufferSize <= 0 {
		return NewAppError("Config.IsValid", "model.config.is_valid.email_batching_buffer_size.app_error", nil, "", http.StatusBadRequest)
	}

	if *s.EmailBatchingInterval < 30 {
		return NewAppError("Config.IsValid", "model.config.is_valid.email_batching_interval.app_error", nil, "", http.StatusBadRequest)
	}

	if !(*s.EmailNotificationContentsType == EMAIL_NOTIFICATION_CONTENTS_FULL || *s.EmailNotificationContentsType == EMAIL_NOTIFICATION_CONTENTS_GENERIC) {
		return NewAppError("Config.IsValid", "model.config.is_valid.email_notification_contents_type.app_error", nil, "", http.StatusBadRequest)
	}

	return nil
}

func (s *RateLimitSettings) isValid() *AppError {
	if *s.MemoryStoreSize <= 0 {
		return NewAppError("Config.IsValid", "model.config.is_valid.rate_mem.app_error", nil, "", http.StatusBadRequest)
	}

	if *s.PerSec <= 0 {
		return NewAppError("Config.IsValid", "model.config.is_valid.rate_sec.app_error", nil, "", http.StatusBadRequest)
	}

	if *s.MaxBurst <= 0 {
		return NewAppError("Config.IsValid", "model.config.is_valid.max_burst.app_error", nil, "", http.StatusBadRequest)
	}

	return nil
}

func (s *LdapSettings) isValid() *AppError {
	if !(*s.ConnectionSecurity == CONN_SECURITY_NONE || *s.ConnectionSecurity == CONN_SECURITY_TLS || *s.ConnectionSecurity == CONN_SECURITY_STARTTLS) {
		return NewAppError("Config.IsValid", "model.config.is_valid.ldap_security.app_error", nil, "", http.StatusBadRequest)
	}

	if *s.SyncIntervalMinutes <= 0 {
		return NewAppError("Config.IsValid", "model.config.is_valid.ldap_sync_interval.app_error", nil, "", http.StatusBadRequest)
	}

	if *s.MaxPageSize < 0 {
		return NewAppError("Config.IsValid", "model.config.is_valid.ldap_max_page_size.app_error", nil, "", http.StatusBadRequest)
	}

	if *s.Enable {
		if *s.LdapServer == "" {
			return NewAppError("Config.IsValid", "model.config.is_valid.ldap_server", nil, "", http.StatusBadRequest)
		}

		if *s.BaseDN == "" {
			return NewAppError("Config.IsValid", "model.config.is_valid.ldap_basedn", nil, "", http.StatusBadRequest)
		}

		if *s.EmailAttribute == "" {
			return NewAppError("Config.IsValid", "model.config.is_valid.ldap_email", nil, "", http.StatusBadRequest)
		}

		if *s.UsernameAttribute == "" {
			return NewAppError("Config.IsValid", "model.config.is_valid.ldap_username", nil, "", http.StatusBadRequest)
		}

		if *s.IdAttribute == "" {
			return NewAppError("Config.IsValid", "model.config.is_valid.ldap_id", nil, "", http.StatusBadRequest)
		}

		if *s.LoginIdAttribute == "" {
			return NewAppError("Config.IsValid", "model.config.is_valid.ldap_login_id", nil, "", http.StatusBadRequest)
		}

		if *s.UserFilter != "" {
			if _, err := ldap.CompileFilter(*s.UserFilter); err != nil {
				return NewAppError("ValidateFilter", "ent.ldap.validate_filter.app_error", nil, err.Error(), http.StatusBadRequest)
			}
		}

		if *s.GuestFilter != "" {
			if _, err := ldap.CompileFilter(*s.GuestFilter); err != nil {
				return NewAppError("LdapSettings.isValid", "ent.ldap.validate_guest_filter.app_error", nil, err.Error(), http.StatusBadRequest)
			}
		}

		if *s.AdminFilter != "" {
			if _, err := ldap.CompileFilter(*s.AdminFilter); err != nil {
				return NewAppError("LdapSettings.isValid", "ent.ldap.validate_admin_filter.app_error", nil, err.Error(), http.StatusBadRequest)
			}
		}
	}

	return nil
}

func (s *SamlSettings) isValid() *AppError {
	if *s.Enable {
		if len(*s.IdpUrl) == 0 || !IsValidHttpUrl(*s.IdpUrl) {
			return NewAppError("Config.IsValid", "model.config.is_valid.saml_idp_url.app_error", nil, "", http.StatusBadRequest)
		}

		if len(*s.IdpDescriptorUrl) == 0 || !IsValidHttpUrl(*s.IdpDescriptorUrl) {
			return NewAppError("Config.IsValid", "model.config.is_valid.saml_idp_descriptor_url.app_error", nil, "", http.StatusBadRequest)
		}

		if len(*s.IdpCertificateFile) == 0 {
			return NewAppError("Config.IsValid", "model.config.is_valid.saml_idp_cert.app_error", nil, "", http.StatusBadRequest)
		}

		if len(*s.EmailAttribute) == 0 {
			return NewAppError("Config.IsValid", "model.config.is_valid.saml_email_attribute.app_error", nil, "", http.StatusBadRequest)
		}

		if len(*s.UsernameAttribute) == 0 {
			return NewAppError("Config.IsValid", "model.config.is_valid.saml_username_attribute.app_error", nil, "", http.StatusBadRequest)
		}

		if *s.Verify {
			if len(*s.AssertionConsumerServiceURL) == 0 || !IsValidHttpUrl(*s.AssertionConsumerServiceURL) {
				return NewAppError("Config.IsValid", "model.config.is_valid.saml_assertion_consumer_service_url.app_error", nil, "", http.StatusBadRequest)
			}
		}

		if *s.Encrypt {
			if len(*s.PrivateKeyFile) == 0 {
				return NewAppError("Config.IsValid", "model.config.is_valid.saml_private_key.app_error", nil, "", http.StatusBadRequest)
			}

			if len(*s.PublicCertificateFile) == 0 {
				return NewAppError("Config.IsValid", "model.config.is_valid.saml_public_cert.app_error", nil, "", http.StatusBadRequest)
			}
		}

		if len(*s.EmailAttribute) == 0 {
			return NewAppError("Config.IsValid", "model.config.is_valid.saml_email_attribute.app_error", nil, "", http.StatusBadRequest)
		}

		if !(*s.SignatureAlgorithm == SAML_SETTINGS_SIGNATURE_ALGORITHM_SHA1 || *s.SignatureAlgorithm == SAML_SETTINGS_SIGNATURE_ALGORITHM_SHA256 || *s.SignatureAlgorithm == SAML_SETTINGS_SIGNATURE_ALGORITHM_SHA512) {
			return NewAppError("Config.IsValid", "model.config.is_valid.saml_signature_algorithm.app_error", nil, "", http.StatusBadRequest)
		}
		if !(*s.CanonicalAlgorithm == SAML_SETTINGS_CANONICAL_ALGORITHM_C14N || *s.CanonicalAlgorithm == SAML_SETTINGS_CANONICAL_ALGORITHM_C14N11) {
			return NewAppError("Config.IsValid", "model.config.is_valid.saml_canonical_algorithm.app_error", nil, "", http.StatusBadRequest)
		}

		if len(*s.GuestAttribute) > 0 {
			if !(strings.Contains(*s.GuestAttribute, "=")) {
				return NewAppError("Config.IsValid", "model.config.is_valid.saml_guest_attribute.app_error", nil, "", http.StatusBadRequest)
			}
			if len(strings.Split(*s.GuestAttribute, "=")) != 2 {
				return NewAppError("Config.IsValid", "model.config.is_valid.saml_guest_attribute.app_error", nil, "", http.StatusBadRequest)
			}
		}

		if len(*s.AdminAttribute) > 0 {
			if !(strings.Contains(*s.AdminAttribute, "=")) {
				return NewAppError("Config.IsValid", "model.config.is_valid.saml_admin_attribute.app_error", nil, "", http.StatusBadRequest)
			}
			if len(strings.Split(*s.AdminAttribute, "=")) != 2 {
				return NewAppError("Config.IsValid", "model.config.is_valid.saml_admin_attribute.app_error", nil, "", http.StatusBadRequest)
			}
		}
	}

	return nil
}

func (s *ServiceSettings) isValid() *AppError {
	if !(*s.ConnectionSecurity == CONN_SECURITY_NONE || *s.ConnectionSecurity == CONN_SECURITY_TLS) {
		return NewAppError("Config.IsValid", "model.config.is_valid.webserver_security.app_error", nil, "", http.StatusBadRequest)
	}

	if *s.ConnectionSecurity == CONN_SECURITY_TLS && !*s.UseLetsEncrypt {
		appErr := NewAppError("Config.IsValid", "model.config.is_valid.tls_cert_file.app_error", nil, "", http.StatusBadRequest)

		if *s.TLSCertFile == "" {
			return appErr
		} else if _, err := os.Stat(*s.TLSCertFile); os.IsNotExist(err) {
			return appErr
		}

		appErr = NewAppError("Config.IsValid", "model.config.is_valid.tls_key_file.app_error", nil, "", http.StatusBadRequest)

		if *s.TLSKeyFile == "" {
			return appErr
		} else if _, err := os.Stat(*s.TLSKeyFile); os.IsNotExist(err) {
			return appErr
		}
	}

	if len(s.TLSOverwriteCiphers) > 0 {
		for _, cipher := range s.TLSOverwriteCiphers {
			if _, ok := ServerTLSSupportedCiphers[cipher]; !ok {
				return NewAppError("Config.IsValid", "model.config.is_valid.tls_overwrite_cipher.app_error", map[string]interface{}{"name": cipher}, "", http.StatusBadRequest)
			}
		}
	}

	if *s.ReadTimeout <= 0 {
		return NewAppError("Config.IsValid", "model.config.is_valid.read_timeout.app_error", nil, "", http.StatusBadRequest)
	}

	if *s.WriteTimeout <= 0 {
		return NewAppError("Config.IsValid", "model.config.is_valid.write_timeout.app_error", nil, "", http.StatusBadRequest)
	}

	if *s.TimeBetweenUserTypingUpdatesMilliseconds < 1000 {
		return NewAppError("Config.IsValid", "model.config.is_valid.time_between_user_typing.app_error", nil, "", http.StatusBadRequest)
	}

	if *s.MaximumLoginAttempts <= 0 {
		return NewAppError("Config.IsValid", "model.config.is_valid.login_attempts.app_error", nil, "", http.StatusBadRequest)
	}

	if len(*s.SiteURL) != 0 {
		if _, err := url.ParseRequestURI(*s.SiteURL); err != nil {
			return NewAppError("Config.IsValid", "model.config.is_valid.site_url.app_error", nil, "", http.StatusBadRequest)
		}
	}

	if len(*s.WebsocketURL) != 0 {
		if _, err := url.ParseRequestURI(*s.WebsocketURL); err != nil {
			return NewAppError("Config.IsValid", "model.config.is_valid.websocket_url.app_error", nil, "", http.StatusBadRequest)
		}
	}

	host, port, _ := net.SplitHostPort(*s.ListenAddress)
	var isValidHost bool
	if host == "" {
		isValidHost = true
	} else {
		isValidHost = (net.ParseIP(host) != nil) || IsDomainName(host)
	}
	portInt, err := strconv.Atoi(port)
	if err != nil || !isValidHost || portInt < 0 || portInt > math.MaxUint16 {
		return NewAppError("Config.IsValid", "model.config.is_valid.listen_address.app_error", nil, "", http.StatusBadRequest)
	}

	if *s.ExperimentalGroupUnreadChannels != GROUP_UNREAD_CHANNELS_DISABLED &&
		*s.ExperimentalGroupUnreadChannels != GROUP_UNREAD_CHANNELS_DEFAULT_ON &&
		*s.ExperimentalGroupUnreadChannels != GROUP_UNREAD_CHANNELS_DEFAULT_OFF {
		return NewAppError("Config.IsValid", "model.config.is_valid.group_unread_channels.app_error", nil, "", http.StatusBadRequest)
	}

	return nil
}

func (s *ElasticsearchSettings) isValid() *AppError {
	if *s.EnableIndexing {
		if len(*s.ConnectionUrl) == 0 {
			return NewAppError("Config.IsValid", "model.config.is_valid.elastic_search.connection_url.app_error", nil, "", http.StatusBadRequest)
		}
	}

	if *s.EnableSearching && !*s.EnableIndexing {
		return NewAppError("Config.IsValid", "model.config.is_valid.elastic_search.enable_searching.app_error", nil, "", http.StatusBadRequest)
	}

	if *s.EnableAutocomplete && !*s.EnableIndexing {
		return NewAppError("Config.IsValid", "model.config.is_valid.elastic_search.enable_autocomplete.app_error", nil, "", http.StatusBadRequest)
	}

	if *s.AggregatePostsAfterDays < 1 {
		return NewAppError("Config.IsValid", "model.config.is_valid.elastic_search.aggregate_posts_after_days.app_error", nil, "", http.StatusBadRequest)
	}

	if _, err := time.Parse("15:04", *s.PostsAggregatorJobStartTime); err != nil {
		return NewAppError("Config.IsValid", "model.config.is_valid.elastic_search.posts_aggregator_job_start_time.app_error", nil, err.Error(), http.StatusBadRequest)
	}

	if *s.LiveIndexingBatchSize < 1 {
		return NewAppError("Config.IsValid", "model.config.is_valid.elastic_search.live_indexing_batch_size.app_error", nil, "", http.StatusBadRequest)
	}

	if *s.BulkIndexingTimeWindowSeconds < 1 {
		return NewAppError("Config.IsValid", "model.config.is_valid.elastic_search.bulk_indexing_time_window_seconds.app_error", nil, "", http.StatusBadRequest)
	}

	if *s.RequestTimeoutSeconds < 1 {
		return NewAppError("Config.IsValid", "model.config.is_valid.elastic_search.request_timeout_seconds.app_error", nil, "", http.StatusBadRequest)
	}

	return nil
}

func (bs *BleveSettings) isValid() *AppError {
	if *bs.EnableIndexing {
		if len(*bs.IndexDir) == 0 {
			return NewAppError("Config.IsValid", "model.config.is_valid.bleve_search.filename.app_error", nil, "", http.StatusBadRequest)
		}
	} else {
		if *bs.EnableSearching {
			return NewAppError("Config.IsValid", "model.config.is_valid.bleve_search.enable_searching.app_error", nil, "", http.StatusBadRequest)
		}
		if *bs.EnableAutocomplete {
			return NewAppError("Config.IsValid", "model.config.is_valid.bleve_search.enable_autocomplete.app_error", nil, "", http.StatusBadRequest)
		}
	}
	if *bs.BulkIndexingTimeWindowSeconds < 1 {
		return NewAppError("Config.IsValid", "model.config.is_valid.bleve_search.bulk_indexing_time_window_seconds.app_error", nil, "", http.StatusBadRequest)
	}

	return nil
}

func (s *DataRetentionSettings) isValid() *AppError {
	if *s.MessageRetentionDays <= 0 {
		return NewAppError("Config.IsValid", "model.config.is_valid.data_retention.message_retention_days_too_low.app_error", nil, "", http.StatusBadRequest)
	}

	if *s.FileRetentionDays <= 0 {
		return NewAppError("Config.IsValid", "model.config.is_valid.data_retention.file_retention_days_too_low.app_error", nil, "", http.StatusBadRequest)
	}

	if _, err := time.Parse("15:04", *s.DeletionJobStartTime); err != nil {
		return NewAppError("Config.IsValid", "model.config.is_valid.data_retention.deletion_job_start_time.app_error", nil, err.Error(), http.StatusBadRequest)
	}

	return nil
}

func (s *LocalizationSettings) isValid() *AppError {
	if len(*s.AvailableLocales) > 0 {
		if !strings.Contains(*s.AvailableLocales, *s.DefaultClientLocale) {
			return NewAppError("Config.IsValid", "model.config.is_valid.localization.available_locales.app_error", nil, "", http.StatusBadRequest)
		}
	}

	return nil
}

func (s *MessageExportSettings) isValid(fs FileSettings) *AppError {
	if s.EnableExport == nil {
		return NewAppError("Config.IsValid", "model.config.is_valid.message_export.enable.app_error", nil, "", http.StatusBadRequest)
	}
	if *s.EnableExport {
		if s.ExportFromTimestamp == nil || *s.ExportFromTimestamp < 0 || *s.ExportFromTimestamp > GetMillis() {
			return NewAppError("Config.IsValid", "model.config.is_valid.message_export.export_from.app_error", nil, "", http.StatusBadRequest)
		} else if s.DailyRunTime == nil {
			return NewAppError("Config.IsValid", "model.config.is_valid.message_export.daily_runtime.app_error", nil, "", http.StatusBadRequest)
		} else if _, err := time.Parse("15:04", *s.DailyRunTime); err != nil {
			return NewAppError("Config.IsValid", "model.config.is_valid.message_export.daily_runtime.app_error", nil, err.Error(), http.StatusBadRequest)
		} else if s.BatchSize == nil || *s.BatchSize < 0 {
			return NewAppError("Config.IsValid", "model.config.is_valid.message_export.batch_size.app_error", nil, "", http.StatusBadRequest)
		} else if s.ExportFormat == nil || (*s.ExportFormat != COMPLIANCE_EXPORT_TYPE_ACTIANCE && *s.ExportFormat != COMPLIANCE_EXPORT_TYPE_GLOBALRELAY && *s.ExportFormat != COMPLIANCE_EXPORT_TYPE_CSV) {
			return NewAppError("Config.IsValid", "model.config.is_valid.message_export.export_type.app_error", nil, "", http.StatusBadRequest)
		}

		if *s.ExportFormat == COMPLIANCE_EXPORT_TYPE_GLOBALRELAY {
			if s.GlobalRelaySettings == nil {
				return NewAppError("Config.IsValid", "model.config.is_valid.message_export.global_relay.config_missing.app_error", nil, "", http.StatusBadRequest)
			} else if s.GlobalRelaySettings.CustomerType == nil || (*s.GlobalRelaySettings.CustomerType != GLOBALRELAY_CUSTOMER_TYPE_A9 && *s.GlobalRelaySettings.CustomerType != GLOBALRELAY_CUSTOMER_TYPE_A10) {
				return NewAppError("Config.IsValid", "model.config.is_valid.message_export.global_relay.customer_type.app_error", nil, "", http.StatusBadRequest)
			} else if s.GlobalRelaySettings.EmailAddress == nil || !strings.Contains(*s.GlobalRelaySettings.EmailAddress, "@") {
				// validating email addresses is hard - just make sure it contains an '@' sign
				// see https://stackoverflow.com/questions/201323/using-a-regular-expression-to-validate-an-email-address
				return NewAppError("Config.IsValid", "model.config.is_valid.message_export.global_relay.email_address.app_error", nil, "", http.StatusBadRequest)
			} else if s.GlobalRelaySettings.SmtpUsername == nil || *s.GlobalRelaySettings.SmtpUsername == "" {
				return NewAppError("Config.IsValid", "model.config.is_valid.message_export.global_relay.smtp_username.app_error", nil, "", http.StatusBadRequest)
			} else if s.GlobalRelaySettings.SmtpPassword == nil || *s.GlobalRelaySettings.SmtpPassword == "" {
				return NewAppError("Config.IsValid", "model.config.is_valid.message_export.global_relay.smtp_password.app_error", nil, "", http.StatusBadRequest)
			}
		}
	}
	return nil
}

func (s *DisplaySettings) isValid() *AppError {
	if len(s.CustomUrlSchemes) != 0 {
		validProtocolPattern := regexp.MustCompile(`(?i)^\s*[A-Za-z][A-Za-z0-9.+-]*\s*$`)

		for _, scheme := range s.CustomUrlSchemes {
			if !validProtocolPattern.MatchString(scheme) {
				return NewAppError(
					"Config.IsValid",
					"model.config.is_valid.display.custom_url_schemes.app_error",
					map[string]interface{}{"Scheme": scheme},
					"",
					http.StatusBadRequest,
				)
			}
		}
	}

	return nil
}

func (s *ImageProxySettings) isValid() *AppError {
	if *s.Enable {
		switch *s.ImageProxyType {
		case IMAGE_PROXY_TYPE_LOCAL:
			// No other settings to validate
		case IMAGE_PROXY_TYPE_ATMOS_CAMO:
			if *s.RemoteImageProxyURL == "" {
				return NewAppError("Config.IsValid", "model.config.is_valid.atmos_camo_image_proxy_url.app_error", nil, "", http.StatusBadRequest)
			}

			if *s.RemoteImageProxyOptions == "" {
				return NewAppError("Config.IsValid", "model.config.is_valid.atmos_camo_image_proxy_options.app_error", nil, "", http.StatusBadRequest)
			}
		default:
			return NewAppError("Config.IsValid", "model.config.is_valid.image_proxy_type.app_error", nil, "", http.StatusBadRequest)
		}
	}

	return nil
}

func (o *Config) GetSanitizeOptions() map[string]bool {
	options := map[string]bool{}
	options["fullname"] = *o.PrivacySettings.ShowFullName
	options["email"] = *o.PrivacySettings.ShowEmailAddress

	return options
}

func (o *Config) Sanitize() {
	if o.LdapSettings.BindPassword != nil && len(*o.LdapSettings.BindPassword) > 0 {
		*o.LdapSettings.BindPassword = FAKE_SETTING
	}

	*o.FileSettings.PublicLinkSalt = FAKE_SETTING

	if len(*o.FileSettings.AmazonS3SecretAccessKey) > 0 {
		*o.FileSettings.AmazonS3SecretAccessKey = FAKE_SETTING
	}

	if o.EmailSettings.SMTPPassword != nil && len(*o.EmailSettings.SMTPPassword) > 0 {
		*o.EmailSettings.SMTPPassword = FAKE_SETTING
	}

	if len(*o.GitLabSettings.Secret) > 0 {
		*o.GitLabSettings.Secret = FAKE_SETTING
	}

	*o.SqlSettings.DataSource = FAKE_SETTING
	o.SqlSettings.DataSourceReplicas = []string{FAKE_SETTING}
	o.SqlSettings.DataSourceSearchReplicas = []string{FAKE_SETTING}
	*o.SqlSettings.AtRestEncryptKey = FAKE_SETTING

	*o.ElasticsearchSettings.Password = FAKE_SETTING

	for i := range o.SqlSettings.DataSourceReplicas {
		o.SqlSettings.DataSourceReplicas[i] = FAKE_SETTING
	}

	for i := range o.SqlSettings.DataSourceSearchReplicas {
		o.SqlSettings.DataSourceSearchReplicas[i] = FAKE_SETTING
	}
}<|MERGE_RESOLUTION|>--- conflicted
+++ resolved
@@ -322,10 +322,7 @@
 	ExperimentalGroupUnreadChannels                   *string
 	ExperimentalChannelOrganization                   *bool
 	ExperimentalChannelSidebarOrganization            *string
-<<<<<<< HEAD
-=======
 	ExperimentalDataPrefetch                          *bool
->>>>>>> 65d0e512
 	DEPRECATED_DO_NOT_USE_ImageProxyType              *string `json:"ImageProxyType" mapstructure:"ImageProxyType"`       // This field is deprecated and must not be used.
 	DEPRECATED_DO_NOT_USE_ImageProxyURL               *string `json:"ImageProxyURL" mapstructure:"ImageProxyURL"`         // This field is deprecated and must not be used.
 	DEPRECATED_DO_NOT_USE_ImageProxyOptions           *string `json:"ImageProxyOptions" mapstructure:"ImageProxyOptions"` // This field is deprecated and must not be used.
@@ -682,13 +679,10 @@
 		s.ExperimentalChannelSidebarOrganization = NewString("disabled")
 	}
 
-<<<<<<< HEAD
-=======
 	if s.ExperimentalDataPrefetch == nil {
 		s.ExperimentalDataPrefetch = NewBool(true)
 	}
 
->>>>>>> 65d0e512
 	if s.DEPRECATED_DO_NOT_USE_ImageProxyType == nil {
 		s.DEPRECATED_DO_NOT_USE_ImageProxyType = NewString("")
 	}
@@ -2141,6 +2135,7 @@
 	IdpUrl                      *string
 	IdpDescriptorUrl            *string
 	IdpMetadataUrl              *string
+	ServiceProviderIdentifier   *string
 	AssertionConsumerServiceURL *string
 
 	SignatureAlgorithm *string
@@ -2216,6 +2211,14 @@
 
 	if s.IdpDescriptorUrl == nil {
 		s.IdpDescriptorUrl = NewString("")
+	}
+
+	if s.ServiceProviderIdentifier == nil {
+		if s.IdpDescriptorUrl != nil {
+			s.ServiceProviderIdentifier = NewString(*s.IdpDescriptorUrl)
+		} else {
+			s.ServiceProviderIdentifier = NewString("")
+		}
 	}
 
 	if s.IdpMetadataUrl == nil {
@@ -2763,10 +2766,7 @@
 	ExperimentalSettings      ExperimentalSettings
 	AnalyticsSettings         AnalyticsSettings
 	ElasticsearchSettings     ElasticsearchSettings
-<<<<<<< HEAD
-=======
 	BleveSettings             BleveSettings
->>>>>>> 65d0e512
 	DataRetentionSettings     DataRetentionSettings
 	MessageExportSettings     MessageExportSettings
 	JobSettings               JobSettings
@@ -3135,6 +3135,10 @@
 			return NewAppError("Config.IsValid", "model.config.is_valid.saml_username_attribute.app_error", nil, "", http.StatusBadRequest)
 		}
 
+		if len(*s.ServiceProviderIdentifier) == 0 {
+			return NewAppError("Config.IsValid", "model.config.is_valid.saml_spidentifier_attribute.app_error", nil, "", http.StatusBadRequest)
+		}
+
 		if *s.Verify {
 			if len(*s.AssertionConsumerServiceURL) == 0 || !IsValidHttpUrl(*s.AssertionConsumerServiceURL) {
 				return NewAppError("Config.IsValid", "model.config.is_valid.saml_assertion_consumer_service_url.app_error", nil, "", http.StatusBadRequest)
@@ -3453,8 +3457,6 @@
 	}
 
 	*o.SqlSettings.DataSource = FAKE_SETTING
-	o.SqlSettings.DataSourceReplicas = []string{FAKE_SETTING}
-	o.SqlSettings.DataSourceSearchReplicas = []string{FAKE_SETTING}
 	*o.SqlSettings.AtRestEncryptKey = FAKE_SETTING
 
 	*o.ElasticsearchSettings.Password = FAKE_SETTING
