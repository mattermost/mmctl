--- conflicted
+++ resolved
@@ -337,10 +337,7 @@
 	EnableBotAccountCreation                          *bool `access:"integrations"`
 	EnableSVGs                                        *bool `access:"site"`
 	EnableLatex                                       *bool `access:"site"`
-<<<<<<< HEAD
-=======
 	EnableAPIChannelDeletion                          *bool
->>>>>>> 10c95715
 	EnableLocalMode                                   *bool
 	LocalModeSocketLocation                           *string
 }
@@ -865,10 +862,7 @@
 	LinkMetadataTimeoutMilliseconds *int64  `access:"experimental,write_restrictable"`
 	RestrictSystemAdmin             *bool   `access:"experimental,write_restrictable"`
 	UseNewSAMLLibrary               *bool   `access:"experimental"`
-<<<<<<< HEAD
-=======
 	CloudUserLimit                  *int64  `access:"experimental,write_restrictable"`
->>>>>>> 10c95715
 }
 
 func (s *ExperimentalSettings) SetDefaults() {
