// Copyright (c) 2015-present Mattermost, Inc. All Rights Reserved.
// See LICENSE.txt for license information.

package model

import (
	"encoding/json"
	"io"
	"net/http"
	"regexp"
)

const (
	GroupSourceLdap GroupSource = "ldap"

	GroupNameMaxLength        = 64
	GroupSourceMaxLength      = 64
	GroupDisplayNameMaxLength = 128
	GroupDescriptionMaxLength = 1024
	GroupRemoteIDMaxLength    = 48
)

type GroupSource string

var allGroupSources = []GroupSource{
	GroupSourceLdap,
}

var groupSourcesRequiringRemoteID = []GroupSource{
	GroupSourceLdap,
}

type Group struct {
	Id             string      `json:"id"`
<<<<<<< HEAD
	Name           string      `json:"name"`
=======
	Name           *string     `json:"name,omitempty"`
>>>>>>> 65d0e512
	DisplayName    string      `json:"display_name"`
	Description    string      `json:"description"`
	Source         GroupSource `json:"source"`
	RemoteId       string      `json:"remote_id"`
	CreateAt       int64       `json:"create_at"`
	UpdateAt       int64       `json:"update_at"`
	DeleteAt       int64       `json:"delete_at"`
	HasSyncables   bool        `db:"-" json:"has_syncables"`
	MemberCount    *int        `db:"-" json:"member_count,omitempty"`
	AllowReference bool        `json:"allow_reference"`
}

type GroupWithSchemeAdmin struct {
	Group
	SchemeAdmin *bool `db:"SyncableSchemeAdmin" json:"scheme_admin,omitempty"`
}

type GroupsAssociatedToChannelWithSchemeAdmin struct {
	ChannelId string `json:"channel_id"`
	Group
	SchemeAdmin *bool `db:"SyncableSchemeAdmin" json:"scheme_admin,omitempty"`
}
type GroupsAssociatedToChannel struct {
	ChannelId string                  `json:"channel_id"`
	Groups    []*GroupWithSchemeAdmin `json:"groups"`
}

type GroupPatch struct {
	Name           *string `json:"name"`
	DisplayName    *string `json:"display_name"`
	Description    *string `json:"description"`
	AllowReference *bool   `json:"allow_reference"`
}

type LdapGroupSearchOpts struct {
	Q            string
	IsLinked     *bool
	IsConfigured *bool
}

type GroupSearchOpts struct {
	Q                      string
	NotAssociatedToTeam    string
	NotAssociatedToChannel string
	IncludeMemberCount     bool
	FilterAllowReference   bool
	PageOpts               *PageOpts
	Since                  int64
<<<<<<< HEAD
=======

	// FilterParentTeamPermitted filters the groups to the intersect of the
	// set associated to the parent team and those returned by the query.
	// If the parent team is not group-constrained or if NotAssociatedToChannel
	// is not set then this option is ignored.
	FilterParentTeamPermitted bool
>>>>>>> 65d0e512
}

type PageOpts struct {
	Page    int
	PerPage int
}

type GroupStats struct {
	GroupID          string `json:"group_id"`
	TotalMemberCount int64  `json:"total_member_count"`
}

func (group *Group) Patch(patch *GroupPatch) {
	if patch.Name != nil {
		group.Name = patch.Name
	}
	if patch.DisplayName != nil {
		group.DisplayName = *patch.DisplayName
	}
	if patch.Description != nil {
		group.Description = *patch.Description
	}
	if patch.AllowReference != nil {
		group.AllowReference = *patch.AllowReference
	}
}

func (group *Group) IsValidForCreate() *AppError {
	err := group.IsValidName()
	if err != nil {
		return err
	}

	if l := len(group.DisplayName); l == 0 || l > GroupDisplayNameMaxLength {
		return NewAppError("Group.IsValidForCreate", "model.group.display_name.app_error", map[string]interface{}{"GroupDisplayNameMaxLength": GroupDisplayNameMaxLength}, "", http.StatusBadRequest)
	}

	if len(group.Description) > GroupDescriptionMaxLength {
		return NewAppError("Group.IsValidForCreate", "model.group.description.app_error", map[string]interface{}{"GroupDescriptionMaxLength": GroupDescriptionMaxLength}, "", http.StatusBadRequest)
	}

	isValidSource := false
	for _, groupSource := range allGroupSources {
		if group.Source == groupSource {
			isValidSource = true
			break
		}
	}
	if !isValidSource {
		return NewAppError("Group.IsValidForCreate", "model.group.source.app_error", nil, "", http.StatusBadRequest)
	}

	if len(group.RemoteId) > GroupRemoteIDMaxLength || (len(group.RemoteId) == 0 && group.requiresRemoteId()) {
		return NewAppError("Group.IsValidForCreate", "model.group.remote_id.app_error", nil, "", http.StatusBadRequest)
	}

	return nil
}

func (group *Group) requiresRemoteId() bool {
	for _, groupSource := range groupSourcesRequiringRemoteID {
		if groupSource == group.Source {
			return true
		}
	}
	return false
}

func (group *Group) IsValidForUpdate() *AppError {
	if !IsValidId(group.Id) {
		return NewAppError("Group.IsValidForUpdate", "model.group.id.app_error", nil, "", http.StatusBadRequest)
	}
	if group.CreateAt == 0 {
		return NewAppError("Group.IsValidForUpdate", "model.group.create_at.app_error", nil, "", http.StatusBadRequest)
	}
	if group.UpdateAt == 0 {
		return NewAppError("Group.IsValidForUpdate", "model.group.update_at.app_error", nil, "", http.StatusBadRequest)
	}
	if err := group.IsValidForCreate(); err != nil {
		return err
	}
	return nil
}

func (group *Group) ToJson() string {
	b, _ := json.Marshal(group)
	return string(b)
}

var validGroupnameChars = regexp.MustCompile(`^[a-z0-9\.\-_]+$`)

func (group *Group) IsValidName() *AppError {

	if group.Name == nil {
		if group.AllowReference {
			return NewAppError("Group.IsValidName", "model.group.name.app_error", map[string]interface{}{"GroupNameMaxLength": GroupNameMaxLength}, "", http.StatusBadRequest)
		}
	} else {
		if l := len(*group.Name); l == 0 || l > GroupNameMaxLength {
			return NewAppError("Group.IsValidName", "model.group.name.app_error", map[string]interface{}{"GroupNameMaxLength": GroupNameMaxLength}, "", http.StatusBadRequest)
		}

		if !validGroupnameChars.MatchString(*group.Name) {
			return NewAppError("Group.IsValidName", "model.group.name.invalid_chars.app_error", nil, "", http.StatusBadRequest)
		}
	}
	return nil
}

func GroupFromJson(data io.Reader) *Group {
	var group *Group
	json.NewDecoder(data).Decode(&group)
	return group
}

func GroupsFromJson(data io.Reader) []*Group {
	var groups []*Group
	json.NewDecoder(data).Decode(&groups)
	return groups
}

func GroupPatchFromJson(data io.Reader) *GroupPatch {
	var groupPatch *GroupPatch
	json.NewDecoder(data).Decode(&groupPatch)
	return groupPatch
}

func GroupStatsFromJson(data io.Reader) *GroupStats {
	var groupStats *GroupStats
	json.NewDecoder(data).Decode(&groupStats)
	return groupStats
}<|MERGE_RESOLUTION|>--- conflicted
+++ resolved
@@ -32,11 +32,7 @@
 
 type Group struct {
 	Id             string      `json:"id"`
-<<<<<<< HEAD
-	Name           string      `json:"name"`
-=======
 	Name           *string     `json:"name,omitempty"`
->>>>>>> 65d0e512
 	DisplayName    string      `json:"display_name"`
 	Description    string      `json:"description"`
 	Source         GroupSource `json:"source"`
@@ -85,15 +81,12 @@
 	FilterAllowReference   bool
 	PageOpts               *PageOpts
 	Since                  int64
-<<<<<<< HEAD
-=======
 
 	// FilterParentTeamPermitted filters the groups to the intersect of the
 	// set associated to the parent team and those returned by the query.
 	// If the parent team is not group-constrained or if NotAssociatedToChannel
 	// is not set then this option is ignored.
 	FilterParentTeamPermitted bool
->>>>>>> 65d0e512
 }
 
 type PageOpts struct {
@@ -193,7 +186,7 @@
 		}
 	} else {
 		if l := len(*group.Name); l == 0 || l > GroupNameMaxLength {
-			return NewAppError("Group.IsValidName", "model.group.name.app_error", map[string]interface{}{"GroupNameMaxLength": GroupNameMaxLength}, "", http.StatusBadRequest)
+			return NewAppError("Group.IsValidName", "model.group.name.invalid_length.app_error", map[string]interface{}{"GroupNameMaxLength": GroupNameMaxLength}, "", http.StatusBadRequest)
 		}
 
 		if !validGroupnameChars.MatchString(*group.Name) {
