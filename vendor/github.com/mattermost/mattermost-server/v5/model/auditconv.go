// Copyright (c) 2015-present Mattermost, Inc. All Rights Reserved.
// See LICENSE.txt for license information.

package model

import (
	"github.com/francoispqt/gojay"
)

// AuditModelTypeConv converts key model types to something better suited for audit output.
func AuditModelTypeConv(val interface{}) (newVal interface{}, converted bool) {
	if val == nil {
		return nil, false
	}
	switch v := val.(type) {
	case *Channel:
		return newAuditChannel(v), true
	case *Team:
		return newAuditTeam(v), true
	case *User:
		return newAuditUser(v), true
	case *Command:
		return newAuditCommand(v), true
	case *CommandArgs:
		return newAuditCommandArgs(v), true
	case *Bot:
		return newAuditBot(v), true
	case *ChannelModerationPatch:
		return newAuditChannelModerationPatch(v), true
	case *Emoji:
		return newAuditEmoji(v), true
	case *FileInfo:
		return newAuditFileInfo(v), true
	case *Group:
		return newAuditGroup(v), true
	case *Job:
		return newAuditJob(v), true
	case *OAuthApp:
		return newAuditOAuthApp(v), true
	case *Post:
		return newAuditPost(v), true
	case *Role:
		return newAuditRole(v), true
	case *Scheme:
		return newAuditScheme(v), true
	case *SchemeRoles:
		return newAuditSchemeRoles(v), true
	case *Session:
		return newAuditSession(v), true
	case *IncomingWebhook:
		return newAuditIncomingWebhook(v), true
	case *OutgoingWebhook:
		return newAuditOutgoingWebhook(v), true
	case *RemoteCluster:
		return newRemoteCluster(v), true
	}
	return val, false
}

type auditChannel struct {
	ID   string
	Name string
	Type string
}

// newAuditChannel creates a simplified representation of Channel for output to audit log.
func newAuditChannel(c *Channel) auditChannel {
	var channel auditChannel
	if c != nil {
		channel.ID = c.Id
		channel.Name = c.Name
		channel.Type = c.Type
	}
	return channel
}

func (c auditChannel) MarshalJSONObject(enc *gojay.Encoder) {
	enc.StringKey("id", c.ID)
	enc.StringKey("name", c.Name)
	enc.StringKey("type", c.Type)
}

func (c auditChannel) IsNil() bool {
	return false
}

type auditTeam struct {
	ID   string
	Name string
	Type string
}

// newAuditTeam creates a simplified representation of Team for output to audit log.
func newAuditTeam(t *Team) auditTeam {
	var team auditTeam
	if t != nil {
		team.ID = t.Id
		team.Name = t.Name
		team.Type = t.Type
	}
	return team
}

func (t auditTeam) MarshalJSONObject(enc *gojay.Encoder) {
	enc.StringKey("id", t.ID)
	enc.StringKey("name", t.Name)
	enc.StringKey("type", t.Type)
}

func (t auditTeam) IsNil() bool {
	return false
}

type auditUser struct {
	ID    string
	Name  string
	Roles string
}

// newAuditUser creates a simplified representation of User for output to audit log.
func newAuditUser(u *User) auditUser {
	var user auditUser
	if u != nil {
		user.ID = u.Id
		user.Name = u.Username
		user.Roles = u.Roles
	}
	return user
}

func (u auditUser) MarshalJSONObject(enc *gojay.Encoder) {
	enc.StringKey("id", u.ID)
	enc.StringKey("name", u.Name)
	enc.StringKey("roles", u.Roles)
}

func (u auditUser) IsNil() bool {
	return false
}

type auditCommand struct {
	ID               string
	CreatorID        string
	TeamID           string
	Trigger          string
	Method           string
	Username         string
	IconURL          string
	AutoComplete     bool
	AutoCompleteDesc string
	AutoCompleteHint string
	DisplayName      string
	Description      string
	URL              string
}

// newAuditCommand creates a simplified representation of Command for output to audit log.
func newAuditCommand(c *Command) auditCommand {
	var cmd auditCommand
	if c != nil {
		cmd.ID = c.Id
		cmd.CreatorID = c.CreatorId
		cmd.TeamID = c.TeamId
		cmd.Trigger = c.Trigger
		cmd.Method = c.Method
		cmd.Username = c.Username
		cmd.IconURL = c.IconURL
		cmd.AutoComplete = c.AutoComplete
		cmd.AutoCompleteDesc = c.AutoCompleteDesc
		cmd.AutoCompleteHint = c.AutoCompleteHint
		cmd.DisplayName = c.DisplayName
		cmd.Description = c.Description
		cmd.URL = c.URL
	}
	return cmd
}

func (cmd auditCommand) MarshalJSONObject(enc *gojay.Encoder) {
	enc.StringKey("id", cmd.ID)
	enc.StringKey("creator_id", cmd.CreatorID)
	enc.StringKey("team_id", cmd.TeamID)
	enc.StringKey("trigger", cmd.Trigger)
	enc.StringKey("method", cmd.Method)
	enc.StringKey("username", cmd.Username)
	enc.StringKey("icon_url", cmd.IconURL)
	enc.BoolKey("auto_complete", cmd.AutoComplete)
	enc.StringKey("auto_complete_desc", cmd.AutoCompleteDesc)
	enc.StringKey("auto_complete_hint", cmd.AutoCompleteHint)
	enc.StringKey("display", cmd.DisplayName)
	enc.StringKey("desc", cmd.Description)
	enc.StringKey("url", cmd.URL)
}

func (cmd auditCommand) IsNil() bool {
	return false
}

type auditCommandArgs struct {
	ChannelID string
	TeamID    string
	TriggerID string
	Command   string
}

// newAuditCommandArgs creates a simplified representation of CommandArgs for output to audit log.
func newAuditCommandArgs(ca *CommandArgs) auditCommandArgs {
	var cmdargs auditCommandArgs
	if ca != nil {
		cmdargs.ChannelID = ca.ChannelId
		cmdargs.TeamID = ca.TeamId
		cmdargs.TriggerID = ca.TriggerId
		cmdargs.Command = ca.Command
	}
	return cmdargs
}

func (ca auditCommandArgs) MarshalJSONObject(enc *gojay.Encoder) {
	enc.StringKey("channel_id", ca.ChannelID)
	enc.StringKey("team_id", ca.TriggerID)
	enc.StringKey("trigger_id", ca.TeamID)
	enc.StringKey("command", ca.Command)
}

func (ca auditCommandArgs) IsNil() bool {
	return false
}

type auditBot struct {
	UserID      string
	Username    string
	Displayname string
}

// newAuditBot creates a simplified representation of Bot for output to audit log.
func newAuditBot(b *Bot) auditBot {
	var bot auditBot
	if b != nil {
		bot.UserID = b.UserId
		bot.Username = b.Username
		bot.Displayname = b.DisplayName
	}
	return bot
}

func (b auditBot) MarshalJSONObject(enc *gojay.Encoder) {
	enc.StringKey("user_id", b.UserID)
	enc.StringKey("username", b.Username)
	enc.StringKey("display", b.Displayname)
}

func (b auditBot) IsNil() bool {
	return false
}

type auditChannelModerationPatch struct {
	Name        string
	RoleGuests  bool
	RoleMembers bool
}

// newAuditChannelModerationPatch creates a simplified representation of ChannelModerationPatch for output to audit log.
func newAuditChannelModerationPatch(p *ChannelModerationPatch) auditChannelModerationPatch {
	var patch auditChannelModerationPatch
	if p != nil {
		if p.Name != nil {
			patch.Name = *p.Name
		}
		if p.Roles.Guests != nil {
			patch.RoleGuests = *p.Roles.Guests
		}
		if p.Roles.Members != nil {
			patch.RoleMembers = *p.Roles.Members
		}
	}
	return patch
}

func (p auditChannelModerationPatch) MarshalJSONObject(enc *gojay.Encoder) {
	enc.StringKey("name", p.Name)
	enc.BoolKey("role_guests", p.RoleGuests)
	enc.BoolKey("role_members", p.RoleMembers)
}

func (p auditChannelModerationPatch) IsNil() bool {
	return false
}

type auditEmoji struct {
	ID   string
	Name string
}

// newAuditEmoji creates a simplified representation of Emoji for output to audit log.
func newAuditEmoji(e *Emoji) auditEmoji {
	var emoji auditEmoji
	if e != nil {
		emoji.ID = e.Id
		emoji.Name = e.Name
	}
	return emoji
}

func (e auditEmoji) MarshalJSONObject(enc *gojay.Encoder) {
	enc.StringKey("id", e.ID)
	enc.StringKey("name", e.Name)
}

func (e auditEmoji) IsNil() bool {
	return false
}

type auditFileInfo struct {
	ID        string
	PostID    string
	Path      string
	Name      string
	Extension string
	Size      int64
}

// newAuditFileInfo creates a simplified representation of FileInfo for output to audit log.
func newAuditFileInfo(f *FileInfo) auditFileInfo {
	var fi auditFileInfo
	if f != nil {
		fi.ID = f.Id
		fi.PostID = f.PostId
		fi.Path = f.Path
		fi.Name = f.Name
		fi.Extension = f.Extension
		fi.Size = f.Size
	}
	return fi
}

func (fi auditFileInfo) MarshalJSONObject(enc *gojay.Encoder) {
	enc.StringKey("id", fi.ID)
	enc.StringKey("post_id", fi.PostID)
	enc.StringKey("path", fi.Path)
	enc.StringKey("name", fi.Name)
	enc.StringKey("ext", fi.Extension)
	enc.Int64Key("size", fi.Size)
}

func (fi auditFileInfo) IsNil() bool {
	return false
}

type auditGroup struct {
	ID          string
	Name        string
	DisplayName string
	Description string
}

// newAuditGroup creates a simplified representation of Group for output to audit log.
func newAuditGroup(g *Group) auditGroup {
	var group auditGroup
	if g != nil {
		group.ID = g.Id
		if g.Name == nil {
			group.Name = ""
		} else {
			group.Name = *g.Name
		}
		group.DisplayName = g.DisplayName
		group.Description = g.Description
	}
	return group
}

func (g auditGroup) MarshalJSONObject(enc *gojay.Encoder) {
	enc.StringKey("id", g.ID)
	enc.StringKey("name", g.Name)
	enc.StringKey("display", g.DisplayName)
	enc.StringKey("desc", g.Description)
}

func (g auditGroup) IsNil() bool {
	return false
}

type auditJob struct {
	ID       string
	Type     string
	Priority int64
	StartAt  int64
}

// newAuditJob creates a simplified representation of Job for output to audit log.
func newAuditJob(j *Job) auditJob {
	var job auditJob
	if j != nil {
		job.ID = j.Id
		job.Type = j.Type
		job.Priority = j.Priority
		job.StartAt = j.StartAt
	}
	return job
}

func (j auditJob) MarshalJSONObject(enc *gojay.Encoder) {
	enc.StringKey("id", j.ID)
	enc.StringKey("type", j.Type)
	enc.Int64Key("priority", j.Priority)
	enc.Int64Key("start_at", j.StartAt)
}

func (j auditJob) IsNil() bool {
	return false
}

type auditOAuthApp struct {
	ID          string
	CreatorID   string
	Name        string
	Description string
	IsTrusted   bool
}

// newAuditOAuthApp creates a simplified representation of OAuthApp for output to audit log.
func newAuditOAuthApp(o *OAuthApp) auditOAuthApp {
	var oauth auditOAuthApp
	if o != nil {
		oauth.ID = o.Id
		oauth.CreatorID = o.CreatorId
		oauth.Name = o.Name
		oauth.Description = o.Description
		oauth.IsTrusted = o.IsTrusted
	}
	return oauth
}

func (o auditOAuthApp) MarshalJSONObject(enc *gojay.Encoder) {
	enc.StringKey("id", o.ID)
	enc.StringKey("creator_id", o.CreatorID)
	enc.StringKey("name", o.Name)
	enc.StringKey("desc", o.Description)
	enc.BoolKey("trusted", o.IsTrusted)
}

func (o auditOAuthApp) IsNil() bool {
	return false
}

type auditPost struct {
	ID        string
	ChannelID string
	Type      string
	IsPinned  bool
}

// newAuditPost creates a simplified representation of Post for output to audit log.
func newAuditPost(p *Post) auditPost {
	var post auditPost
	if p != nil {
		post.ID = p.Id
		post.ChannelID = p.ChannelId
		post.Type = p.Type
		post.IsPinned = p.IsPinned
	}
	return post
}

func (p auditPost) MarshalJSONObject(enc *gojay.Encoder) {
	enc.StringKey("id", p.ID)
	enc.StringKey("channel_id", p.ChannelID)
	enc.StringKey("type", p.Type)
	enc.BoolKey("pinned", p.IsPinned)
}

func (p auditPost) IsNil() bool {
	return false
}

type auditRole struct {
	ID            string
	Name          string
	DisplayName   string
	Permissions   []string
	SchemeManaged bool
	BuiltIn       bool
}

// newAuditRole creates a simplified representation of Role for output to audit log.
func newAuditRole(r *Role) auditRole {
	var role auditRole
	if r != nil {
		role.ID = r.Id
		role.Name = r.Name
		role.DisplayName = r.DisplayName
		role.Permissions = append(role.Permissions, r.Permissions...)
		role.SchemeManaged = r.SchemeManaged
		role.BuiltIn = r.BuiltIn
	}
	return role
}

func (r auditRole) MarshalJSONObject(enc *gojay.Encoder) {
	enc.StringKey("id", r.ID)
	enc.StringKey("name", r.Name)
	enc.StringKey("display", r.DisplayName)
	enc.SliceStringKey("perms", r.Permissions)
	enc.BoolKey("schemeManaged", r.SchemeManaged)
	enc.BoolKey("builtin", r.BuiltIn)
}

func (r auditRole) IsNil() bool {
	return false
}

type auditScheme struct {
	ID          string
	Name        string
	DisplayName string
	Scope       string
}

// newAuditScheme creates a simplified representation of Scheme for output to audit log.
func newAuditScheme(s *Scheme) auditScheme {
	var scheme auditScheme
	if s != nil {
		scheme.ID = s.Id
		scheme.Name = s.Name
		scheme.DisplayName = s.DisplayName
		scheme.Scope = s.Scope
	}
	return scheme
}

func (s auditScheme) MarshalJSONObject(enc *gojay.Encoder) {
	enc.StringKey("id", s.ID)
	enc.StringKey("name", s.Name)
	enc.StringKey("display", s.DisplayName)
	enc.StringKey("scope", s.Scope)
}

func (s auditScheme) IsNil() bool {
	return false
}

type auditSchemeRoles struct {
	SchemeAdmin bool
	SchemeUser  bool
	SchemeGuest bool
}

// newAuditSchemeRoles creates a simplified representation of SchemeRoles for output to audit log.
func newAuditSchemeRoles(s *SchemeRoles) auditSchemeRoles {
	var roles auditSchemeRoles
	if s != nil {
		roles.SchemeAdmin = s.SchemeAdmin
		roles.SchemeUser = s.SchemeUser
		roles.SchemeGuest = s.SchemeGuest
	}
	return roles
}

func (s auditSchemeRoles) MarshalJSONObject(enc *gojay.Encoder) {
	enc.BoolKey("admin", s.SchemeAdmin)
	enc.BoolKey("user", s.SchemeUser)
	enc.BoolKey("guest", s.SchemeGuest)
}

func (s auditSchemeRoles) IsNil() bool {
	return false
}

type auditSession struct {
	ID       string
	UserId   string
	DeviceId string
}

// newAuditSession creates a simplified representation of Session for output to audit log.
func newAuditSession(s *Session) auditSession {
	var session auditSession
	if s != nil {
		session.ID = s.Id
		session.UserId = s.UserId
		session.DeviceId = s.DeviceId
	}
	return session
}

func (s auditSession) MarshalJSONObject(enc *gojay.Encoder) {
	enc.StringKey("id", s.ID)
	enc.StringKey("user_id", s.UserId)
	enc.StringKey("device_id", s.DeviceId)
}

func (s auditSession) IsNil() bool {
	return false
}

type auditIncomingWebhook struct {
	ID          string
	ChannelID   string
	TeamId      string
	DisplayName string
	Description string
}

// newAuditIncomingWebhook creates a simplified representation of IncomingWebhook for output to audit log.
func newAuditIncomingWebhook(h *IncomingWebhook) auditIncomingWebhook {
	var hook auditIncomingWebhook
	if h != nil {
		hook.ID = h.Id
		hook.ChannelID = h.ChannelId
		hook.TeamId = h.TeamId
		hook.DisplayName = h.DisplayName
		hook.Description = h.Description
	}
	return hook
}

func (h auditIncomingWebhook) MarshalJSONObject(enc *gojay.Encoder) {
	enc.StringKey("id", h.ID)
	enc.StringKey("channel_id", h.ChannelID)
	enc.StringKey("team_id", h.TeamId)
	enc.StringKey("display", h.DisplayName)
	enc.StringKey("desc", h.Description)
}

func (h auditIncomingWebhook) IsNil() bool {
	return false
}

type auditOutgoingWebhook struct {
	ID           string
	ChannelID    string
	TeamID       string
	TriggerWords StringArray
	TriggerWhen  int
	DisplayName  string
	Description  string
	ContentType  string
	Username     string
}

// newAuditOutgoingWebhook creates a simplified representation of OutgoingWebhook for output to audit log.
func newAuditOutgoingWebhook(h *OutgoingWebhook) auditOutgoingWebhook {
	var hook auditOutgoingWebhook
	if h != nil {
		hook.ID = h.Id
		hook.ChannelID = h.ChannelId
		hook.TeamID = h.TeamId
		hook.TriggerWords = h.TriggerWords
		hook.TriggerWhen = h.TriggerWhen
		hook.DisplayName = h.DisplayName
		hook.Description = h.Description
		hook.ContentType = h.ContentType
		hook.Username = h.Username
	}
	return hook
}

func (h auditOutgoingWebhook) MarshalJSONObject(enc *gojay.Encoder) {
	enc.StringKey("id", h.ID)
	enc.StringKey("channel_id", h.ChannelID)
	enc.StringKey("team_id", h.TeamID)
	enc.SliceStringKey("trigger_words", h.TriggerWords)
	enc.IntKey("trigger_when", h.TriggerWhen)
	enc.StringKey("display", h.DisplayName)
	enc.StringKey("desc", h.Description)
	enc.StringKey("content_type", h.ContentType)
	enc.StringKey("username", h.Username)
}

func (h auditOutgoingWebhook) IsNil() bool {
	return false
}

type auditRemoteCluster struct {
	RemoteId     string
	RemoteTeamId string
<<<<<<< HEAD
=======
	Name         string
>>>>>>> 3705dc5c
	DisplayName  string
	SiteURL      string
	CreateAt     int64
	LastPingAt   int64
	CreatorId    string
}

// newRemoteCluster creates a simplified representation of RemoteCluster for output to audit log.
func newRemoteCluster(r *RemoteCluster) auditRemoteCluster {
	var rc auditRemoteCluster
	if r != nil {
		rc.RemoteId = r.RemoteId
		rc.RemoteTeamId = r.RemoteTeamId
<<<<<<< HEAD
=======
		rc.Name = r.Name
>>>>>>> 3705dc5c
		rc.DisplayName = r.DisplayName
		rc.SiteURL = r.SiteURL
		rc.CreateAt = r.CreateAt
		rc.LastPingAt = r.LastPingAt
		rc.CreatorId = r.CreatorId
	}
	return rc
}

func (r auditRemoteCluster) MarshalJSONObject(enc *gojay.Encoder) {
	enc.StringKey("remote_id", r.RemoteId)
	enc.StringKey("remote_team_id", r.RemoteTeamId)
<<<<<<< HEAD
=======
	enc.StringKey("name", r.Name)
>>>>>>> 3705dc5c
	enc.StringKey("display_name", r.DisplayName)
	enc.StringKey("site_url", r.SiteURL)
	enc.Int64Key("create_at", r.CreateAt)
	enc.Int64Key("last_ping_at", r.LastPingAt)
	enc.StringKey("creator_id", r.CreatorId)
}

func (r auditRemoteCluster) IsNil() bool {
	return false
}<|MERGE_RESOLUTION|>--- conflicted
+++ resolved
@@ -673,10 +673,7 @@
 type auditRemoteCluster struct {
 	RemoteId     string
 	RemoteTeamId string
-<<<<<<< HEAD
-=======
 	Name         string
->>>>>>> 3705dc5c
 	DisplayName  string
 	SiteURL      string
 	CreateAt     int64
@@ -690,10 +687,7 @@
 	if r != nil {
 		rc.RemoteId = r.RemoteId
 		rc.RemoteTeamId = r.RemoteTeamId
-<<<<<<< HEAD
-=======
 		rc.Name = r.Name
->>>>>>> 3705dc5c
 		rc.DisplayName = r.DisplayName
 		rc.SiteURL = r.SiteURL
 		rc.CreateAt = r.CreateAt
@@ -706,10 +700,7 @@
 func (r auditRemoteCluster) MarshalJSONObject(enc *gojay.Encoder) {
 	enc.StringKey("remote_id", r.RemoteId)
 	enc.StringKey("remote_team_id", r.RemoteTeamId)
-<<<<<<< HEAD
-=======
 	enc.StringKey("name", r.Name)
->>>>>>> 3705dc5c
 	enc.StringKey("display_name", r.DisplayName)
 	enc.StringKey("site_url", r.SiteURL)
 	enc.Int64Key("create_at", r.CreateAt)
