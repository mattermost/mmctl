--- conflicted
+++ resolved
@@ -13,11 +13,8 @@
 // It should be maintained in chronological order with most current
 // release at the front of the list.
 var versions = []string{
-<<<<<<< HEAD
-=======
 	"5.26.0",
 	"5.25.0",
->>>>>>> 65d0e512
 	"5.24.0",
 	"5.23.0",
 	"5.22.0",
