// Copyright (c) 2015-present Mattermost, Inc. All Rights Reserved.
// See LICENSE.txt for license information.

package app

import (
	"context"
	"crypto/tls"
	"encoding/json"
	"fmt"
	"hash/maphash"
	"html/template"
	"io/ioutil"
	"net"
	"net/http"
	"net/http/pprof"
	"net/url"
	"os"
	"os/exec"
	"path"
	"path/filepath"
	"runtime"
	"strconv"
	"strings"
	"sync"
	"sync/atomic"
	"syscall"
	"time"

	"gopkg.in/yaml.v2"

	"github.com/getsentry/sentry-go"
	sentryhttp "github.com/getsentry/sentry-go/http"
	"github.com/gorilla/handlers"
	"github.com/gorilla/mux"
	"github.com/pkg/errors"
	"github.com/rs/cors"
	"golang.org/x/crypto/acme/autocert"

	"github.com/mattermost/mattermost-server/v5/audit"
	"github.com/mattermost/mattermost-server/v5/config"
	"github.com/mattermost/mattermost-server/v5/einterfaces"
	"github.com/mattermost/mattermost-server/v5/jobs"
	"github.com/mattermost/mattermost-server/v5/model"
	"github.com/mattermost/mattermost-server/v5/plugin"
	"github.com/mattermost/mattermost-server/v5/services/awsmeter"
	"github.com/mattermost/mattermost-server/v5/services/cache"
	"github.com/mattermost/mattermost-server/v5/services/httpservice"
	"github.com/mattermost/mattermost-server/v5/services/imageproxy"
	"github.com/mattermost/mattermost-server/v5/services/remotecluster"
	"github.com/mattermost/mattermost-server/v5/services/searchengine"
	"github.com/mattermost/mattermost-server/v5/services/searchengine/bleveengine"
	"github.com/mattermost/mattermost-server/v5/services/sharedchannel"
	"github.com/mattermost/mattermost-server/v5/services/telemetry"
	"github.com/mattermost/mattermost-server/v5/services/timezones"
	"github.com/mattermost/mattermost-server/v5/services/tracing"
	"github.com/mattermost/mattermost-server/v5/services/upgrader"
	"github.com/mattermost/mattermost-server/v5/shared/filestore"
	"github.com/mattermost/mattermost-server/v5/shared/i18n"
	"github.com/mattermost/mattermost-server/v5/shared/mail"
	"github.com/mattermost/mattermost-server/v5/shared/mlog"
	"github.com/mattermost/mattermost-server/v5/shared/templates"
	"github.com/mattermost/mattermost-server/v5/store"
	"github.com/mattermost/mattermost-server/v5/store/localcachelayer"
	"github.com/mattermost/mattermost-server/v5/store/retrylayer"
	"github.com/mattermost/mattermost-server/v5/store/searchlayer"
	"github.com/mattermost/mattermost-server/v5/store/sqlstore"
	"github.com/mattermost/mattermost-server/v5/store/timerlayer"
	"github.com/mattermost/mattermost-server/v5/utils"
	"github.com/mattermost/mattermost-server/v5/utils/fileutils"
)

var MaxNotificationsPerChannelDefault int64 = 1000000

// declaring this as var to allow overriding in tests
var SentryDSN = "placeholder_sentry_dsn"

type Server struct {
	sqlStore           *sqlstore.SqlStore
	Store              store.Store
	WebSocketRouter    *WebSocketRouter
	AppInitializedOnce sync.Once

	// RootRouter is the starting point for all HTTP requests to the server.
	RootRouter *mux.Router

	// LocalRouter is the starting point for all the local UNIX socket
	// requests to the server
	LocalRouter *mux.Router

	// Router is the starting point for all web, api4 and ws requests to the server. It differs
	// from RootRouter only if the SiteURL contains a /subpath.
	Router *mux.Router

	Server      *http.Server
	ListenAddr  *net.TCPAddr
	RateLimiter *RateLimiter
	Busy        *Busy

	localModeServer *http.Server

	metricsServer *http.Server
	metricsRouter *mux.Router
	metricsLock   sync.Mutex

	didFinishListen chan struct{}

	goroutineCount      int32
	goroutineExitSignal chan struct{}

	PluginsEnvironment     *plugin.Environment
	PluginConfigListenerId string
	PluginsLock            sync.RWMutex

	EmailService *EmailService

	hubs     []*Hub
	hashSeed maphash.Seed

	PushNotificationsHub   PushNotificationsHub
	pushNotificationClient *http.Client // TODO: move this to it's own package

	runEssentialJobs bool
	Jobs             *jobs.JobServer

	clusterLeaderListeners sync.Map

	licenseValue       atomic.Value
	clientLicenseValue atomic.Value
	licenseListeners   map[string]func(*model.License, *model.License)

	timezones *timezones.Timezones

	newStore func() (store.Store, error)

	htmlTemplateWatcher     *templates.Container
	sessionCache            cache.Cache
	seenPendingPostIdsCache cache.Cache
	statusCache             cache.Cache
	configListenerId        string
	licenseListenerId       string
	logListenerId           string
	clusterLeaderListenerId string
	searchConfigListenerId  string
	searchLicenseListenerId string
	loggerLicenseListenerId string
	configStore             *config.Store
	postActionCookieSecret  []byte

	advancedLogListenerCleanup func()

	pluginCommands     []*PluginCommand
	pluginCommandsLock sync.RWMutex

	asymmetricSigningKey atomic.Value
	clientConfig         atomic.Value
	clientConfigHash     atomic.Value
	limitedClientConfig  atomic.Value

	telemetryService *telemetry.TelemetryService

	remoteClusterService remotecluster.RemoteClusterServiceIFace
	sharedChannelService SharedChannelServiceIFace

	phase2PermissionsMigrationComplete bool

	HTTPService httpservice.HTTPService

	ImageProxy *imageproxy.ImageProxy

	Audit            *audit.Audit
	Log              *mlog.Logger
	NotificationsLog *mlog.Logger

	joinCluster       bool
	startMetrics      bool
	startSearchEngine bool

	SearchEngine *searchengine.Broker

	AccountMigration einterfaces.AccountMigrationInterface
	Cluster          einterfaces.ClusterInterface
	Compliance       einterfaces.ComplianceInterface
	DataRetention    einterfaces.DataRetentionInterface
	Ldap             einterfaces.LdapInterface
	MessageExport    einterfaces.MessageExportInterface
	Cloud            einterfaces.CloudInterface
	Metrics          einterfaces.MetricsInterface
	Notification     einterfaces.NotificationInterface
	Saml             einterfaces.SamlInterface

	CacheProvider cache.Provider

	tracer *tracing.Tracer

	// These are used to prevent concurrent upload requests
	// for a given upload session which could cause inconsistencies
	// and data corruption.
	uploadLockMapMut sync.Mutex
	uploadLockMap    map[string]bool

	featureFlagSynchronizer      *config.FeatureFlagSynchronizer
	featureFlagStop              chan struct{}
	featureFlagStopped           chan struct{}
	featureFlagSynchronizerMutex sync.Mutex
}

func NewServer(options ...Option) (*Server, error) {
	rootRouter := mux.NewRouter()
	localRouter := mux.NewRouter()

	s := &Server{
		goroutineExitSignal: make(chan struct{}, 1),
		RootRouter:          rootRouter,
		LocalRouter:         localRouter,
		licenseListeners:    map[string]func(*model.License, *model.License){},
		hashSeed:            maphash.MakeSeed(),
		uploadLockMap:       map[string]bool{},
	}

	for _, option := range options {
		if err := option(s); err != nil {
			return nil, errors.Wrap(err, "failed to apply option")
		}
	}

	if s.configStore == nil {
		innerStore, err := config.NewFileStore("config.json", true)
		if err != nil {
			return nil, errors.Wrap(err, "failed to load config")
		}
		configStore, err := config.NewStoreFromBacking(innerStore, nil, false)
		if err != nil {
			return nil, errors.Wrap(err, "failed to load config")
		}

		s.configStore = configStore
	}

	if err := s.initLogging(); err != nil {
		mlog.Error("Could not initiate logging", mlog.Err(err))
	}

	// This is called after initLogging() to avoid a race condition.
	mlog.Info("Server is initializing...", mlog.String("go_version", runtime.Version()))

	// It is important to initialize the hub only after the global logger is set
	// to avoid race conditions while logging from inside the hub.
	fakeApp := New(ServerConnector(s))
	fakeApp.HubStart()

	if *s.Config().LogSettings.EnableDiagnostics && *s.Config().LogSettings.EnableSentry {
		if strings.Contains(SentryDSN, "placeholder") {
			mlog.Warn("Sentry reporting is enabled, but SENTRY_DSN is not set. Disabling reporting.")
		} else {
			if err := sentry.Init(sentry.ClientOptions{
				Dsn:              SentryDSN,
				Release:          model.BuildHash,
				AttachStacktrace: true,
				BeforeSend: func(event *sentry.Event, hint *sentry.EventHint) *sentry.Event {
					// sanitize data sent to sentry to reduce exposure of PII
					if event.Request != nil {
						event.Request.Cookies = ""
						event.Request.QueryString = ""
						event.Request.Headers = nil
						event.Request.Data = ""
					}
					return event
				},
			}); err != nil {
				mlog.Warn("Sentry could not be initiated, probably bad DSN?", mlog.Err(err))
			}
		}
	}

	if *s.Config().ServiceSettings.EnableOpenTracing {
		tracer, err := tracing.New()
		if err != nil {
			return nil, err
		}
		s.tracer = tracer
	}

	s.HTTPService = httpservice.MakeHTTPService(s)
	s.pushNotificationClient = s.HTTPService.MakeClient(true)

	s.ImageProxy = imageproxy.MakeImageProxy(s, s.HTTPService, s.Log)

	if err := utils.TranslationsPreInit(); err != nil {
		return nil, errors.Wrapf(err, "unable to load Mattermost translation files")
	}
	model.AppErrorInit(i18n.T)

	searchEngine := searchengine.NewBroker(s.Config(), s.Jobs)
	bleveEngine := bleveengine.NewBleveEngine(s.Config(), s.Jobs)
	if err := bleveEngine.Start(); err != nil {
		return nil, err
	}
	searchEngine.RegisterBleveEngine(bleveEngine)
	s.SearchEngine = searchEngine

	// at the moment we only have this implementation
	// in the future the cache provider will be built based on the loaded config
	s.CacheProvider = cache.NewProvider()
	if err := s.CacheProvider.Connect(); err != nil {
		return nil, errors.Wrapf(err, "Unable to connect to cache provider")
	}

	var err error
	if s.sessionCache, err = s.CacheProvider.NewCache(&cache.CacheOptions{
		Size:           model.SESSION_CACHE_SIZE,
		Striped:        true,
		StripedBuckets: maxInt(runtime.NumCPU()-1, 1),
	}); err != nil {
		return nil, errors.Wrap(err, "Unable to create session cache")
	}
	if s.seenPendingPostIdsCache, err = s.CacheProvider.NewCache(&cache.CacheOptions{
		Size: PendingPostIDsCacheSize,
	}); err != nil {
		return nil, errors.Wrap(err, "Unable to create pending post ids cache")
	}
	if s.statusCache, err = s.CacheProvider.NewCache(&cache.CacheOptions{
		Size:           model.STATUS_CACHE_SIZE,
		Striped:        true,
		StripedBuckets: maxInt(runtime.NumCPU()-1, 1),
	}); err != nil {
		return nil, errors.Wrap(err, "Unable to create status cache")
	}

	s.createPushNotificationsHub()

	if err2 := i18n.InitTranslations(*s.Config().LocalizationSettings.DefaultServerLocale, *s.Config().LocalizationSettings.DefaultClientLocale); err2 != nil {
		return nil, errors.Wrapf(err2, "unable to load Mattermost translation files")
	}

	s.initEnterprise()

	if s.newStore == nil {
		s.newStore = func() (store.Store, error) {
			s.sqlStore = sqlstore.New(s.Config().SqlSettings, s.Metrics)
			if s.sqlStore.DriverName() == model.DATABASE_DRIVER_POSTGRES {
				ver, err2 := s.sqlStore.GetDbVersion(true)
				if err2 != nil {
					return nil, errors.Wrap(err2, "cannot get DB version")
				}
				intVer, err2 := strconv.Atoi(ver)
				if err2 != nil {
					return nil, errors.Wrap(err2, "cannot parse DB version")
				}
				if intVer < sqlstore.MinimumRequiredPostgresVersion {
					return nil, fmt.Errorf("minimum required postgres version is %s; found %s", sqlstore.VersionString(sqlstore.MinimumRequiredPostgresVersion), sqlstore.VersionString(intVer))
				}
			}

			lcl, err2 := localcachelayer.NewLocalCacheLayer(
				retrylayer.New(s.sqlStore),
				s.Metrics,
				s.Cluster,
				s.CacheProvider,
			)
			if err2 != nil {
				return nil, errors.Wrap(err2, "cannot create local cache layer")
			}

			searchStore := searchlayer.NewSearchLayer(
				lcl,
				s.SearchEngine,
				s.Config(),
			)

			s.AddConfigListener(func(prevCfg, cfg *model.Config) {
				searchStore.UpdateConfig(cfg)
			})

			s.sqlStore.UpdateLicense(s.License())
			s.AddLicenseListener(func(oldLicense, newLicense *model.License) {
				s.sqlStore.UpdateLicense(newLicense)
			})

			return timerlayer.New(
				searchStore,
				s.Metrics,
			), nil
		}
	}

	templatesDir, ok := fileutils.FindDir("templates")
	if !ok {
		mlog.Error("Failed find server templates", mlog.String("directory", "templates"))
	} else {
		htmlTemplateWatcher, errorsChan, err2 := templates.NewWithWatcher(templatesDir)
		if err2 != nil {
			return nil, errors.Wrap(err2, "cannot initialize server templates")
		}
		s.Go(func() {
			for err2 := range errorsChan {
				mlog.Warn("Server templates error", mlog.Err(err2))
			}
		})
		s.htmlTemplateWatcher = htmlTemplateWatcher
	}

	s.Store, err = s.newStore()
	if err != nil {
		return nil, errors.Wrap(err, "cannot create store")
	}

	s.configListenerId = s.AddConfigListener(func(_, _ *model.Config) {
		s.configOrLicenseListener()

		message := model.NewWebSocketEvent(model.WEBSOCKET_EVENT_CONFIG_CHANGED, "", "", "", nil)

		message.Add("config", s.ClientConfigWithComputed())
		s.Go(func() {
			s.Publish(message)
		})
	})
	s.licenseListenerId = s.AddLicenseListener(func(oldLicense, newLicense *model.License) {
		s.configOrLicenseListener()

		message := model.NewWebSocketEvent(model.WEBSOCKET_EVENT_LICENSE_CHANGED, "", "", "", nil)
		message.Add("license", s.GetSanitizedClientLicense())
		s.Go(func() {
			s.Publish(message)
		})

	})

	// This enterprise init should happen after the store is set
	// but we don't want to move the s.initEnterprise() call because
	// we had side-effects with that in the past and needs further
	// investigation
	if cloudInterface != nil {
		s.Cloud = cloudInterface(s)
	}

	s.telemetryService = telemetry.New(s, s.Store, s.SearchEngine, s.Log)

	emailService, err := NewEmailService(s)
	if err != nil {
		return nil, errors.Wrapf(err, "unable to initialize email service")
	}
	s.EmailService = emailService

	if model.BuildEnterpriseReady == "true" {
		s.LoadLicense()
	}

	s.setupFeatureFlags()

	s.initJobs()

	s.clusterLeaderListenerId = s.AddClusterLeaderChangedListener(func() {
		mlog.Info("Cluster leader changed. Determining if job schedulers should be running:", mlog.Bool("isLeader", s.IsLeader()))
		if s.Jobs != nil {
			s.Jobs.HandleClusterLeaderChange(s.IsLeader())
		}
		s.setupFeatureFlags()
	})

	if s.joinCluster && s.Cluster != nil {
		s.registerClusterHandlers()
		s.Cluster.StartInterNodeCommunication()
	}

	if err = s.ensureAsymmetricSigningKey(); err != nil {
		return nil, errors.Wrapf(err, "unable to ensure asymmetric signing key")
	}

	if err = s.ensurePostActionCookieSecret(); err != nil {
		return nil, errors.Wrapf(err, "unable to ensure PostAction cookie secret")
	}

	if err = s.ensureInstallationDate(); err != nil {
		return nil, errors.Wrapf(err, "unable to ensure installation date")
	}

	if err = s.ensureFirstServerRunTimestamp(); err != nil {
		return nil, errors.Wrapf(err, "unable to ensure first run timestamp")
	}

	s.regenerateClientConfig()

	subpath, err := utils.GetSubpathFromConfig(s.Config())
	if err != nil {
		return nil, errors.Wrap(err, "failed to parse SiteURL subpath")
	}
	s.Router = s.RootRouter.PathPrefix(subpath).Subrouter()

	// FakeApp: remove this when we have the ServePluginRequest and ServePluginPublicRequest migrated in the server
	pluginsRoute := s.Router.PathPrefix("/plugins/{plugin_id:[A-Za-z0-9\\_\\-\\.]+}").Subrouter()
	pluginsRoute.HandleFunc("", fakeApp.ServePluginRequest)
	pluginsRoute.HandleFunc("/public/{public_file:.*}", fakeApp.ServePluginPublicRequest)
	pluginsRoute.HandleFunc("/{anything:.*}", fakeApp.ServePluginRequest)

	// If configured with a subpath, redirect 404s at the root back into the subpath.
	if subpath != "/" {
		s.RootRouter.NotFoundHandler = http.HandlerFunc(func(w http.ResponseWriter, r *http.Request) {
			r.URL.Path = path.Join(subpath, r.URL.Path)
			http.Redirect(w, r, r.URL.String(), http.StatusFound)
		})
	}

	s.WebSocketRouter = &WebSocketRouter{
		handlers: make(map[string]webSocketHandler),
		app:      fakeApp,
	}

	mailConfig := s.MailServiceConfig()

	if nErr := mail.TestConnection(mailConfig); nErr != nil {
		mlog.Error("Mail server connection test is failed", mlog.Err(nErr))
	}

	if _, err = url.ParseRequestURI(*s.Config().ServiceSettings.SiteURL); err != nil {
		mlog.Error("SiteURL must be set. Some features will operate incorrectly if the SiteURL is not set. See documentation for details: http://about.mattermost.com/default-site-url")
	}

	backend, appErr := s.FileBackend()
	if appErr != nil {
		mlog.Error("Problem with file storage settings", mlog.Err(appErr))
	} else {
		nErr := backend.TestConnection()
		if nErr != nil {
<<<<<<< HEAD
			if errors.Is(nErr, filestore.ErrNoS3Bucket) {
=======
			if _, ok := nErr.(*filestore.S3FileBackendNoBucketError); ok {
>>>>>>> 3705dc5c
				nErr = backend.(*filestore.S3FileBackend).MakeBucket()
			}
			if nErr != nil {
				mlog.Error("Problem with file storage settings", mlog.Err(nErr))
			}
		}
	}

	s.timezones = timezones.New()
	// Start email batching because it's not like the other jobs
	s.AddConfigListener(func(_, _ *model.Config) {
		s.EmailService.InitEmailBatching()
	})

	// Start plugin health check job
	pluginsEnvironment := s.PluginsEnvironment
	if pluginsEnvironment != nil {
		pluginsEnvironment.InitPluginHealthCheckJob(*s.Config().PluginSettings.Enable && *s.Config().PluginSettings.EnableHealthCheck)
	}
	s.AddConfigListener(func(_, c *model.Config) {
		s.PluginsLock.RLock()
		pluginsEnvironment := s.PluginsEnvironment
		s.PluginsLock.RUnlock()
		if pluginsEnvironment != nil {
			pluginsEnvironment.InitPluginHealthCheckJob(*s.Config().PluginSettings.Enable && *c.PluginSettings.EnableHealthCheck)
		}
	})

	logCurrentVersion := fmt.Sprintf("Current version is %v (%v/%v/%v/%v)", model.CurrentVersion, model.BuildNumber, model.BuildDate, model.BuildHash, model.BuildHashEnterprise)
	mlog.Info(
		logCurrentVersion,
		mlog.String("current_version", model.CurrentVersion),
		mlog.String("build_number", model.BuildNumber),
		mlog.String("build_date", model.BuildDate),
		mlog.String("build_hash", model.BuildHash),
		mlog.String("build_hash_enterprise", model.BuildHashEnterprise),
	)
	if model.BuildEnterpriseReady == "true" {
		mlog.Info("Enterprise Build", mlog.Bool("enterprise_build", true))
	} else {
		mlog.Info("Team Edition Build", mlog.Bool("enterprise_build", false))
	}

	pwd, _ := os.Getwd()
	mlog.Info("Printing current working", mlog.String("directory", pwd))
	mlog.Info("Loaded config", mlog.String("source", s.configStore.String()))

	s.checkPushNotificationServerUrl()

	license := s.License()
	if license == nil {
		s.UpdateConfig(func(cfg *model.Config) {
			cfg.TeamSettings.MaxNotificationsPerChannel = &MaxNotificationsPerChannelDefault
		})
	}

	s.ReloadConfig()

	allowAdvancedLogging := license != nil && *license.Features.AdvancedLogging

	if s.Audit == nil {
		s.Audit = &audit.Audit{}
		s.Audit.Init(audit.DefMaxQueueSize)
		if err = s.configureAudit(s.Audit, allowAdvancedLogging); err != nil {
			mlog.Error("Error configuring audit", mlog.Err(err))
		}
	}

	s.removeUnlicensedLogTargets(license)
	s.enableLoggingMetrics()

	s.loggerLicenseListenerId = s.AddLicenseListener(func(oldLicense, newLicense *model.License) {
		s.removeUnlicensedLogTargets(newLicense)
		s.enableLoggingMetrics()
	})

	// Enable developer settings if this is a "dev" build
	if model.BuildNumber == "dev" {
		s.UpdateConfig(func(cfg *model.Config) { *cfg.ServiceSettings.EnableDeveloper = true })
	}

	if err = s.Store.Status().ResetAll(); err != nil {
		mlog.Error("Error to reset the server status.", mlog.Err(err))
	}

	if s.startMetrics {
		s.SetupMetricsServer()
	}

	s.AddLicenseListener(func(oldLicense, newLicense *model.License) {
		if (oldLicense == nil && newLicense == nil) || !s.startMetrics {
			return
		}

		if oldLicense != nil && newLicense != nil && *oldLicense.Features.Metrics == *newLicense.Features.Metrics {
			return
		}

		s.SetupMetricsServer()
	})

	s.SearchEngine.UpdateConfig(s.Config())
	searchConfigListenerId, searchLicenseListenerId := s.StartSearchEngine()
	s.searchConfigListenerId = searchConfigListenerId
	s.searchLicenseListenerId = searchLicenseListenerId

	// if enabled - perform initial product notices fetch
	if *s.Config().AnnouncementSettings.AdminNoticesEnabled || *s.Config().AnnouncementSettings.UserNoticesEnabled {
		go func() {
			if err := fakeApp.UpdateProductNotices(); err != nil {
				mlog.Warn("Failied to perform initial product notices fetch", mlog.Err(err))
			}
		}()
	}

	return s, nil
}

func (s *Server) SetupMetricsServer() {
	if !*s.Config().MetricsSettings.Enable {
		return
	}

	s.StopMetricsServer()

	if err := s.InitMetricsRouter(); err != nil {
		mlog.Error("Error initiating metrics router.", mlog.Err(err))
	}

	if s.Metrics != nil {
		s.Metrics.Register()
	}

	s.startMetricsServer()
}

func maxInt(a, b int) int {
	if a > b {
		return a
	}
	return b
}

func (s *Server) runJobs() {
	s.Go(func() {
		runSecurityJob(s)
	})
	s.Go(func() {
		firstRun, err := s.getFirstServerRunTimestamp()
		if err != nil {
			mlog.Warn("Fetching time of first server run failed. Setting to 'now'.")
			s.ensureFirstServerRunTimestamp()
			firstRun = utils.MillisFromTime(time.Now())
		}
		s.telemetryService.RunTelemetryJob(firstRun)
	})
	s.Go(func() {
		runSessionCleanupJob(s)
	})
	s.Go(func() {
		runTokenCleanupJob(s)
	})
	s.Go(func() {
		runCommandWebhookCleanupJob(s)
	})

	if complianceI := s.Compliance; complianceI != nil {
		complianceI.StartComplianceDailyJob()
	}

	if *s.Config().JobSettings.RunJobs && s.Jobs != nil {
		if err := s.Jobs.StartWorkers(); err != nil {
			mlog.Error("Failed to start job server workers", mlog.Err(err))
		}
	}
	if *s.Config().JobSettings.RunScheduler && s.Jobs != nil {
		if err := s.Jobs.StartSchedulers(); err != nil {
			mlog.Error("Failed to start job server schedulers", mlog.Err(err))
		}
	}

	if *s.Config().ServiceSettings.EnableAWSMetering {
		runReportToAWSMeterJob(s)
	}
}

// Global app options that should be applied to apps created by this server
func (s *Server) AppOptions() []AppOption {
	return []AppOption{
		ServerConnector(s),
	}
}

// Return Database type (postgres or mysql) and current version of Mattermost
func (s *Server) DatabaseTypeAndMattermostVersion() (string, string) {
	mattermostVersion, _ := s.Store.System().GetByName("Version")
	return *s.Config().SqlSettings.DriverName, mattermostVersion.Value
}

// initLogging initializes and configures the logger. This may be called more than once.
func (s *Server) initLogging() error {
	if s.Log == nil {
		s.Log = mlog.NewLogger(utils.MloggerConfigFromLoggerConfig(&s.Config().LogSettings, utils.GetLogFileLocation))
	}

	// Use this app logger as the global logger (eventually remove all instances of global logging).
	// This is deferred because a copy is made of the logger and it must be fully configured before
	// the copy is made.
	defer mlog.InitGlobalLogger(s.Log)

	// Redirect default Go logger to this logger.
	defer mlog.RedirectStdLog(s.Log)

	if s.NotificationsLog == nil {
		notificationLogSettings := utils.GetLogSettingsFromNotificationsLogSettings(&s.Config().NotificationLogSettings)
		s.NotificationsLog = mlog.NewLogger(utils.MloggerConfigFromLoggerConfig(notificationLogSettings, utils.GetNotificationsLogFileLocation)).
			WithCallerSkip(1).With(mlog.String("logSource", "notifications"))
	}

	if s.logListenerId != "" {
		s.RemoveConfigListener(s.logListenerId)
	}
	s.logListenerId = s.AddConfigListener(func(_, after *model.Config) {
		s.Log.ChangeLevels(utils.MloggerConfigFromLoggerConfig(&after.LogSettings, utils.GetLogFileLocation))

		notificationLogSettings := utils.GetLogSettingsFromNotificationsLogSettings(&after.NotificationLogSettings)
		s.NotificationsLog.ChangeLevels(utils.MloggerConfigFromLoggerConfig(notificationLogSettings, utils.GetNotificationsLogFileLocation))
	})

	// Configure advanced logging.
	// Advanced logging is E20 only, however logging must be initialized before the license
	// file is loaded.  If no valid E20 license exists then advanced logging will be
	// shutdown once license is loaded/checked.
	if *s.Config().LogSettings.AdvancedLoggingConfig != "" {
		dsn := *s.Config().LogSettings.AdvancedLoggingConfig
		isJson := config.IsJsonMap(dsn)

		// If this is a file based config we need the full path so it can be watched.
		if !isJson && strings.HasPrefix(s.configStore.String(), "file://") && !filepath.IsAbs(dsn) {
			configPath := strings.TrimPrefix(s.configStore.String(), "file://")
			dsn = filepath.Join(filepath.Dir(configPath), dsn)
		}

		cfg, err := config.NewLogConfigSrc(dsn, isJson, s.configStore)
		if err != nil {
			return fmt.Errorf("invalid advanced logging config, %w", err)
		}

		if err := s.Log.ConfigAdvancedLogging(cfg.Get()); err != nil {
			return fmt.Errorf("error configuring advanced logging, %w", err)
		}

		if !isJson {
			mlog.Info("Loaded advanced logging config", mlog.String("source", dsn))
		}

		listenerId := cfg.AddListener(func(_, newCfg mlog.LogTargetCfg) {
			if err := s.Log.ConfigAdvancedLogging(newCfg); err != nil {
				mlog.Error("Error re-configuring advanced logging", mlog.Err(err))
			} else {
				mlog.Info("Re-configured advanced logging")
			}
		})

		// In case initLogging is called more than once.
		if s.advancedLogListenerCleanup != nil {
			s.advancedLogListenerCleanup()
		}

		s.advancedLogListenerCleanup = func() {
			cfg.RemoveListener(listenerId)
		}
	}
	return nil
}

func (s *Server) removeUnlicensedLogTargets(license *model.License) {
	if license != nil && *license.Features.AdvancedLogging {
		// advanced logging enabled via license; no need to remove any targets
		return
	}

	timeoutCtx, cancelCtx := context.WithTimeout(context.Background(), time.Second*10)
	defer cancelCtx()

	mlog.RemoveTargets(timeoutCtx, func(ti mlog.TargetInfo) bool {
		return ti.Type != "*target.Writer" && ti.Type != "*target.File"
	})
}

func (s *Server) startInterClusterServices(license *model.License, app *App) error {
	if license == nil {
		mlog.Debug("No license provided; Remote Cluster services disabled")
		return nil
	}

	// Remote Cluster service

	// License check
	if !*license.Features.RemoteClusterService {
		mlog.Debug("License does not have Remote Cluster services enabled")
		return nil
	}

	// Config check
	if !*s.Config().ExperimentalSettings.EnableRemoteClusterService {
		mlog.Debug("Remote Cluster Service disabled via config")
		return nil
	}

	var err error

	s.remoteClusterService, err = remotecluster.NewRemoteClusterService(s)
	if err != nil {
		return err
	}

	if err = s.remoteClusterService.Start(); err != nil {
		s.remoteClusterService = nil
		return err
	}

	// Shared Channels service

	// License check
	if !*license.Features.SharedChannels {
		mlog.Debug("License does not have shared channels enabled")
		return nil
	}

	// Config check
	if !*s.Config().ExperimentalSettings.EnableSharedChannels {
		mlog.Debug("Shared Channels Service disabled via config")
		return nil
	}

	s.sharedChannelService, err = sharedchannel.NewSharedChannelService(s, app)
	if err != nil {
		return err
	}

	if err = s.sharedChannelService.Start(); err != nil {
		s.remoteClusterService = nil
		return err
	}
	return nil
}

func (s *Server) enableLoggingMetrics() {
	if s.Metrics == nil {
		return
	}

	if err := mlog.EnableMetrics(s.Metrics.GetLoggerMetricsCollector()); err != nil {
		mlog.Error("Failed to enable advanced logging metrics", mlog.Err(err))
	} else {
		mlog.Debug("Advanced logging metrics enabled")
	}
}

const TimeToWaitForConnectionsToCloseOnServerShutdown = time.Second

func (s *Server) StopHTTPServer() {
	if s.Server != nil {
		ctx, cancel := context.WithTimeout(context.Background(), TimeToWaitForConnectionsToCloseOnServerShutdown)
		defer cancel()
		didShutdown := false
		for s.didFinishListen != nil && !didShutdown {
			if err := s.Server.Shutdown(ctx); err != nil {
				mlog.Warn("Unable to shutdown server", mlog.Err(err))
			}
			timer := time.NewTimer(time.Millisecond * 50)
			select {
			case <-s.didFinishListen:
				didShutdown = true
			case <-timer.C:
			}
			timer.Stop()
		}
		s.Server.Close()
		s.Server = nil
	}
}

func (s *Server) Shutdown() {
	mlog.Info("Stopping Server...")

	defer sentry.Flush(2 * time.Second)

	s.HubStop()
	s.ShutDownPlugins()
	s.RemoveLicenseListener(s.licenseListenerId)
	s.RemoveLicenseListener(s.loggerLicenseListenerId)
	s.RemoveClusterLeaderChangedListener(s.clusterLeaderListenerId)

	if s.tracer != nil {
		if err := s.tracer.Close(); err != nil {
			mlog.Warn("Unable to cleanly shutdown opentracing client", mlog.Err(err))
		}
	}

	err := s.telemetryService.Shutdown()
	if err != nil {
		mlog.Warn("Unable to cleanly shutdown telemetry client", mlog.Err(err))
	}

	if s.remoteClusterService != nil {
		if err = s.remoteClusterService.Shutdown(); err != nil {
			mlog.Error("Error shutting down intercluster services", mlog.Err(err))
		}
	}

	s.StopHTTPServer()
	s.stopLocalModeServer()
	// Push notification hub needs to be shutdown after HTTP server
	// to prevent stray requests from generating a push notification after it's shut down.
	s.StopPushNotificationsHubWorkers()
	s.htmlTemplateWatcher.Close()

	s.WaitForGoroutines()

	if s.advancedLogListenerCleanup != nil {
		s.advancedLogListenerCleanup()
		s.advancedLogListenerCleanup = nil
	}

	s.RemoveConfigListener(s.configListenerId)
	s.RemoveConfigListener(s.logListenerId)
	s.stopSearchEngine()

	s.Audit.Shutdown()

	s.stopFeatureFlagUpdateJob()

	s.configStore.Close()

	if s.Cluster != nil {
		s.Cluster.StopInterNodeCommunication()
	}

	s.StopMetricsServer()

	// This must be done after the cluster is stopped.
	if s.Jobs != nil {
		// For simplicity we don't check if workers and schedulers are active
		// before stopping them as both calls essentially become no-ops
		// if nothing is running.
		if err = s.Jobs.StopWorkers(); err != nil && !errors.Is(err, jobs.ErrWorkersNotRunning) {
			mlog.Warn("Failed to stop job server workers", mlog.Err(err))
		}
		if err = s.Jobs.StopSchedulers(); err != nil && !errors.Is(err, jobs.ErrSchedulersNotRunning) {
			mlog.Warn("Failed to stop job server schedulers", mlog.Err(err))
		}
	}

	if s.Store != nil {
		s.Store.Close()
	}

	if s.CacheProvider != nil {
		if err = s.CacheProvider.Close(); err != nil {
			mlog.Warn("Unable to cleanly shutdown cache", mlog.Err(err))
		}
	}

	timeoutCtx, timeoutCancel := context.WithTimeout(context.Background(), time.Second*15)
	defer timeoutCancel()
	if err := mlog.Flush(timeoutCtx); err != nil {
		mlog.Warn("Error flushing logs", mlog.Err(err))
	}

	mlog.Info("Server stopped")

	// this should just write the "server stopped" record, the rest are already flushed.
	timeoutCtx2, timeoutCancel2 := context.WithTimeout(context.Background(), time.Second*5)
	defer timeoutCancel2()
	_ = mlog.ShutdownAdvancedLogging(timeoutCtx2)
}

func (s *Server) Restart() error {
	percentage, err := s.UpgradeToE0Status()
	if err != nil || percentage != 100 {
		return errors.Wrap(err, "unable to restart because the system has not been upgraded")
	}
	s.Shutdown()

	argv0, err := exec.LookPath(os.Args[0])
	if err != nil {
		return err
	}

	if _, err = os.Stat(argv0); err != nil {
		return err
	}

	mlog.Info("Restarting server")
	return syscall.Exec(argv0, os.Args, os.Environ())
}

func (s *Server) isUpgradedFromTE() bool {
	val, err := s.Store.System().GetByName(model.SYSTEM_UPGRADED_FROM_TE_ID)
	if err != nil {
		return false
	}
	return val.Value == "true"
}

func (s *Server) CanIUpgradeToE0() error {
	return upgrader.CanIUpgradeToE0()
}

func (s *Server) UpgradeToE0() error {
	if err := upgrader.UpgradeToE0(); err != nil {
		return err
	}
	upgradedFromTE := &model.System{Name: model.SYSTEM_UPGRADED_FROM_TE_ID, Value: "true"}
	s.Store.System().Save(upgradedFromTE)
	return nil
}

func (s *Server) UpgradeToE0Status() (int64, error) {
	return upgrader.UpgradeToE0Status()
}

// Go creates a goroutine, but maintains a record of it to ensure that execution completes before
// the server is shutdown.
func (s *Server) Go(f func()) {
	atomic.AddInt32(&s.goroutineCount, 1)

	go func() {
		f()

		atomic.AddInt32(&s.goroutineCount, -1)
		select {
		case s.goroutineExitSignal <- struct{}{}:
		default:
		}
	}()
}

// WaitForGoroutines blocks until all goroutines created by App.Go exit.
func (s *Server) WaitForGoroutines() {
	for atomic.LoadInt32(&s.goroutineCount) != 0 {
		<-s.goroutineExitSignal
	}
}

var corsAllowedMethods = []string{
	"POST",
	"GET",
	"OPTIONS",
	"PUT",
	"PATCH",
	"DELETE",
}

// golang.org/x/crypto/acme/autocert/autocert.go
func handleHTTPRedirect(w http.ResponseWriter, r *http.Request) {
	if r.Method != "GET" && r.Method != "HEAD" {
		http.Error(w, "Use HTTPS", http.StatusBadRequest)
		return
	}
	target := "https://" + stripPort(r.Host) + r.URL.RequestURI()
	http.Redirect(w, r, target, http.StatusFound)
}

// golang.org/x/crypto/acme/autocert/autocert.go
func stripPort(hostport string) string {
	host, _, err := net.SplitHostPort(hostport)
	if err != nil {
		return hostport
	}
	return net.JoinHostPort(host, "443")
}

func (s *Server) Start() error {
	mlog.Info("Starting Server...")

	var handler http.Handler = s.RootRouter

	if *s.Config().LogSettings.EnableDiagnostics && *s.Config().LogSettings.EnableSentry && !strings.Contains(SentryDSN, "placeholder") {
		sentryHandler := sentryhttp.New(sentryhttp.Options{
			Repanic: true,
		})
		handler = sentryHandler.Handle(handler)
	}

	if allowedOrigins := *s.Config().ServiceSettings.AllowCorsFrom; allowedOrigins != "" {
		exposedCorsHeaders := *s.Config().ServiceSettings.CorsExposedHeaders
		allowCredentials := *s.Config().ServiceSettings.CorsAllowCredentials
		debug := *s.Config().ServiceSettings.CorsDebug
		corsWrapper := cors.New(cors.Options{
			AllowedOrigins:   strings.Fields(allowedOrigins),
			AllowedMethods:   corsAllowedMethods,
			AllowedHeaders:   []string{"*"},
			ExposedHeaders:   strings.Fields(exposedCorsHeaders),
			MaxAge:           86400,
			AllowCredentials: allowCredentials,
			Debug:            debug,
		})

		// If we have debugging of CORS turned on then forward messages to logs
		if debug {
			corsWrapper.Log = s.Log.StdLog(mlog.String("source", "cors"))
		}

		handler = corsWrapper.Handler(handler)
	}

	if *s.Config().RateLimitSettings.Enable {
		mlog.Info("RateLimiter is enabled")

		rateLimiter, err := NewRateLimiter(&s.Config().RateLimitSettings, s.Config().ServiceSettings.TrustedProxyIPHeader)
		if err != nil {
			return err
		}

		s.RateLimiter = rateLimiter
		handler = rateLimiter.RateLimitHandler(handler)
	}
	s.Busy = NewBusy(s.Cluster)

	// Creating a logger for logging errors from http.Server at error level
	errStdLog, err := s.Log.StdLogAt(mlog.LevelError, mlog.String("source", "httpserver"))
	if err != nil {
		return err
	}

	s.Server = &http.Server{
		Handler:      handler,
		ReadTimeout:  time.Duration(*s.Config().ServiceSettings.ReadTimeout) * time.Second,
		WriteTimeout: time.Duration(*s.Config().ServiceSettings.WriteTimeout) * time.Second,
		IdleTimeout:  time.Duration(*s.Config().ServiceSettings.IdleTimeout) * time.Second,
		ErrorLog:     errStdLog,
	}

	addr := *s.Config().ServiceSettings.ListenAddress
	if addr == "" {
		if *s.Config().ServiceSettings.ConnectionSecurity == model.CONN_SECURITY_TLS {
			addr = ":https"
		} else {
			addr = ":http"
		}
	}

	listener, err := net.Listen("tcp", addr)
	if err != nil {
		return errors.Wrapf(err, i18n.T("api.server.start_server.starting.critical"), err)
	}
	s.ListenAddr = listener.Addr().(*net.TCPAddr)

	logListeningPort := fmt.Sprintf("Server is listening on %v", listener.Addr().String())
	mlog.Info(logListeningPort, mlog.String("address", listener.Addr().String()))

	m := &autocert.Manager{
		Cache:  autocert.DirCache(*s.Config().ServiceSettings.LetsEncryptCertificateCacheFile),
		Prompt: autocert.AcceptTOS,
	}

	if *s.Config().ServiceSettings.Forward80To443 {
		if host, port, err := net.SplitHostPort(addr); err != nil {
			mlog.Error("Unable to setup forwarding", mlog.Err(err))
		} else if port != "443" {
			return fmt.Errorf(i18n.T("api.server.start_server.forward80to443.enabled_but_listening_on_wrong_port"), port)
		} else {
			httpListenAddress := net.JoinHostPort(host, "http")

			if *s.Config().ServiceSettings.UseLetsEncrypt {
				server := &http.Server{
					Addr:     httpListenAddress,
					Handler:  m.HTTPHandler(nil),
					ErrorLog: s.Log.StdLog(mlog.String("source", "le_forwarder_server")),
				}
				go server.ListenAndServe()
			} else {
				go func() {
					redirectListener, err := net.Listen("tcp", httpListenAddress)
					if err != nil {
						mlog.Error("Unable to setup forwarding", mlog.Err(err))
						return
					}
					defer redirectListener.Close()

					server := &http.Server{
						Handler:  http.HandlerFunc(handleHTTPRedirect),
						ErrorLog: s.Log.StdLog(mlog.String("source", "forwarder_server")),
					}
					server.Serve(redirectListener)
				}()
			}
		}
	} else if *s.Config().ServiceSettings.UseLetsEncrypt {
		return errors.New(i18n.T("api.server.start_server.forward80to443.disabled_while_using_lets_encrypt"))
	}

	s.didFinishListen = make(chan struct{})
	go func() {
		var err error
		if *s.Config().ServiceSettings.ConnectionSecurity == model.CONN_SECURITY_TLS {

			tlsConfig := &tls.Config{
				PreferServerCipherSuites: true,
				CurvePreferences:         []tls.CurveID{tls.CurveP521, tls.CurveP384, tls.CurveP256},
			}

			switch *s.Config().ServiceSettings.TLSMinVer {
			case "1.0":
				tlsConfig.MinVersion = tls.VersionTLS10
			case "1.1":
				tlsConfig.MinVersion = tls.VersionTLS11
			default:
				tlsConfig.MinVersion = tls.VersionTLS12
			}

			defaultCiphers := []uint16{
				tls.TLS_ECDHE_ECDSA_WITH_AES_128_GCM_SHA256,
				tls.TLS_ECDHE_ECDSA_WITH_AES_256_GCM_SHA384,
				tls.TLS_ECDHE_RSA_WITH_AES_128_GCM_SHA256,
				tls.TLS_ECDHE_RSA_WITH_AES_256_GCM_SHA384,
				tls.TLS_RSA_WITH_AES_128_GCM_SHA256,
				tls.TLS_RSA_WITH_AES_256_GCM_SHA384,
			}

			if len(s.Config().ServiceSettings.TLSOverwriteCiphers) == 0 {
				tlsConfig.CipherSuites = defaultCiphers
			} else {
				var cipherSuites []uint16
				for _, cipher := range s.Config().ServiceSettings.TLSOverwriteCiphers {
					value, ok := model.ServerTLSSupportedCiphers[cipher]

					if !ok {
						mlog.Warn("Unsupported cipher passed", mlog.String("cipher", cipher))
						continue
					}

					cipherSuites = append(cipherSuites, value)
				}

				if len(cipherSuites) == 0 {
					mlog.Warn("No supported ciphers passed, fallback to default cipher suite")
					cipherSuites = defaultCiphers
				}

				tlsConfig.CipherSuites = cipherSuites
			}

			certFile := ""
			keyFile := ""

			if *s.Config().ServiceSettings.UseLetsEncrypt {
				tlsConfig.GetCertificate = m.GetCertificate
				tlsConfig.NextProtos = append(tlsConfig.NextProtos, "h2")
			} else {
				certFile = *s.Config().ServiceSettings.TLSCertFile
				keyFile = *s.Config().ServiceSettings.TLSKeyFile
			}

			s.Server.TLSConfig = tlsConfig
			err = s.Server.ServeTLS(listener, certFile, keyFile)
		} else {
			err = s.Server.Serve(listener)
		}

		if err != nil && err != http.ErrServerClosed {
			mlog.Critical("Error starting server", mlog.Err(err))
			time.Sleep(time.Second)
		}

		close(s.didFinishListen)
	}()

	if *s.Config().ServiceSettings.EnableLocalMode {
		if err := s.startLocalModeServer(); err != nil {
			mlog.Critical(err.Error())
		}
	}

	if err := s.startInterClusterServices(s.License(), s.WebSocketRouter.app); err != nil {
		mlog.Error("Error starting inter-cluster services", mlog.Err(err))
	}

	return nil
}

func (s *Server) startLocalModeServer() error {
	s.localModeServer = &http.Server{
		Handler: s.LocalRouter,
	}

	socket := *s.configStore.Get().ServiceSettings.LocalModeSocketLocation
	if err := os.RemoveAll(socket); err != nil {
		return errors.Wrapf(err, i18n.T("api.server.start_server.starting.critical"), err)
	}

	unixListener, err := net.Listen("unix", socket)
	if err != nil {
		return errors.Wrapf(err, i18n.T("api.server.start_server.starting.critical"), err)
	}
	if err = os.Chmod(socket, 0600); err != nil {
		return errors.Wrapf(err, i18n.T("api.server.start_server.starting.critical"), err)
	}

	go func() {
		err = s.localModeServer.Serve(unixListener)
		if err != nil && err != http.ErrServerClosed {
			mlog.Critical("Error starting unix socket server", mlog.Err(err))
		}
	}()
	return nil
}

func (s *Server) stopLocalModeServer() {
	if s.localModeServer != nil {
		s.localModeServer.Close()
	}
}

func (a *App) OriginChecker() func(*http.Request) bool {
	if allowed := *a.Config().ServiceSettings.AllowCorsFrom; allowed != "" {
		if allowed != "*" {
			siteURL, err := url.Parse(*a.Config().ServiceSettings.SiteURL)
			if err == nil {
				siteURL.Path = ""
				allowed += " " + siteURL.String()
			}
		}

		return utils.OriginChecker(allowed)
	}
	return nil
}

func (s *Server) checkPushNotificationServerUrl() {
	notificationServer := *s.Config().EmailSettings.PushNotificationServer
	if strings.HasPrefix(notificationServer, "http://") {
		mlog.Warn("Your push notification server is configured with HTTP. For improved security, update to HTTPS in your configuration.")
	}
}

func runSecurityJob(s *Server) {
	doSecurity(s)
	model.CreateRecurringTask("Security", func() {
		doSecurity(s)
	}, time.Hour*4)
}

func runTokenCleanupJob(s *Server) {
	doTokenCleanup(s)
	model.CreateRecurringTask("Token Cleanup", func() {
		doTokenCleanup(s)
	}, time.Hour*1)
}

func runCommandWebhookCleanupJob(s *Server) {
	doCommandWebhookCleanup(s)
	model.CreateRecurringTask("Command Hook Cleanup", func() {
		doCommandWebhookCleanup(s)
	}, time.Hour*1)
}

func runSessionCleanupJob(s *Server) {
	doSessionCleanup(s)
	model.CreateRecurringTask("Session Cleanup", func() {
		doSessionCleanup(s)
	}, time.Hour*24)
}

func runLicenseExpirationCheckJob(a *App) {
	doLicenseExpirationCheck(a)
	model.CreateRecurringTask("License Expiration Check", func() {
		doLicenseExpirationCheck(a)
	}, time.Hour*24)
}

func runReportToAWSMeterJob(s *Server) {
	model.CreateRecurringTask("Collect and send usage report to AWS Metering Service", func() {
		doReportUsageToAWSMeteringService(s)
	}, time.Hour*model.AWS_METERING_REPORT_INTERVAL)
}

func doReportUsageToAWSMeteringService(s *Server) {
	awsMeter := awsmeter.New(s.Store, s.Config())
	if awsMeter == nil {
		mlog.Error("Cannot obtain instance of AWS Metering Service.")
		return
	}

	dimensions := []string{model.AWS_METERING_DIMENSION_USAGE_HRS}
	reports := awsMeter.GetUserCategoryUsage(dimensions, time.Now().UTC(), time.Now().Add(-model.AWS_METERING_REPORT_INTERVAL*time.Hour).UTC())
	awsMeter.ReportUserCategoryUsage(reports)
}

func runCheckWarnMetricStatusJob(a *App) {
	doCheckWarnMetricStatus(a)
	model.CreateRecurringTask("Check Warn Metric Status Job", func() {
		doCheckWarnMetricStatus(a)
	}, time.Hour*model.WARN_METRIC_JOB_INTERVAL)
}

func doSecurity(s *Server) {
	s.DoSecurityUpdateCheck()
}

func doTokenCleanup(s *Server) {
	s.Store.Token().Cleanup()
}

func doCommandWebhookCleanup(s *Server) {
	s.Store.CommandWebhook().Cleanup()
}

const (
	SessionsCleanupBatchSize = 1000
)

func doSessionCleanup(s *Server) {
	s.Store.Session().Cleanup(model.GetMillis(), SessionsCleanupBatchSize)
}

func doCheckWarnMetricStatus(a *App) {
	license := a.Srv().License()
	if license != nil {
		mlog.Debug("License is present, skip")
		return
	}

	// Get the system fields values from store
	systemDataList, nErr := a.Srv().Store.System().Get()
	if nErr != nil {
		mlog.Error("No system properties obtained", mlog.Err(nErr))
		return
	}

	warnMetricStatusFromStore := make(map[string]string)

	for key, value := range systemDataList {
		if strings.HasPrefix(key, model.WARN_METRIC_STATUS_STORE_PREFIX) {
			if _, ok := model.WarnMetricsTable[key]; ok {
				warnMetricStatusFromStore[key] = value
				if value == model.WARN_METRIC_STATUS_ACK {
					// If any warn metric has already been acked, we return
					mlog.Debug("Warn metrics have been acked, skip")
					return
				}
			}
		}
	}

	lastWarnMetricRunTimestamp, err := a.Srv().getLastWarnMetricTimestamp()
	if err != nil {
		mlog.Debug("Cannot obtain last advisory run timestamp", mlog.Err(err))
	} else {
		currentTime := utils.MillisFromTime(time.Now())
		// If the admin advisory has already been shown in the last 7 days
		if (currentTime-lastWarnMetricRunTimestamp)/(model.WARN_METRIC_JOB_WAIT_TIME) < 1 {
			mlog.Debug("No advisories should be shown during the wait interval time")
			return
		}
	}

	numberOfActiveUsers, err0 := a.Srv().Store.User().Count(model.UserCountOptions{})
	if err0 != nil {
		mlog.Debug("Error attempting to get active registered users.", mlog.Err(err0))
	}

	teamCount, err1 := a.Srv().Store.Team().AnalyticsTeamCount(false)
	if err1 != nil {
		mlog.Debug("Error attempting to get number of teams.", mlog.Err(err1))
	}

	openChannelCount, err2 := a.Srv().Store.Channel().AnalyticsTypeCount("", model.CHANNEL_OPEN)
	if err2 != nil {
		mlog.Debug("Error attempting to get number of public channels.", mlog.Err(err2))
	}

	// If an account is created with a different email domain
	// Search for an entry that has an email account different from the current domain
	// Get domain account from site url
	localDomainAccount := utils.GetHostnameFromSiteURL(*a.Srv().Config().ServiceSettings.SiteURL)
	isDiffEmailAccount, err3 := a.Srv().Store.User().AnalyticsGetExternalUsers(localDomainAccount)
	if err3 != nil {
		mlog.Debug("Error attempting to get number of private channels.", mlog.Err(err3))
	}

	warnMetrics := []model.WarnMetric{}

	if numberOfActiveUsers < model.WARN_METRIC_NUMBER_OF_ACTIVE_USERS_25 {
		return
	} else if teamCount >= model.WarnMetricsTable[model.SYSTEM_WARN_METRIC_NUMBER_OF_TEAMS_5].Limit && warnMetricStatusFromStore[model.SYSTEM_WARN_METRIC_NUMBER_OF_TEAMS_5] != model.WARN_METRIC_STATUS_RUNONCE {
		warnMetrics = append(warnMetrics, model.WarnMetricsTable[model.SYSTEM_WARN_METRIC_NUMBER_OF_TEAMS_5])
	} else if *a.Config().ServiceSettings.EnableMultifactorAuthentication && warnMetricStatusFromStore[model.SYSTEM_WARN_METRIC_MFA] != model.WARN_METRIC_STATUS_RUNONCE {
		warnMetrics = append(warnMetrics, model.WarnMetricsTable[model.SYSTEM_WARN_METRIC_MFA])
	} else if isDiffEmailAccount && warnMetricStatusFromStore[model.SYSTEM_WARN_METRIC_EMAIL_DOMAIN] != model.WARN_METRIC_STATUS_RUNONCE {
		warnMetrics = append(warnMetrics, model.WarnMetricsTable[model.SYSTEM_WARN_METRIC_EMAIL_DOMAIN])
	} else if openChannelCount >= model.WarnMetricsTable[model.SYSTEM_WARN_METRIC_NUMBER_OF_CHANNELS_50].Limit && warnMetricStatusFromStore[model.SYSTEM_WARN_METRIC_NUMBER_OF_CHANNELS_50] != model.WARN_METRIC_STATUS_RUNONCE {
		warnMetrics = append(warnMetrics, model.WarnMetricsTable[model.SYSTEM_WARN_METRIC_NUMBER_OF_CHANNELS_50])
	}

	// If the system did not cross any of the thresholds for the Contextual Advisories
	if len(warnMetrics) == 0 {
		if numberOfActiveUsers >= model.WarnMetricsTable[model.SYSTEM_WARN_METRIC_NUMBER_OF_ACTIVE_USERS_100].Limit && numberOfActiveUsers < model.WarnMetricsTable[model.SYSTEM_WARN_METRIC_NUMBER_OF_ACTIVE_USERS_200].Limit && warnMetricStatusFromStore[model.SYSTEM_WARN_METRIC_NUMBER_OF_ACTIVE_USERS_100] != model.WARN_METRIC_STATUS_RUNONCE {
			warnMetrics = append(warnMetrics, model.WarnMetricsTable[model.SYSTEM_WARN_METRIC_NUMBER_OF_ACTIVE_USERS_100])
		} else if numberOfActiveUsers >= model.WarnMetricsTable[model.SYSTEM_WARN_METRIC_NUMBER_OF_ACTIVE_USERS_200].Limit && numberOfActiveUsers < model.WarnMetricsTable[model.SYSTEM_WARN_METRIC_NUMBER_OF_ACTIVE_USERS_300].Limit && warnMetricStatusFromStore[model.SYSTEM_WARN_METRIC_NUMBER_OF_ACTIVE_USERS_200] != model.WARN_METRIC_STATUS_RUNONCE {
			warnMetrics = append(warnMetrics, model.WarnMetricsTable[model.SYSTEM_WARN_METRIC_NUMBER_OF_ACTIVE_USERS_200])
		} else if numberOfActiveUsers >= model.WarnMetricsTable[model.SYSTEM_WARN_METRIC_NUMBER_OF_ACTIVE_USERS_300].Limit && numberOfActiveUsers < model.WarnMetricsTable[model.SYSTEM_WARN_METRIC_NUMBER_OF_ACTIVE_USERS_500].Limit && warnMetricStatusFromStore[model.SYSTEM_WARN_METRIC_NUMBER_OF_ACTIVE_USERS_300] != model.WARN_METRIC_STATUS_RUNONCE {
			warnMetrics = append(warnMetrics, model.WarnMetricsTable[model.SYSTEM_WARN_METRIC_NUMBER_OF_ACTIVE_USERS_300])
		} else if numberOfActiveUsers >= model.WarnMetricsTable[model.SYSTEM_WARN_METRIC_NUMBER_OF_ACTIVE_USERS_500].Limit {
			var tWarnMetric model.WarnMetric

			if warnMetricStatusFromStore[model.SYSTEM_WARN_METRIC_NUMBER_OF_ACTIVE_USERS_500] != model.WARN_METRIC_STATUS_RUNONCE {
				tWarnMetric = model.WarnMetricsTable[model.SYSTEM_WARN_METRIC_NUMBER_OF_ACTIVE_USERS_500]
			}

			postsCount, err4 := a.Srv().Store.Post().AnalyticsPostCount("", false, false)
			if err4 != nil {
				mlog.Debug("Error attempting to get number of posts.", mlog.Err(err4))
			}

			if postsCount > model.WarnMetricsTable[model.SYSTEM_WARN_METRIC_NUMBER_OF_POSTS_2M].Limit && warnMetricStatusFromStore[model.SYSTEM_WARN_METRIC_NUMBER_OF_POSTS_2M] != model.WARN_METRIC_STATUS_RUNONCE {
				tWarnMetric = model.WarnMetricsTable[model.SYSTEM_WARN_METRIC_NUMBER_OF_POSTS_2M]
			}

			if tWarnMetric != (model.WarnMetric{}) {
				warnMetrics = append(warnMetrics, tWarnMetric)
			}
		}
	}

	isE0Edition := model.BuildEnterpriseReady == "true" // license == nil was already validated upstream

	for _, warnMetric := range warnMetrics {
		data, nErr := a.Srv().Store.System().GetByName(warnMetric.Id)
		if nErr == nil && data != nil && warnMetric.IsBotOnly && data.Value == model.WARN_METRIC_STATUS_RUNONCE {
			mlog.Debug("This metric warning is bot only and ran once")
			continue
		}

		warnMetricStatus, _ := a.getWarnMetricStatusAndDisplayTextsForId(warnMetric.Id, nil, isE0Edition)
		if !warnMetric.IsBotOnly {
			// Banner and bot metric types - send websocket event every interval
			message := model.NewWebSocketEvent(model.WEBSOCKET_WARN_METRIC_STATUS_RECEIVED, "", "", "", nil)
			message.Add("warnMetricStatus", warnMetricStatus.ToJson())
			a.Publish(message)

			// Banner and bot metric types, send the bot message only once
			if data != nil && data.Value == model.WARN_METRIC_STATUS_RUNONCE {
				continue
			}
		}

		if nerr := a.notifyAdminsOfWarnMetricStatus(warnMetric.Id, isE0Edition); nerr != nil {
			mlog.Error("Failed to send notifications to admin users.", mlog.Err(nerr))
		}

		if warnMetric.IsRunOnce {
			a.setWarnMetricsStatusForId(warnMetric.Id, model.WARN_METRIC_STATUS_RUNONCE)
		} else {
			a.setWarnMetricsStatusForId(warnMetric.Id, model.WARN_METRIC_STATUS_LIMIT_REACHED)
		}
	}
}

func (s *Server) StopMetricsServer() {
	s.metricsLock.Lock()
	defer s.metricsLock.Unlock()

	if s.metricsServer != nil {
		ctx, cancel := context.WithTimeout(context.Background(), TimeToWaitForConnectionsToCloseOnServerShutdown)
		defer cancel()

		s.metricsServer.Shutdown(ctx)
		s.Log.Info("Metrics and profiling server is stopping")
	}
}

func (s *Server) HandleMetrics(route string, h http.Handler) {
	if s.metricsRouter != nil {
		s.metricsRouter.Handle(route, h)
	}
}

func (s *Server) InitMetricsRouter() error {
	s.metricsRouter = mux.NewRouter()
	runtime.SetBlockProfileRate(*s.Config().MetricsSettings.BlockProfileRate)

	metricsPage := `
			<html>
				<body>{{if .}}
					<div><a href="/metrics">Metrics</a></div>{{end}}
					<div><a href="/debug/pprof/">Profiling Root</a></div>
					<div><a href="/debug/pprof/cmdline">Profiling Command Line</a></div>
					<div><a href="/debug/pprof/symbol">Profiling Symbols</a></div>
					<div><a href="/debug/pprof/goroutine">Profiling Goroutines</a></div>
					<div><a href="/debug/pprof/heap">Profiling Heap</a></div>
					<div><a href="/debug/pprof/threadcreate">Profiling Threads</a></div>
					<div><a href="/debug/pprof/block">Profiling Blocking</a></div>
					<div><a href="/debug/pprof/trace">Profiling Execution Trace</a></div>
					<div><a href="/debug/pprof/profile">Profiling CPU</a></div>
				</body>
			</html>
		`
	metricsPageTmpl, err := template.New("page").Parse(metricsPage)
	if err != nil {
		return errors.Wrap(err, "failed to create template")
	}

	rootHandler := func(w http.ResponseWriter, r *http.Request) {
		metricsPageTmpl.Execute(w, s.Metrics != nil)
	}

	s.metricsRouter.HandleFunc("/", rootHandler)
	s.metricsRouter.StrictSlash(true)

	s.metricsRouter.Handle("/debug", http.RedirectHandler("/", http.StatusMovedPermanently))
	s.metricsRouter.HandleFunc("/debug/pprof/", pprof.Index)
	s.metricsRouter.HandleFunc("/debug/pprof/cmdline", pprof.Cmdline)
	s.metricsRouter.HandleFunc("/debug/pprof/profile", pprof.Profile)
	s.metricsRouter.HandleFunc("/debug/pprof/symbol", pprof.Symbol)
	s.metricsRouter.HandleFunc("/debug/pprof/trace", pprof.Trace)

	// Manually add support for paths linked to by index page at /debug/pprof/
	s.metricsRouter.Handle("/debug/pprof/goroutine", pprof.Handler("goroutine"))
	s.metricsRouter.Handle("/debug/pprof/heap", pprof.Handler("heap"))
	s.metricsRouter.Handle("/debug/pprof/threadcreate", pprof.Handler("threadcreate"))
	s.metricsRouter.Handle("/debug/pprof/block", pprof.Handler("block"))

	return nil
}

func (s *Server) startMetricsServer() {
	var notify chan struct{}
	s.metricsLock.Lock()
	defer func() {
		if notify != nil {
			<-notify
		}
		s.metricsLock.Unlock()
	}()

	l, err := net.Listen("tcp", *s.Config().MetricsSettings.ListenAddress)
	if err != nil {
		mlog.Error(err.Error())
		return
	}

	notify = make(chan struct{})
	s.metricsServer = &http.Server{
		Handler:      handlers.RecoveryHandler(handlers.PrintRecoveryStack(true))(s.metricsRouter),
		ReadTimeout:  time.Duration(*s.Config().ServiceSettings.ReadTimeout) * time.Second,
		WriteTimeout: time.Duration(*s.Config().ServiceSettings.WriteTimeout) * time.Second,
	}

	go func() {
		close(notify)
		if err := s.metricsServer.Serve(l); err != nil && err != http.ErrServerClosed {
			mlog.Critical(err.Error())
		}
	}()

	s.Log.Info("Metrics and profiling server is started", mlog.String("address", l.Addr().String()))
}

func doLicenseExpirationCheck(a *App) {
	a.Srv().LoadLicense()
	license := a.Srv().License()

	if license == nil {
		mlog.Debug("License cannot be found.")
		return
	}

	if !license.IsPastGracePeriod() {
		mlog.Debug("License is not past the grace period.")
		return
	}

	users, err := a.Srv().Store.User().GetSystemAdminProfiles()
	if err != nil {
		mlog.Error("Failed to get system admins for license expired message from Mattermost.")
		return
	}

	//send email to admin(s)
	for _, user := range users {
		user := user
		if user.Email == "" {
			mlog.Error("Invalid system admin email.", mlog.String("user_email", user.Email))
			continue
		}

		mlog.Debug("Sending license expired email.", mlog.String("user_email", user.Email))
		a.Srv().Go(func() {
			if err := a.Srv().EmailService.SendRemoveExpiredLicenseEmail(user.Email, user.Locale, *a.Config().ServiceSettings.SiteURL); err != nil {
				mlog.Error("Error while sending the license expired email.", mlog.String("user_email", user.Email), mlog.Err(err))
			}
		})
	}

	//remove the license
	a.Srv().RemoveLicense()
}

func (s *Server) StartSearchEngine() (string, string) {
	if s.SearchEngine.ElasticsearchEngine != nil && s.SearchEngine.ElasticsearchEngine.IsActive() {
		s.Go(func() {
			if err := s.SearchEngine.ElasticsearchEngine.Start(); err != nil {
				s.Log.Error(err.Error())
			}
		})
	}

	configListenerId := s.AddConfigListener(func(oldConfig *model.Config, newConfig *model.Config) {
		if s.SearchEngine == nil {
			return
		}
		s.SearchEngine.UpdateConfig(newConfig)

		if s.SearchEngine.ElasticsearchEngine != nil && !*oldConfig.ElasticsearchSettings.EnableIndexing && *newConfig.ElasticsearchSettings.EnableIndexing {
			s.Go(func() {
				if err := s.SearchEngine.ElasticsearchEngine.Start(); err != nil {
					mlog.Error(err.Error())
				}
			})
		} else if s.SearchEngine.ElasticsearchEngine != nil && *oldConfig.ElasticsearchSettings.EnableIndexing && !*newConfig.ElasticsearchSettings.EnableIndexing {
			s.Go(func() {
				if err := s.SearchEngine.ElasticsearchEngine.Stop(); err != nil {
					mlog.Error(err.Error())
				}
			})
		} else if s.SearchEngine.ElasticsearchEngine != nil && *oldConfig.ElasticsearchSettings.Password != *newConfig.ElasticsearchSettings.Password || *oldConfig.ElasticsearchSettings.Username != *newConfig.ElasticsearchSettings.Username || *oldConfig.ElasticsearchSettings.ConnectionUrl != *newConfig.ElasticsearchSettings.ConnectionUrl || *oldConfig.ElasticsearchSettings.Sniff != *newConfig.ElasticsearchSettings.Sniff {
			s.Go(func() {
				if *oldConfig.ElasticsearchSettings.EnableIndexing {
					if err := s.SearchEngine.ElasticsearchEngine.Stop(); err != nil {
						mlog.Error(err.Error())
					}
					if err := s.SearchEngine.ElasticsearchEngine.Start(); err != nil {
						mlog.Error(err.Error())
					}
				}
			})
		}
	})

	licenseListenerId := s.AddLicenseListener(func(oldLicense, newLicense *model.License) {
		if s.SearchEngine == nil {
			return
		}
		if oldLicense == nil && newLicense != nil {
			if s.SearchEngine.ElasticsearchEngine != nil && s.SearchEngine.ElasticsearchEngine.IsActive() {
				s.Go(func() {
					if err := s.SearchEngine.ElasticsearchEngine.Start(); err != nil {
						mlog.Error(err.Error())
					}
				})
			}
		} else if oldLicense != nil && newLicense == nil {
			if s.SearchEngine.ElasticsearchEngine != nil {
				s.Go(func() {
					if err := s.SearchEngine.ElasticsearchEngine.Stop(); err != nil {
						mlog.Error(err.Error())
					}
				})
			}
		}
	})

	return configListenerId, licenseListenerId
}

func (s *Server) stopSearchEngine() {
	s.RemoveConfigListener(s.searchConfigListenerId)
	s.RemoveLicenseListener(s.searchLicenseListenerId)
	if s.SearchEngine != nil && s.SearchEngine.ElasticsearchEngine != nil && s.SearchEngine.ElasticsearchEngine.IsActive() {
		s.SearchEngine.ElasticsearchEngine.Stop()
	}
	if s.SearchEngine != nil && s.SearchEngine.BleveEngine != nil && s.SearchEngine.BleveEngine.IsActive() {
		s.SearchEngine.BleveEngine.Stop()
	}
}

func (s *Server) FileBackend() (filestore.FileBackend, *model.AppError) {
	license := s.License()
	backend, err := filestore.NewFileBackend(s.Config().FileSettings.ToFileBackendSettings(license != nil && *license.Features.Compliance))
	if err != nil {
		return nil, model.NewAppError("FileBackend", "api.file.no_driver.app_error", nil, err.Error(), http.StatusInternalServerError)
	}
	return backend, nil
}

func (s *Server) TotalWebsocketConnections() int {
	// This method is only called after the hub is initialized.
	// Therefore, no mutex is needed to protect s.hubs.
	count := int64(0)
	for _, hub := range s.hubs {
		count = count + atomic.LoadInt64(&hub.connectionCount)
	}

	return int(count)
}

func (s *Server) ClusterHealthScore() int {
	return s.Cluster.HealthScore()
}

func (s *Server) configOrLicenseListener() {
	s.regenerateClientConfig()
}

func (s *Server) ClientConfigHash() string {
	return s.clientConfigHash.Load().(string)
}

func (s *Server) initJobs() {
	s.Jobs = jobs.NewJobServer(s, s.Store, s.Metrics)
	if jobsDataRetentionJobInterface != nil {
		s.Jobs.DataRetentionJob = jobsDataRetentionJobInterface(s)
	}
	if jobsMessageExportJobInterface != nil {
		s.Jobs.MessageExportJob = jobsMessageExportJobInterface(s)
	}
	if jobsElasticsearchAggregatorInterface != nil {
		s.Jobs.ElasticsearchAggregator = jobsElasticsearchAggregatorInterface(s)
	}
	if jobsElasticsearchIndexerInterface != nil {
		s.Jobs.ElasticsearchIndexer = jobsElasticsearchIndexerInterface(s)
	}
	if jobsBleveIndexerInterface != nil {
		s.Jobs.BleveIndexer = jobsBleveIndexerInterface(s)
	}
	if jobsMigrationsInterface != nil {
		s.Jobs.Migrations = jobsMigrationsInterface(s)
	}
}

func (s *Server) TelemetryId() string {
	if s.telemetryService == nil {
		return ""
	}
	return s.telemetryService.TelemetryID
}

func (s *Server) HttpService() httpservice.HTTPService {
	return s.HTTPService
}

func (s *Server) SetLog(l *mlog.Logger) {
	s.Log = l
}

func (s *Server) GetLogger() mlog.LoggerIFace {
	return s.Log
}

// GetStore returns the server's Store. Exposing via a method
// allows interfaces to be created with subsets of server APIs.
func (s *Server) GetStore() store.Store {
	return s.Store
}

// GetRemoteClusterService returns the `RemoteClusterService` instantiated by the server.
// May be nil if the service is not enabled via license.
func (s *Server) GetRemoteClusterService() remotecluster.RemoteClusterServiceIFace {
	return s.remoteClusterService
}

// GetSharedChannelSyncService returns the `SharedChannelSyncService` instantiated by the server.
// May be nil if the service is not enabled via license.
func (s *Server) GetSharedChannelSyncService() SharedChannelServiceIFace {
	return s.sharedChannelService
}

// GetMetrics returns the server's Metrics interface. Exposing via a method
// allows interfaces to be created with subsets of server APIs.
func (s *Server) GetMetrics() einterfaces.MetricsInterface {
	return s.Metrics
}

// SetRemoteClusterService sets the `RemoteClusterService` to be used by the server.
// For testing only.
func (s *Server) SetRemoteClusterService(remoteClusterService remotecluster.RemoteClusterServiceIFace) {
	s.remoteClusterService = remoteClusterService
}

// SetSharedChannelSyncService sets the `SharedChannelSyncService` to be used by the server.
// For testing only.
func (s *Server) SetSharedChannelSyncService(sharedChannelService SharedChannelServiceIFace) {
	s.sharedChannelService = sharedChannelService
}

func (a *App) GenerateSupportPacket() []model.FileData {
	// If any errors we come across within this function, we will log it in a warning.txt file so that we know why certain files did not get produced if any
	var warnings []string

	// Creating an array of files that we are going to be adding to our zip file
	fileDatas := []model.FileData{}

	// A array of the functions that we can iterate through since they all have the same return value
	functions := []func() (*model.FileData, string){
		a.generateSupportPacketYaml,
		a.createPluginsFile,
		a.createSanitizedConfigFile,
		a.getMattermostLog,
		a.getNotificationsLog,
	}

	for _, fn := range functions {
		fileData, warning := fn()

		if fileData != nil {
			fileDatas = append(fileDatas, *fileData)
		} else {
			warnings = append(warnings, warning)
		}
	}

	// Adding a warning.txt file to the fileDatas if any warning
	if len(warnings) > 0 {
		finalWarning := strings.Join(warnings, "\n")
		fileDatas = append(fileDatas, model.FileData{
			Filename: "warning.txt",
			Body:     []byte(finalWarning),
		})
	}

	return fileDatas
}

func (a *App) getNotificationsLog() (*model.FileData, string) {
	var warning string

	// Getting notifications.log
	if *a.Srv().Config().NotificationLogSettings.EnableFile {
		// notifications.log
		notificationsLog := utils.GetNotificationsLogFileLocation(*a.Srv().Config().LogSettings.FileLocation)

		notificationsLogFileData, notificationsLogFileDataErr := ioutil.ReadFile(notificationsLog)

		if notificationsLogFileDataErr == nil {
			fileData := model.FileData{
				Filename: "notifications.log",
				Body:     notificationsLogFileData,
			}
			return &fileData, ""
		}

		warning = fmt.Sprintf("ioutil.ReadFile(notificationsLog) Error: %s", notificationsLogFileDataErr.Error())

	} else {
		warning = "Unable to retrieve notifications.log because LogSettings: EnableFile is false in config.json"
	}

	return nil, warning
}

func (a *App) getMattermostLog() (*model.FileData, string) {
	var warning string

	// Getting mattermost.log
	if *a.Srv().Config().LogSettings.EnableFile {
		// mattermost.log
		mattermostLog := utils.GetLogFileLocation(*a.Srv().Config().LogSettings.FileLocation)

		mattermostLogFileData, mattermostLogFileDataErr := ioutil.ReadFile(mattermostLog)

		if mattermostLogFileDataErr == nil {
			fileData := model.FileData{
				Filename: "mattermost.log",
				Body:     mattermostLogFileData,
			}
			return &fileData, ""
		}
		warning = fmt.Sprintf("ioutil.ReadFile(mattermostLog) Error: %s", mattermostLogFileDataErr.Error())

	} else {
		warning = "Unable to retrieve mattermost.log because LogSettings: EnableFile is false in config.json"
	}

	return nil, warning
}

func (a *App) createSanitizedConfigFile() (*model.FileData, string) {
	// Getting sanitized config, prettifying it, and then adding it to our file data array
	sanitizedConfigPrettyJSON, err := json.MarshalIndent(a.GetSanitizedConfig(), "", "    ")
	if err == nil {
		fileData := model.FileData{
			Filename: "sanitized_config.json",
			Body:     sanitizedConfigPrettyJSON,
		}
		return &fileData, ""
	}

	warning := fmt.Sprintf("json.MarshalIndent(c.App.GetSanitizedConfig()) Error: %s", err.Error())
	return nil, warning
}

func (a *App) createPluginsFile() (*model.FileData, string) {
	var warning string

	// Getting the plugins installed on the server, prettify it, and then add them to the file data array
	pluginsResponse, appErr := a.GetPlugins()
	if appErr == nil {
		pluginsPrettyJSON, err := json.MarshalIndent(pluginsResponse, "", "    ")
		if err == nil {
			fileData := model.FileData{
				Filename: "plugins.json",
				Body:     pluginsPrettyJSON,
			}

			return &fileData, ""
		}

		warning = fmt.Sprintf("json.MarshalIndent(pluginsResponse) Error: %s", err.Error())
	} else {
		warning = fmt.Sprintf("c.App.GetPlugins() Error: %s", appErr.Error())
	}

	return nil, warning
}

func (a *App) generateSupportPacketYaml() (*model.FileData, string) {
	// Here we are getting information regarding Elastic Search
	var elasticServerVersion string
	var elasticServerPlugins []string
	if a.Srv().SearchEngine.ElasticsearchEngine != nil {
		elasticServerVersion = a.Srv().SearchEngine.ElasticsearchEngine.GetFullVersion()
		elasticServerPlugins = a.Srv().SearchEngine.ElasticsearchEngine.GetPlugins()
	}

	// Here we are getting information regarding LDAP
	ldapInterface := a.Srv().Ldap
	var vendorName, vendorVersion string
	if ldapInterface != nil {
		vendorName, vendorVersion = ldapInterface.GetVendorNameAndVendorVersion()
	}

	// Here we are getting information regarding the database (mysql/postgres + current Mattermost version)
	databaseType, databaseVersion := a.Srv().DatabaseTypeAndMattermostVersion()

	// Creating the struct for support packet yaml file
	supportPacket := model.SupportPacket{
		ServerOS:             runtime.GOOS,
		ServerArchitecture:   runtime.GOARCH,
		DatabaseType:         databaseType,
		DatabaseVersion:      databaseVersion,
		LdapVendorName:       vendorName,
		LdapVendorVersion:    vendorVersion,
		ElasticServerVersion: elasticServerVersion,
		ElasticServerPlugins: elasticServerPlugins,
	}

	// Marshal to a Yaml File
	supportPacketYaml, err := yaml.Marshal(&supportPacket)
	if err == nil {
		fileData := model.FileData{
			Filename: "support_packet.yaml",
			Body:     supportPacketYaml,
		}
		return &fileData, ""
	}

	warning := fmt.Sprintf("yaml.Marshal(&supportPacket) Error: %s", err.Error())
	return nil, warning
}<|MERGE_RESOLUTION|>--- conflicted
+++ resolved
@@ -522,11 +522,7 @@
 	} else {
 		nErr := backend.TestConnection()
 		if nErr != nil {
-<<<<<<< HEAD
-			if errors.Is(nErr, filestore.ErrNoS3Bucket) {
-=======
 			if _, ok := nErr.(*filestore.S3FileBackendNoBucketError); ok {
->>>>>>> 3705dc5c
 				nErr = backend.(*filestore.S3FileBackend).MakeBucket()
 			}
 			if nErr != nil {
