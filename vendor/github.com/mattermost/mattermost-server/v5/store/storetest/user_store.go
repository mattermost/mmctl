// Copyright (c) 2015-present Mattermost, Inc. All Rights Reserved.
// See LICENSE.txt for license information.

package storetest

import (
	"context"
	"errors"
	"strings"
	"testing"
	"time"

	"github.com/stretchr/testify/assert"
	"github.com/stretchr/testify/require"

	"github.com/mattermost/mattermost-server/v5/model"
	"github.com/mattermost/mattermost-server/v5/store"
)

const (
	DayMilliseconds   = 24 * 60 * 60 * 1000
	MonthMilliseconds = 31 * DayMilliseconds
)

func cleanupStatusStore(t *testing.T, s SqlStore) {
	_, execerr := s.GetMaster().ExecNoTimeout(` DELETE FROM Status `)
	require.NoError(t, execerr)
}

func TestUserStore(t *testing.T, ss store.Store, s SqlStore) {
	users, err := ss.User().GetAll()
	require.NoError(t, err, "failed cleaning up test users")

	for _, u := range users {
		err := ss.User().PermanentDelete(u.Id)
		require.NoError(t, err, "failed cleaning up test user %s", u.Username)
	}

	t.Run("Count", func(t *testing.T) { testCount(t, ss) })
	t.Run("AnalyticsActiveCount", func(t *testing.T) { testUserStoreAnalyticsActiveCount(t, ss, s) })
	t.Run("AnalyticsActiveCountForPeriod", func(t *testing.T) { testUserStoreAnalyticsActiveCountForPeriod(t, ss, s) })
	t.Run("AnalyticsGetInactiveUsersCount", func(t *testing.T) { testUserStoreAnalyticsGetInactiveUsersCount(t, ss) })
	t.Run("AnalyticsGetSystemAdminCount", func(t *testing.T) { testUserStoreAnalyticsGetSystemAdminCount(t, ss) })
	t.Run("AnalyticsGetGuestCount", func(t *testing.T) { testUserStoreAnalyticsGetGuestCount(t, ss) })
	t.Run("AnalyticsGetExternalUsers", func(t *testing.T) { testUserStoreAnalyticsGetExternalUsers(t, ss) })
	t.Run("Save", func(t *testing.T) { testUserStoreSave(t, ss) })
	t.Run("Update", func(t *testing.T) { testUserStoreUpdate(t, ss) })
	t.Run("UpdateUpdateAt", func(t *testing.T) { testUserStoreUpdateUpdateAt(t, ss) })
	t.Run("UpdateFailedPasswordAttempts", func(t *testing.T) { testUserStoreUpdateFailedPasswordAttempts(t, ss) })
	t.Run("Get", func(t *testing.T) { testUserStoreGet(t, ss) })
	t.Run("GetAllUsingAuthService", func(t *testing.T) { testGetAllUsingAuthService(t, ss) })
	t.Run("GetAllProfiles", func(t *testing.T) { testUserStoreGetAllProfiles(t, ss) })
	t.Run("GetProfiles", func(t *testing.T) { testUserStoreGetProfiles(t, ss) })
	t.Run("GetProfilesInChannel", func(t *testing.T) { testUserStoreGetProfilesInChannel(t, ss) })
	t.Run("GetProfilesInChannelByStatus", func(t *testing.T) { testUserStoreGetProfilesInChannelByStatus(t, ss, s) })
	t.Run("GetProfilesWithoutTeam", func(t *testing.T) { testUserStoreGetProfilesWithoutTeam(t, ss) })
	t.Run("GetAllProfilesInChannel", func(t *testing.T) { testUserStoreGetAllProfilesInChannel(t, ss) })
	t.Run("GetProfilesNotInChannel", func(t *testing.T) { testUserStoreGetProfilesNotInChannel(t, ss) })
	t.Run("GetProfilesByIds", func(t *testing.T) { testUserStoreGetProfilesByIds(t, ss) })
	t.Run("GetProfileByGroupChannelIdsForUser", func(t *testing.T) { testUserStoreGetProfileByGroupChannelIdsForUser(t, ss) })
	t.Run("GetProfilesByUsernames", func(t *testing.T) { testUserStoreGetProfilesByUsernames(t, ss) })
	t.Run("GetSystemAdminProfiles", func(t *testing.T) { testUserStoreGetSystemAdminProfiles(t, ss) })
	t.Run("GetByEmail", func(t *testing.T) { testUserStoreGetByEmail(t, ss) })
	t.Run("GetByAuthData", func(t *testing.T) { testUserStoreGetByAuthData(t, ss) })
	t.Run("GetByUsername", func(t *testing.T) { testUserStoreGetByUsername(t, ss) })
	t.Run("GetForLogin", func(t *testing.T) { testUserStoreGetForLogin(t, ss) })
	t.Run("UpdatePassword", func(t *testing.T) { testUserStoreUpdatePassword(t, ss) })
	t.Run("Delete", func(t *testing.T) { testUserStoreDelete(t, ss) })
	t.Run("UpdateAuthData", func(t *testing.T) { testUserStoreUpdateAuthData(t, ss) })
	t.Run("ResetAuthDataToEmailForUsers", func(t *testing.T) { testUserStoreResetAuthDataToEmailForUsers(t, ss) })
	t.Run("UserUnreadCount", func(t *testing.T) { testUserUnreadCount(t, ss) })
	t.Run("UpdateMfaSecret", func(t *testing.T) { testUserStoreUpdateMfaSecret(t, ss) })
	t.Run("UpdateMfaActive", func(t *testing.T) { testUserStoreUpdateMfaActive(t, ss) })
	t.Run("GetRecentlyActiveUsersForTeam", func(t *testing.T) { testUserStoreGetRecentlyActiveUsersForTeam(t, ss, s) })
	t.Run("GetNewUsersForTeam", func(t *testing.T) { testUserStoreGetNewUsersForTeam(t, ss) })
	t.Run("Search", func(t *testing.T) { testUserStoreSearch(t, ss) })
	t.Run("SearchNotInChannel", func(t *testing.T) { testUserStoreSearchNotInChannel(t, ss) })
	t.Run("SearchInChannel", func(t *testing.T) { testUserStoreSearchInChannel(t, ss) })
	t.Run("SearchNotInTeam", func(t *testing.T) { testUserStoreSearchNotInTeam(t, ss) })
	t.Run("SearchWithoutTeam", func(t *testing.T) { testUserStoreSearchWithoutTeam(t, ss) })
	t.Run("SearchInGroup", func(t *testing.T) { testUserStoreSearchInGroup(t, ss) })
	t.Run("GetProfilesNotInTeam", func(t *testing.T) { testUserStoreGetProfilesNotInTeam(t, ss) })
	t.Run("ClearAllCustomRoleAssignments", func(t *testing.T) { testUserStoreClearAllCustomRoleAssignments(t, ss) })
	t.Run("GetAllAfter", func(t *testing.T) { testUserStoreGetAllAfter(t, ss) })
	t.Run("GetUsersBatchForIndexing", func(t *testing.T) { testUserStoreGetUsersBatchForIndexing(t, ss) })
	t.Run("GetTeamGroupUsers", func(t *testing.T) { testUserStoreGetTeamGroupUsers(t, ss) })
	t.Run("GetChannelGroupUsers", func(t *testing.T) { testUserStoreGetChannelGroupUsers(t, ss) })
	t.Run("PromoteGuestToUser", func(t *testing.T) { testUserStorePromoteGuestToUser(t, ss) })
	t.Run("DemoteUserToGuest", func(t *testing.T) { testUserStoreDemoteUserToGuest(t, ss) })
	t.Run("DeactivateGuests", func(t *testing.T) { testDeactivateGuests(t, ss) })
	t.Run("ResetLastPictureUpdate", func(t *testing.T) { testUserStoreResetLastPictureUpdate(t, ss) })
	t.Run("GetKnownUsers", func(t *testing.T) { testGetKnownUsers(t, ss) })
}

func testUserStoreSave(t *testing.T, ss store.Store) {
	teamId := model.NewId()
	maxUsersPerTeam := 50

	u1 := model.User{
		Email:    MakeEmail(),
		Username: model.NewId(),
	}

	_, err := ss.User().Save(&u1)
	require.NoError(t, err, "couldn't save user")

	defer func() { require.NoError(t, ss.User().PermanentDelete(u1.Id)) }()

	_, nErr := ss.Team().SaveMember(&model.TeamMember{TeamId: teamId, UserId: u1.Id}, maxUsersPerTeam)
	require.NoError(t, nErr)

	_, err = ss.User().Save(&u1)
	require.Error(t, err, "shouldn't be able to update user from save")

	u2 := model.User{
		Email:    u1.Email,
		Username: model.NewId(),
	}
	_, err = ss.User().Save(&u2)
	require.Error(t, err, "should be unique email")

	u2.Email = MakeEmail()
	u2.Username = u1.Username
	_, err = ss.User().Save(&u1)
	require.Error(t, err, "should be unique username")

	u2.Username = ""
	_, err = ss.User().Save(&u1)
	require.Error(t, err, "should be unique username")

	for i := 0; i < 49; i++ {
		u := model.User{
			Email:    MakeEmail(),
			Username: model.NewId(),
		}
		_, err = ss.User().Save(&u)
		require.NoError(t, err, "couldn't save item")

		defer func() { require.NoError(t, ss.User().PermanentDelete(u.Id)) }()

		_, nErr = ss.Team().SaveMember(&model.TeamMember{TeamId: teamId, UserId: u.Id}, maxUsersPerTeam)
		require.NoError(t, nErr)
	}

	u2.Id = ""
	u2.Email = MakeEmail()
	u2.Username = model.NewId()
	_, err = ss.User().Save(&u2)
	require.NoError(t, err, "couldn't save item")

	defer func() { require.NoError(t, ss.User().PermanentDelete(u2.Id)) }()

	_, nErr = ss.Team().SaveMember(&model.TeamMember{TeamId: teamId, UserId: u1.Id}, maxUsersPerTeam)
	require.Error(t, nErr, "should be the limit")
}

func testUserStoreUpdate(t *testing.T, ss store.Store) {
	u1 := &model.User{
		Email: MakeEmail(),
	}
	_, err := ss.User().Save(u1)
	require.NoError(t, err)
	defer func() { require.NoError(t, ss.User().PermanentDelete(u1.Id)) }()
	_, nErr := ss.Team().SaveMember(&model.TeamMember{TeamId: model.NewId(), UserId: u1.Id}, -1)
	require.NoError(t, nErr)

	u2 := &model.User{
		Email:       MakeEmail(),
		AuthService: "ldap",
	}
	_, err = ss.User().Save(u2)
	require.NoError(t, err)
	defer func() { require.NoError(t, ss.User().PermanentDelete(u2.Id)) }()
	_, nErr = ss.Team().SaveMember(&model.TeamMember{TeamId: model.NewId(), UserId: u2.Id}, -1)
	require.NoError(t, nErr)

	_, err = ss.User().Update(u1, false)
	require.NoError(t, err)

	missing := &model.User{}
	_, err = ss.User().Update(missing, false)
	require.Error(t, err, "Update should have failed because of missing key")

	newId := &model.User{
		Id: model.NewId(),
	}
	_, err = ss.User().Update(newId, false)
	require.Error(t, err, "Update should have failed because id change")

	u2.Email = MakeEmail()
	_, err = ss.User().Update(u2, false)
	require.Error(t, err, "Update should have failed because you can't modify AD/LDAP fields")

	u3 := &model.User{
		Email:       MakeEmail(),
		AuthService: "gitlab",
	}
	oldEmail := u3.Email
	_, err = ss.User().Save(u3)
	require.NoError(t, err)
	defer func() { require.NoError(t, ss.User().PermanentDelete(u3.Id)) }()
	_, nErr = ss.Team().SaveMember(&model.TeamMember{TeamId: model.NewId(), UserId: u3.Id}, -1)
	require.NoError(t, nErr)

	u3.Email = MakeEmail()
	userUpdate, err := ss.User().Update(u3, false)
	require.NoError(t, err, "Update should not have failed")
	assert.Equal(t, oldEmail, userUpdate.New.Email, "Email should not have been updated as the update is not trusted")

	u3.Email = MakeEmail()
	userUpdate, err = ss.User().Update(u3, true)
	require.NoError(t, err, "Update should not have failed")
	assert.NotEqual(t, oldEmail, userUpdate.New.Email, "Email should have been updated as the update is trusted")

	err = ss.User().UpdateLastPictureUpdate(u1.Id)
	require.NoError(t, err, "Update should not have failed")
}

func testUserStoreUpdateUpdateAt(t *testing.T, ss store.Store) {
	u1 := &model.User{}
	u1.Email = MakeEmail()
	_, err := ss.User().Save(u1)
	require.NoError(t, err)
	defer func() { require.NoError(t, ss.User().PermanentDelete(u1.Id)) }()
	_, nErr := ss.Team().SaveMember(&model.TeamMember{TeamId: model.NewId(), UserId: u1.Id}, -1)
	require.NoError(t, nErr)

	_, err = ss.User().UpdateUpdateAt(u1.Id)
	require.NoError(t, err)

	user, err := ss.User().Get(context.Background(), u1.Id)
	require.NoError(t, err)
	require.Less(t, u1.UpdateAt, user.UpdateAt, "UpdateAt not updated correctly")
}

func testUserStoreUpdateFailedPasswordAttempts(t *testing.T, ss store.Store) {
	u1 := &model.User{}
	u1.Email = MakeEmail()
	_, err := ss.User().Save(u1)
	require.NoError(t, err)
	defer func() { require.NoError(t, ss.User().PermanentDelete(u1.Id)) }()
	_, nErr := ss.Team().SaveMember(&model.TeamMember{TeamId: model.NewId(), UserId: u1.Id}, -1)
	require.NoError(t, nErr)

	err = ss.User().UpdateFailedPasswordAttempts(u1.Id, 3)
	require.NoError(t, err)

	user, err := ss.User().Get(context.Background(), u1.Id)
	require.NoError(t, err)
	require.Equal(t, 3, user.FailedAttempts, "FailedAttempts not updated correctly")
}

func testUserStoreGet(t *testing.T, ss store.Store) {
	u1 := &model.User{
		Email: MakeEmail(),
	}
	_, err := ss.User().Save(u1)
	require.NoError(t, err)
	defer func() { require.NoError(t, ss.User().PermanentDelete(u1.Id)) }()

	u2, _ := ss.User().Save(&model.User{
		Email:    MakeEmail(),
		Username: model.NewId(),
	})
	_, nErr := ss.Bot().Save(&model.Bot{
		UserId:      u2.Id,
		Username:    u2.Username,
		Description: "bot description",
		OwnerId:     u1.Id,
	})
	require.NoError(t, nErr)
	u2.IsBot = true
	u2.BotDescription = "bot description"
	defer func() { require.NoError(t, ss.Bot().PermanentDelete(u2.Id)) }()
	defer func() { require.NoError(t, ss.User().PermanentDelete(u2.Id)) }()

	_, nErr = ss.Team().SaveMember(&model.TeamMember{TeamId: model.NewId(), UserId: u1.Id}, -1)
	require.NoError(t, nErr)

	t.Run("fetch empty id", func(t *testing.T) {
		_, err := ss.User().Get(context.Background(), "")
		require.Error(t, err)
	})

	t.Run("fetch user 1", func(t *testing.T) {
		actual, err := ss.User().Get(context.Background(), u1.Id)
		require.NoError(t, err)
		require.Equal(t, u1, actual)
		require.False(t, actual.IsBot)
	})

	t.Run("fetch user 2, also a bot", func(t *testing.T) {
		actual, err := ss.User().Get(context.Background(), u2.Id)
		require.NoError(t, err)
		require.Equal(t, u2, actual)
		require.True(t, actual.IsBot)
		require.Equal(t, "bot description", actual.BotDescription)
	})
}

func testGetAllUsingAuthService(t *testing.T, ss store.Store) {
	teamId := model.NewId()

	u1, err := ss.User().Save(&model.User{
		Email:       MakeEmail(),
		Username:    "u1" + model.NewId(),
		AuthService: "service",
	})
	require.NoError(t, err)
	defer func() { require.NoError(t, ss.User().PermanentDelete(u1.Id)) }()
	_, nErr := ss.Team().SaveMember(&model.TeamMember{TeamId: teamId, UserId: u1.Id}, -1)
	require.NoError(t, nErr)

	u2, err := ss.User().Save(&model.User{
		Email:       MakeEmail(),
		Username:    "u2" + model.NewId(),
		AuthService: "service",
	})
	require.NoError(t, err)
	defer func() { require.NoError(t, ss.User().PermanentDelete(u2.Id)) }()
	_, nErr = ss.Team().SaveMember(&model.TeamMember{TeamId: teamId, UserId: u2.Id}, -1)
	require.NoError(t, nErr)

	u3, err := ss.User().Save(&model.User{
		Email:       MakeEmail(),
		Username:    "u3" + model.NewId(),
		AuthService: "service2",
	})
	require.NoError(t, err)
	defer func() { require.NoError(t, ss.User().PermanentDelete(u3.Id)) }()
	_, nErr = ss.Team().SaveMember(&model.TeamMember{TeamId: teamId, UserId: u3.Id}, -1)
	require.NoError(t, nErr)
	_, nErr = ss.Bot().Save(&model.Bot{
		UserId:   u3.Id,
		Username: u3.Username,
		OwnerId:  u1.Id,
	})
	require.NoError(t, nErr)
	u3.IsBot = true
	defer func() { require.NoError(t, ss.Bot().PermanentDelete(u3.Id)) }()
	defer func() { require.NoError(t, ss.User().PermanentDelete(u3.Id)) }()

	t.Run("get by unknown auth service", func(t *testing.T) {
		users, err := ss.User().GetAllUsingAuthService("unknown")
		require.NoError(t, err)
		assert.Equal(t, []*model.User{}, users)
	})

	t.Run("get by auth service", func(t *testing.T) {
		users, err := ss.User().GetAllUsingAuthService("service")
		require.NoError(t, err)
		assert.Equal(t, []*model.User{u1, u2}, users)
	})

	t.Run("get by other auth service", func(t *testing.T) {
		users, err := ss.User().GetAllUsingAuthService("service2")
		require.NoError(t, err)
		assert.Equal(t, []*model.User{u3}, users)
	})
}

func sanitized(user *model.User) *model.User {
	clonedUser := user.DeepCopy()
	clonedUser.Sanitize(map[string]bool{})

	return clonedUser
}

func testUserStoreGetAllProfiles(t *testing.T, ss store.Store) {
	u1, err := ss.User().Save(&model.User{
		Email:    MakeEmail(),
		Username: "u1" + model.NewId(),
		Roles:    model.SYSTEM_USER_ROLE_ID,
	})
	require.NoError(t, err)
	defer func() { require.NoError(t, ss.User().PermanentDelete(u1.Id)) }()

	u2, err := ss.User().Save(&model.User{
		Email:    MakeEmail(),
		Username: "u2" + model.NewId(),
		Roles:    model.SYSTEM_USER_ROLE_ID,
	})
	require.NoError(t, err)
	defer func() { require.NoError(t, ss.User().PermanentDelete(u2.Id)) }()

	u3, err := ss.User().Save(&model.User{
		Email:    MakeEmail(),
		Username: "u3" + model.NewId(),
	})
	require.NoError(t, err)
	_, nErr := ss.Bot().Save(&model.Bot{
		UserId:   u3.Id,
		Username: u3.Username,
		OwnerId:  u1.Id,
	})
	require.NoError(t, nErr)
	u3.IsBot = true
	defer func() { require.NoError(t, ss.Bot().PermanentDelete(u3.Id)) }()
	defer func() { require.NoError(t, ss.User().PermanentDelete(u3.Id)) }()

	u4, err := ss.User().Save(&model.User{
		Email:    MakeEmail(),
		Username: "u4" + model.NewId(),
		Roles:    "system_user some-other-role",
	})
	require.NoError(t, err)
	defer func() { require.NoError(t, ss.User().PermanentDelete(u4.Id)) }()

	u5, err := ss.User().Save(&model.User{
		Email:    MakeEmail(),
		Username: "u5" + model.NewId(),
		Roles:    "system_admin",
	})
	require.NoError(t, err)
	defer func() { require.NoError(t, ss.User().PermanentDelete(u5.Id)) }()

	u6, err := ss.User().Save(&model.User{
		Email:    MakeEmail(),
		Username: "u6" + model.NewId(),
		DeleteAt: model.GetMillis(),
		Roles:    "system_admin",
	})
	require.NoError(t, err)
	defer func() { require.NoError(t, ss.User().PermanentDelete(u6.Id)) }()

	u7, err := ss.User().Save(&model.User{
		Email:    MakeEmail(),
		Username: "u7" + model.NewId(),
		DeleteAt: model.GetMillis(),
		Roles:    model.SYSTEM_USER_ROLE_ID,
	})
	require.NoError(t, err)
	defer func() { require.NoError(t, ss.User().PermanentDelete(u7.Id)) }()

	t.Run("get offset 0, limit 100", func(t *testing.T) {
		options := &model.UserGetOptions{Page: 0, PerPage: 100}
		actual, userErr := ss.User().GetAllProfiles(options)
		require.NoError(t, userErr)

		require.Equal(t, []*model.User{
			sanitized(u1),
			sanitized(u2),
			sanitized(u3),
			sanitized(u4),
			sanitized(u5),
			sanitized(u6),
			sanitized(u7),
		}, actual)
	})

	t.Run("get offset 0, limit 1", func(t *testing.T) {
		actual, userErr := ss.User().GetAllProfiles(&model.UserGetOptions{
			Page:    0,
			PerPage: 1,
		})
		require.NoError(t, userErr)
		require.Equal(t, []*model.User{
			sanitized(u1),
		}, actual)
	})

	t.Run("get all", func(t *testing.T) {
		actual, userErr := ss.User().GetAll()
		require.NoError(t, userErr)

		require.Equal(t, []*model.User{
			u1,
			u2,
			u3,
			u4,
			u5,
			u6,
			u7,
		}, actual)
	})

	t.Run("etag changes for all after user creation", func(t *testing.T) {
		etag := ss.User().GetEtagForAllProfiles()

		uNew := &model.User{}
		uNew.Email = MakeEmail()
		_, userErr := ss.User().Save(uNew)
		require.NoError(t, userErr)
		defer func() { require.NoError(t, ss.User().PermanentDelete(uNew.Id)) }()

		updatedEtag := ss.User().GetEtagForAllProfiles()
		require.NotEqual(t, etag, updatedEtag)
	})

	t.Run("filter to system_admin role", func(t *testing.T) {
		actual, userErr := ss.User().GetAllProfiles(&model.UserGetOptions{
			Page:    0,
			PerPage: 10,
			Role:    "system_admin",
		})
		require.NoError(t, userErr)
		require.Equal(t, []*model.User{
			sanitized(u5),
			sanitized(u6),
		}, actual)
	})

	t.Run("filter to system_admin role, inactive", func(t *testing.T) {
		actual, userErr := ss.User().GetAllProfiles(&model.UserGetOptions{
			Page:     0,
			PerPage:  10,
			Role:     "system_admin",
			Inactive: true,
		})
		require.NoError(t, userErr)
		require.Equal(t, []*model.User{
			sanitized(u6),
		}, actual)
	})

	t.Run("filter to inactive", func(t *testing.T) {
		actual, userErr := ss.User().GetAllProfiles(&model.UserGetOptions{
			Page:     0,
			PerPage:  10,
			Inactive: true,
		})
		require.NoError(t, userErr)
		require.Equal(t, []*model.User{
			sanitized(u6),
			sanitized(u7),
		}, actual)
	})

	t.Run("filter to active", func(t *testing.T) {
		actual, userErr := ss.User().GetAllProfiles(&model.UserGetOptions{
			Page:    0,
			PerPage: 10,
			Active:  true,
		})
		require.NoError(t, userErr)
		require.Equal(t, []*model.User{
			sanitized(u1),
			sanitized(u2),
			sanitized(u3),
			sanitized(u4),
			sanitized(u5),
		}, actual)
	})

	t.Run("try to filter to active and inactive", func(t *testing.T) {
		actual, userErr := ss.User().GetAllProfiles(&model.UserGetOptions{
			Page:     0,
			PerPage:  10,
			Inactive: true,
			Active:   true,
		})
		require.NoError(t, userErr)
		require.Equal(t, []*model.User{
			sanitized(u6),
			sanitized(u7),
		}, actual)
	})

	u8, err := ss.User().Save(&model.User{
		Email:    MakeEmail(),
		Username: "u8" + model.NewId(),
		DeleteAt: model.GetMillis(),
		Roles:    "system_user_manager system_user",
	})
	require.NoError(t, err)
	defer func() { require.NoError(t, ss.User().PermanentDelete(u8.Id)) }()

	u9, err := ss.User().Save(&model.User{
		Email:    MakeEmail(),
		Username: "u9" + model.NewId(),
		DeleteAt: model.GetMillis(),
		Roles:    "system_manager system_user",
	})
	require.NoError(t, err)
	defer func() { require.NoError(t, ss.User().PermanentDelete(u9.Id)) }()

	u10, err := ss.User().Save(&model.User{
		Email:    MakeEmail(),
		Username: "u10" + model.NewId(),
		DeleteAt: model.GetMillis(),
		Roles:    "system_read_only_admin system_user",
	})
	require.NoError(t, err)
	defer func() { require.NoError(t, ss.User().PermanentDelete(u10.Id)) }()

	t.Run("filter by system_user_manager role", func(t *testing.T) {
		actual, userErr := ss.User().GetAllProfiles(&model.UserGetOptions{
			Page:    0,
			PerPage: 10,
			Roles:   []string{"system_user_manager"},
		})
		require.NoError(t, userErr)
		require.Equal(t, []*model.User{
			sanitized(u8),
		}, actual)
	})

	t.Run("filter by multiple system roles", func(t *testing.T) {
		actual, userErr := ss.User().GetAllProfiles(&model.UserGetOptions{
			Page:    0,
			PerPage: 10,
			Roles:   []string{"system_manager", "system_user_manager", "system_read_only_admin", "system_admin"},
		})
		require.NoError(t, userErr)
		require.Equal(t, []*model.User{
			sanitized(u10),
			sanitized(u5),
			sanitized(u6),
			sanitized(u8),
			sanitized(u9),
		}, actual)
	})

	t.Run("filter by system_user only", func(t *testing.T) {
		actual, userErr := ss.User().GetAllProfiles(&model.UserGetOptions{
			Page:    0,
			PerPage: 10,
			Roles:   []string{"system_user"},
		})
		require.NoError(t, userErr)
		require.Equal(t, []*model.User{
			sanitized(u1),
			sanitized(u2),
			sanitized(u7),
		}, actual)
	})
}

func testUserStoreGetProfiles(t *testing.T, ss store.Store) {
	teamId := model.NewId()

	u1, err := ss.User().Save(&model.User{
		Email:    MakeEmail(),
		Username: "u1" + model.NewId(),
	})
	require.NoError(t, err)
	defer func() { require.NoError(t, ss.User().PermanentDelete(u1.Id)) }()
	_, nErr := ss.Team().SaveMember(&model.TeamMember{TeamId: teamId, UserId: u1.Id}, -1)
	require.NoError(t, nErr)

	u2, err := ss.User().Save(&model.User{
		Email:    MakeEmail(),
		Username: "u2" + model.NewId(),
	})
	require.NoError(t, err)
	defer func() { require.NoError(t, ss.User().PermanentDelete(u2.Id)) }()
	_, nErr = ss.Team().SaveMember(&model.TeamMember{TeamId: teamId, UserId: u2.Id}, -1)
	require.NoError(t, nErr)

	u3, err := ss.User().Save(&model.User{
		Email:    MakeEmail(),
		Username: "u3" + model.NewId(),
	})
	require.NoError(t, err)
	_, nErr = ss.Bot().Save(&model.Bot{
		UserId:   u3.Id,
		Username: u3.Username,
		OwnerId:  u1.Id,
	})
	require.NoError(t, nErr)
	u3.IsBot = true
	defer func() { require.NoError(t, ss.Bot().PermanentDelete(u3.Id)) }()
	defer func() { require.NoError(t, ss.User().PermanentDelete(u3.Id)) }()
	_, nErr = ss.Team().SaveMember(&model.TeamMember{TeamId: teamId, UserId: u3.Id}, -1)
	require.NoError(t, nErr)

	u4, err := ss.User().Save(&model.User{
		Email:    MakeEmail(),
		Username: "u4" + model.NewId(),
		Roles:    "system_admin",
	})
	require.NoError(t, err)
	defer func() { require.NoError(t, ss.User().PermanentDelete(u4.Id)) }()
	_, nErr = ss.Team().SaveMember(&model.TeamMember{TeamId: teamId, UserId: u4.Id}, -1)
	require.NoError(t, nErr)

	u5, err := ss.User().Save(&model.User{
		Email:    MakeEmail(),
		Username: "u5" + model.NewId(),
		DeleteAt: model.GetMillis(),
	})
	require.NoError(t, err)
	defer func() { require.NoError(t, ss.User().PermanentDelete(u5.Id)) }()
	_, nErr = ss.Team().SaveMember(&model.TeamMember{TeamId: teamId, UserId: u5.Id}, -1)
	require.NoError(t, nErr)

	t.Run("get page 0, perPage 100", func(t *testing.T) {
		actual, err := ss.User().GetProfiles(&model.UserGetOptions{
			InTeamId: teamId,
			Page:     0,
			PerPage:  100,
		})
		require.NoError(t, err)

		require.Equal(t, []*model.User{
			sanitized(u1),
			sanitized(u2),
			sanitized(u3),
			sanitized(u4),
			sanitized(u5),
		}, actual)
	})

	t.Run("get page 0, perPage 1", func(t *testing.T) {
		actual, err := ss.User().GetProfiles(&model.UserGetOptions{
			InTeamId: teamId,
			Page:     0,
			PerPage:  1,
		})
		require.NoError(t, err)

		require.Equal(t, []*model.User{sanitized(u1)}, actual)
	})

	t.Run("get unknown team id", func(t *testing.T) {
		actual, err := ss.User().GetProfiles(&model.UserGetOptions{
			InTeamId: "123",
			Page:     0,
			PerPage:  100,
		})
		require.NoError(t, err)

		require.Equal(t, []*model.User{}, actual)
	})

	t.Run("etag changes for all after user creation", func(t *testing.T) {
		etag := ss.User().GetEtagForProfiles(teamId)

		uNew := &model.User{}
		uNew.Email = MakeEmail()
		_, err := ss.User().Save(uNew)
		require.NoError(t, err)
		defer func() { require.NoError(t, ss.User().PermanentDelete(uNew.Id)) }()
		_, nErr = ss.Team().SaveMember(&model.TeamMember{TeamId: teamId, UserId: uNew.Id}, -1)
		require.NoError(t, nErr)

		updatedEtag := ss.User().GetEtagForProfiles(teamId)
		require.NotEqual(t, etag, updatedEtag)
	})

	t.Run("filter to system_admin role", func(t *testing.T) {
		actual, err := ss.User().GetProfiles(&model.UserGetOptions{
			InTeamId: teamId,
			Page:     0,
			PerPage:  10,
			Role:     "system_admin",
		})
		require.NoError(t, err)
		require.Equal(t, []*model.User{
			sanitized(u4),
		}, actual)
	})

	t.Run("filter to inactive", func(t *testing.T) {
		actual, err := ss.User().GetProfiles(&model.UserGetOptions{
			InTeamId: teamId,
			Page:     0,
			PerPage:  10,
			Inactive: true,
		})
		require.NoError(t, err)
		require.Equal(t, []*model.User{
			sanitized(u5),
		}, actual)
	})

	t.Run("filter to active", func(t *testing.T) {
		actual, err := ss.User().GetProfiles(&model.UserGetOptions{
			InTeamId: teamId,
			Page:     0,
			PerPage:  10,
			Active:   true,
		})
		require.NoError(t, err)
		require.Equal(t, []*model.User{
			sanitized(u1),
			sanitized(u2),
			sanitized(u3),
			sanitized(u4),
		}, actual)
	})

	t.Run("try to filter to active and inactive", func(t *testing.T) {
		actual, err := ss.User().GetProfiles(&model.UserGetOptions{
			InTeamId: teamId,
			Page:     0,
			PerPage:  10,
			Inactive: true,
			Active:   true,
		})
		require.NoError(t, err)
		require.Equal(t, []*model.User{
			sanitized(u5),
		}, actual)
	})
}

func testUserStoreGetProfilesInChannel(t *testing.T, ss store.Store) {
	teamId := model.NewId()

	u1, err := ss.User().Save(&model.User{
		Email:    MakeEmail(),
		Username: "u1" + model.NewId(),
	})
	require.NoError(t, err)
	defer func() { require.NoError(t, ss.User().PermanentDelete(u1.Id)) }()
	_, nErr := ss.Team().SaveMember(&model.TeamMember{TeamId: teamId, UserId: u1.Id}, -1)
	require.NoError(t, nErr)

	u2, err := ss.User().Save(&model.User{
		Email:    MakeEmail(),
		Username: "u2" + model.NewId(),
	})
	require.NoError(t, err)
	defer func() { require.NoError(t, ss.User().PermanentDelete(u2.Id)) }()
	_, nErr = ss.Team().SaveMember(&model.TeamMember{TeamId: teamId, UserId: u2.Id}, -1)
	require.NoError(t, nErr)

	u3, err := ss.User().Save(&model.User{
		Email:    MakeEmail(),
		Username: "u3" + model.NewId(),
	})
	require.NoError(t, err)
	defer func() { require.NoError(t, ss.User().PermanentDelete(u3.Id)) }()
	_, nErr = ss.Team().SaveMember(&model.TeamMember{TeamId: teamId, UserId: u3.Id}, -1)
	require.NoError(t, nErr)
	_, nErr = ss.Bot().Save(&model.Bot{
		UserId:   u3.Id,
		Username: u3.Username,
		OwnerId:  u1.Id,
	})
	require.NoError(t, nErr)
	u3.IsBot = true
	defer func() { require.NoError(t, ss.Bot().PermanentDelete(u3.Id)) }()

	u4, err := ss.User().Save(&model.User{
		Email:    MakeEmail(),
		Username: "u4" + model.NewId(),
	})
	require.NoError(t, err)
	defer func() { require.NoError(t, ss.User().PermanentDelete(u4.Id)) }()
	_, nErr = ss.Team().SaveMember(&model.TeamMember{TeamId: teamId, UserId: u4.Id}, -1)
	require.NoError(t, nErr)

	ch1 := &model.Channel{
		TeamId:      teamId,
		DisplayName: "Profiles in channel",
		Name:        "profiles-" + model.NewId(),
		Type:        model.CHANNEL_OPEN,
	}
	c1, nErr := ss.Channel().Save(ch1, -1)
	require.NoError(t, nErr)

	ch2 := &model.Channel{
		TeamId:      teamId,
		DisplayName: "Profiles in private",
		Name:        "profiles-" + model.NewId(),
		Type:        model.CHANNEL_PRIVATE,
	}
	c2, nErr := ss.Channel().Save(ch2, -1)
	require.NoError(t, nErr)

	_, nErr = ss.Channel().SaveMember(&model.ChannelMember{
		ChannelId:   c1.Id,
		UserId:      u1.Id,
		NotifyProps: model.GetDefaultChannelNotifyProps(),
	})
	require.NoError(t, nErr)

	_, nErr = ss.Channel().SaveMember(&model.ChannelMember{
		ChannelId:   c1.Id,
		UserId:      u2.Id,
		NotifyProps: model.GetDefaultChannelNotifyProps(),
	})
	require.NoError(t, nErr)

	_, nErr = ss.Channel().SaveMember(&model.ChannelMember{
		ChannelId:   c1.Id,
		UserId:      u3.Id,
		NotifyProps: model.GetDefaultChannelNotifyProps(),
	})
	require.NoError(t, nErr)

	_, nErr = ss.Channel().SaveMember(&model.ChannelMember{
		ChannelId:   c1.Id,
		UserId:      u4.Id,
		NotifyProps: model.GetDefaultChannelNotifyProps(),
	})
	require.NoError(t, nErr)

	u4.DeleteAt = 1
	_, err = ss.User().Update(u4, true)
	require.NoError(t, err)

	_, nErr = ss.Channel().SaveMember(&model.ChannelMember{
		ChannelId:   c2.Id,
		UserId:      u1.Id,
		NotifyProps: model.GetDefaultChannelNotifyProps(),
	})
	require.NoError(t, nErr)

	t.Run("get all users in channel 1, offset 0, limit 100", func(t *testing.T) {
		users, err := ss.User().GetProfilesInChannel(&model.UserGetOptions{
			InChannelId: c1.Id,
			Page:        0,
			PerPage:     100,
		})
		require.NoError(t, err)
		assert.Equal(t, []*model.User{sanitized(u1), sanitized(u2), sanitized(u3), sanitized(u4)}, users)
	})

	t.Run("get only active users in channel 1, offset 0, limit 100", func(t *testing.T) {
		users, err := ss.User().GetProfilesInChannel(&model.UserGetOptions{
			InChannelId: c1.Id,
			Page:        0,
			PerPage:     100,
			Active:      true,
		})
		require.NoError(t, err)
		assert.Equal(t, []*model.User{sanitized(u1), sanitized(u2), sanitized(u3)}, users)
	})

	t.Run("get inactive users in channel 1, offset 0, limit 100", func(t *testing.T) {
		users, err := ss.User().GetProfilesInChannel(&model.UserGetOptions{
			InChannelId: c1.Id,
			Page:        0,
			PerPage:     100,
			Inactive:    true,
		})
		require.NoError(t, err)
		assert.Equal(t, []*model.User{sanitized(u4)}, users)
	})

	t.Run("get in channel 1, offset 1, limit 2", func(t *testing.T) {
		users, err := ss.User().GetProfilesInChannel(&model.UserGetOptions{
			InChannelId: c1.Id,
			Page:        1,
			PerPage:     1,
		})
		require.NoError(t, err)
		users_p2, err2 := ss.User().GetProfilesInChannel(&model.UserGetOptions{
			InChannelId: c1.Id,
			Page:        2,
			PerPage:     1,
		})
		require.NoError(t, err2)
		users = append(users, users_p2...)
		assert.Equal(t, []*model.User{sanitized(u2), sanitized(u3)}, users)
	})

	t.Run("get in channel 2, offset 0, limit 1", func(t *testing.T) {
		users, err := ss.User().GetProfilesInChannel(&model.UserGetOptions{
			InChannelId: c2.Id,
			Page:        0,
			PerPage:     1,
		})
		require.NoError(t, err)
		assert.Equal(t, []*model.User{sanitized(u1)}, users)
	})
}

func testUserStoreGetProfilesInChannelByStatus(t *testing.T, ss store.Store, s SqlStore) {

	cleanupStatusStore(t, s)

	teamId := model.NewId()

	u1, err := ss.User().Save(&model.User{
		Email:    MakeEmail(),
		Username: "u1" + model.NewId(),
	})
	require.NoError(t, err)
	defer func() { require.NoError(t, ss.User().PermanentDelete(u1.Id)) }()
	_, nErr := ss.Team().SaveMember(&model.TeamMember{TeamId: teamId, UserId: u1.Id}, -1)
	require.NoError(t, nErr)

	u2, err := ss.User().Save(&model.User{
		Email:    MakeEmail(),
		Username: "u2" + model.NewId(),
	})
	require.NoError(t, err)
	defer func() { require.NoError(t, ss.User().PermanentDelete(u2.Id)) }()
	_, nErr = ss.Team().SaveMember(&model.TeamMember{TeamId: teamId, UserId: u2.Id}, -1)
	require.NoError(t, nErr)

	u3, err := ss.User().Save(&model.User{
		Email:    MakeEmail(),
		Username: "u3" + model.NewId(),
	})
	require.NoError(t, err)
	defer func() { require.NoError(t, ss.User().PermanentDelete(u3.Id)) }()
	_, nErr = ss.Team().SaveMember(&model.TeamMember{TeamId: teamId, UserId: u3.Id}, -1)
	require.NoError(t, nErr)
	_, nErr = ss.Bot().Save(&model.Bot{
		UserId:   u3.Id,
		Username: u3.Username,
		OwnerId:  u1.Id,
	})
	require.NoError(t, nErr)
	u3.IsBot = true
	defer func() { require.NoError(t, ss.Bot().PermanentDelete(u3.Id)) }()

	u4, err := ss.User().Save(&model.User{
		Email:    MakeEmail(),
		Username: "u4" + model.NewId(),
	})
	require.NoError(t, err)
	defer func() { require.NoError(t, ss.User().PermanentDelete(u4.Id)) }()
	_, nErr = ss.Team().SaveMember(&model.TeamMember{TeamId: teamId, UserId: u4.Id}, -1)
	require.NoError(t, nErr)

	ch1 := &model.Channel{
		TeamId:      teamId,
		DisplayName: "Profiles in channel",
		Name:        "profiles-" + model.NewId(),
		Type:        model.CHANNEL_OPEN,
	}
	c1, nErr := ss.Channel().Save(ch1, -1)
	require.NoError(t, nErr)

	ch2 := &model.Channel{
		TeamId:      teamId,
		DisplayName: "Profiles in private",
		Name:        "profiles-" + model.NewId(),
		Type:        model.CHANNEL_PRIVATE,
	}
	c2, nErr := ss.Channel().Save(ch2, -1)
	require.NoError(t, nErr)

	_, nErr = ss.Channel().SaveMember(&model.ChannelMember{
		ChannelId:   c1.Id,
		UserId:      u1.Id,
		NotifyProps: model.GetDefaultChannelNotifyProps(),
	})
	require.NoError(t, nErr)

	_, nErr = ss.Channel().SaveMember(&model.ChannelMember{
		ChannelId:   c1.Id,
		UserId:      u2.Id,
		NotifyProps: model.GetDefaultChannelNotifyProps(),
	})
	require.NoError(t, nErr)

	_, nErr = ss.Channel().SaveMember(&model.ChannelMember{
		ChannelId:   c1.Id,
		UserId:      u3.Id,
		NotifyProps: model.GetDefaultChannelNotifyProps(),
	})
	require.NoError(t, nErr)

	_, nErr = ss.Channel().SaveMember(&model.ChannelMember{
		ChannelId:   c1.Id,
		UserId:      u4.Id,
		NotifyProps: model.GetDefaultChannelNotifyProps(),
	})
	require.NoError(t, nErr)

	u4.DeleteAt = 1
	_, err = ss.User().Update(u4, true)
	require.NoError(t, err)

	_, nErr = ss.Channel().SaveMember(&model.ChannelMember{
		ChannelId:   c2.Id,
		UserId:      u1.Id,
		NotifyProps: model.GetDefaultChannelNotifyProps(),
	})
	require.NoError(t, nErr)
	require.NoError(t, ss.Status().SaveOrUpdate(&model.Status{
		UserId: u1.Id,
		Status: model.STATUS_DND,
	}))
	require.NoError(t, ss.Status().SaveOrUpdate(&model.Status{
		UserId: u2.Id,
		Status: model.STATUS_AWAY,
	}))
	require.NoError(t, ss.Status().SaveOrUpdate(&model.Status{
		UserId: u3.Id,
		Status: model.STATUS_ONLINE,
	}))

	t.Run("get all users in channel 1, offset 0, limit 100", func(t *testing.T) {
		users, err := ss.User().GetProfilesInChannel(&model.UserGetOptions{
			InChannelId: c1.Id,
			Page:        0,
			PerPage:     100,
		})
		require.NoError(t, err)
		assert.Equal(t, []*model.User{sanitized(u1), sanitized(u2), sanitized(u3), sanitized(u4)}, users)
	})

	t.Run("get active in channel 1 by status, offset 0, limit 100", func(t *testing.T) {
		users, err := ss.User().GetProfilesInChannelByStatus(&model.UserGetOptions{
			InChannelId: c1.Id,
			Page:        0,
			PerPage:     100,
			Active:      true,
		})
		require.NoError(t, err)
		assert.Equal(t, []*model.User{sanitized(u3), sanitized(u2), sanitized(u1)}, users)
	})

	t.Run("get inactive users in channel 1, offset 0, limit 100", func(t *testing.T) {
		users, err := ss.User().GetProfilesInChannel(&model.UserGetOptions{
			InChannelId: c1.Id,
			Page:        0,
			PerPage:     100,
			Inactive:    true,
		})
		require.NoError(t, err)
		assert.Equal(t, []*model.User{sanitized(u4)}, users)
	})

	t.Run("get in channel 2 by status, offset 0, limit 1", func(t *testing.T) {
		users, err := ss.User().GetProfilesInChannelByStatus(&model.UserGetOptions{
			InChannelId: c2.Id,
			Page:        0,
			PerPage:     1,
		})
		require.NoError(t, err)
		assert.Equal(t, []*model.User{sanitized(u1)}, users)
	})
}

func testUserStoreGetProfilesWithoutTeam(t *testing.T, ss store.Store) {
	teamId := model.NewId()

	u1, err := ss.User().Save(&model.User{
		Email:    MakeEmail(),
		Username: "u1" + model.NewId(),
	})
	require.NoError(t, err)
	defer func() { require.NoError(t, ss.User().PermanentDelete(u1.Id)) }()
	_, nErr := ss.Team().SaveMember(&model.TeamMember{TeamId: teamId, UserId: u1.Id}, -1)
	require.NoError(t, nErr)

	u2, err := ss.User().Save(&model.User{
		Email:    MakeEmail(),
		Username: "u2" + model.NewId(),
	})
	require.NoError(t, err)
	defer func() { require.NoError(t, ss.User().PermanentDelete(u2.Id)) }()

	u3, err := ss.User().Save(&model.User{
		Email:    MakeEmail(),
		Username: "u3" + model.NewId(),
		DeleteAt: 1,
		Roles:    "system_admin",
	})
	require.NoError(t, err)
	defer func() { require.NoError(t, ss.User().PermanentDelete(u3.Id)) }()
	_, nErr = ss.Bot().Save(&model.Bot{
		UserId:   u3.Id,
		Username: u3.Username,
		OwnerId:  u1.Id,
	})
	require.NoError(t, nErr)
	u3.IsBot = true
	defer func() { require.NoError(t, ss.Bot().PermanentDelete(u3.Id)) }()

	t.Run("get, page 0, per_page 100", func(t *testing.T) {
		users, err := ss.User().GetProfilesWithoutTeam(&model.UserGetOptions{Page: 0, PerPage: 100})
		require.NoError(t, err)
		assert.Equal(t, []*model.User{sanitized(u2), sanitized(u3)}, users)
	})

	t.Run("get, page 1, per_page 1", func(t *testing.T) {
		users, err := ss.User().GetProfilesWithoutTeam(&model.UserGetOptions{Page: 1, PerPage: 1})
		require.NoError(t, err)
		assert.Equal(t, []*model.User{sanitized(u3)}, users)
	})

	t.Run("get, page 2, per_page 1", func(t *testing.T) {
		users, err := ss.User().GetProfilesWithoutTeam(&model.UserGetOptions{Page: 2, PerPage: 1})
		require.NoError(t, err)
		assert.Equal(t, []*model.User{}, users)
	})

	t.Run("get, page 0, per_page 100, inactive", func(t *testing.T) {
		users, err := ss.User().GetProfilesWithoutTeam(&model.UserGetOptions{Page: 0, PerPage: 100, Inactive: true})
		require.NoError(t, err)
		assert.Equal(t, []*model.User{sanitized(u3)}, users)
	})

	t.Run("get, page 0, per_page 100, role", func(t *testing.T) {
		users, err := ss.User().GetProfilesWithoutTeam(&model.UserGetOptions{Page: 0, PerPage: 100, Role: "system_admin"})
		require.NoError(t, err)
		assert.Equal(t, []*model.User{sanitized(u3)}, users)
	})
}

func testUserStoreGetAllProfilesInChannel(t *testing.T, ss store.Store) {
	teamId := model.NewId()

	u1, err := ss.User().Save(&model.User{
		Email:    MakeEmail(),
		Username: "u1" + model.NewId(),
	})
	require.NoError(t, err)
	defer func() { require.NoError(t, ss.User().PermanentDelete(u1.Id)) }()
	_, nErr := ss.Team().SaveMember(&model.TeamMember{TeamId: teamId, UserId: u1.Id}, -1)
	require.NoError(t, nErr)

	u2, err := ss.User().Save(&model.User{
		Email:    MakeEmail(),
		Username: "u2" + model.NewId(),
	})
	require.NoError(t, err)
	defer func() { require.NoError(t, ss.User().PermanentDelete(u2.Id)) }()
	_, nErr = ss.Team().SaveMember(&model.TeamMember{TeamId: teamId, UserId: u2.Id}, -1)
	require.NoError(t, nErr)

	u3, err := ss.User().Save(&model.User{
		Email:    MakeEmail(),
		Username: "u3" + model.NewId(),
	})
	require.NoError(t, err)
	defer func() { require.NoError(t, ss.User().PermanentDelete(u3.Id)) }()
	_, nErr = ss.Team().SaveMember(&model.TeamMember{TeamId: teamId, UserId: u3.Id}, -1)
	require.NoError(t, nErr)
	_, nErr = ss.Bot().Save(&model.Bot{
		UserId:   u3.Id,
		Username: u3.Username,
		OwnerId:  u1.Id,
	})
	require.NoError(t, nErr)
	u3.IsBot = true
	defer func() { require.NoError(t, ss.Bot().PermanentDelete(u3.Id)) }()

	ch1 := &model.Channel{
		TeamId:      teamId,
		DisplayName: "Profiles in channel",
		Name:        "profiles-" + model.NewId(),
		Type:        model.CHANNEL_OPEN,
	}
	c1, nErr := ss.Channel().Save(ch1, -1)
	require.NoError(t, nErr)

	ch2 := &model.Channel{
		TeamId:      teamId,
		DisplayName: "Profiles in private",
		Name:        "profiles-" + model.NewId(),
		Type:        model.CHANNEL_PRIVATE,
	}
	c2, nErr := ss.Channel().Save(ch2, -1)
	require.NoError(t, nErr)

	_, nErr = ss.Channel().SaveMember(&model.ChannelMember{
		ChannelId:   c1.Id,
		UserId:      u1.Id,
		NotifyProps: model.GetDefaultChannelNotifyProps(),
	})
	require.NoError(t, nErr)

	_, nErr = ss.Channel().SaveMember(&model.ChannelMember{
		ChannelId:   c1.Id,
		UserId:      u2.Id,
		NotifyProps: model.GetDefaultChannelNotifyProps(),
	})
	require.NoError(t, nErr)

	_, nErr = ss.Channel().SaveMember(&model.ChannelMember{
		ChannelId:   c1.Id,
		UserId:      u3.Id,
		NotifyProps: model.GetDefaultChannelNotifyProps(),
	})
	require.NoError(t, nErr)

	_, nErr = ss.Channel().SaveMember(&model.ChannelMember{
		ChannelId:   c2.Id,
		UserId:      u1.Id,
		NotifyProps: model.GetDefaultChannelNotifyProps(),
	})
	require.NoError(t, nErr)

	t.Run("all profiles in channel 1, no caching", func(t *testing.T) {
		var profiles map[string]*model.User
		profiles, err = ss.User().GetAllProfilesInChannel(context.Background(), c1.Id, false)
		require.NoError(t, err)
		assert.Equal(t, map[string]*model.User{
			u1.Id: sanitized(u1),
			u2.Id: sanitized(u2),
			u3.Id: sanitized(u3),
		}, profiles)
	})

	t.Run("all profiles in channel 2, no caching", func(t *testing.T) {
		var profiles map[string]*model.User
		profiles, err = ss.User().GetAllProfilesInChannel(context.Background(), c2.Id, false)
		require.NoError(t, err)
		assert.Equal(t, map[string]*model.User{
			u1.Id: sanitized(u1),
		}, profiles)
	})

	t.Run("all profiles in channel 2, caching", func(t *testing.T) {
		var profiles map[string]*model.User
		profiles, err = ss.User().GetAllProfilesInChannel(context.Background(), c2.Id, true)
		require.NoError(t, err)
		assert.Equal(t, map[string]*model.User{
			u1.Id: sanitized(u1),
		}, profiles)
	})

	t.Run("all profiles in channel 2, caching [repeated]", func(t *testing.T) {
		var profiles map[string]*model.User
		profiles, err = ss.User().GetAllProfilesInChannel(context.Background(), c2.Id, true)
		require.NoError(t, err)
		assert.Equal(t, map[string]*model.User{
			u1.Id: sanitized(u1),
		}, profiles)
	})

	ss.User().InvalidateProfilesInChannelCacheByUser(u1.Id)
	ss.User().InvalidateProfilesInChannelCache(c2.Id)
}

func testUserStoreGetProfilesNotInChannel(t *testing.T, ss store.Store) {
	teamId := model.NewId()

	u1, err := ss.User().Save(&model.User{
		Email:    MakeEmail(),
		Username: "u1" + model.NewId(),
	})
	require.NoError(t, err)
	defer func() { require.NoError(t, ss.User().PermanentDelete(u1.Id)) }()
	_, nErr := ss.Team().SaveMember(&model.TeamMember{TeamId: teamId, UserId: u1.Id}, -1)
	require.NoError(t, nErr)

	u2, err := ss.User().Save(&model.User{
		Email:    MakeEmail(),
		Username: "u2" + model.NewId(),
	})
	require.NoError(t, err)
	defer func() { require.NoError(t, ss.User().PermanentDelete(u2.Id)) }()
	_, nErr = ss.Team().SaveMember(&model.TeamMember{TeamId: teamId, UserId: u2.Id}, -1)
	require.NoError(t, nErr)

	u3, err := ss.User().Save(&model.User{
		Email:    MakeEmail(),
		Username: "u3" + model.NewId(),
	})
	require.NoError(t, err)
	defer func() { require.NoError(t, ss.User().PermanentDelete(u3.Id)) }()
	_, nErr = ss.Team().SaveMember(&model.TeamMember{TeamId: teamId, UserId: u3.Id}, -1)
	require.NoError(t, nErr)
	_, nErr = ss.Bot().Save(&model.Bot{
		UserId:   u3.Id,
		Username: u3.Username,
		OwnerId:  u1.Id,
	})
	require.NoError(t, nErr)
	u3.IsBot = true
	defer func() { require.NoError(t, ss.Bot().PermanentDelete(u3.Id)) }()

	ch1 := &model.Channel{
		TeamId:      teamId,
		DisplayName: "Profiles in channel",
		Name:        "profiles-" + model.NewId(),
		Type:        model.CHANNEL_OPEN,
	}
	c1, nErr := ss.Channel().Save(ch1, -1)
	require.NoError(t, nErr)

	ch2 := &model.Channel{
		TeamId:      teamId,
		DisplayName: "Profiles in private",
		Name:        "profiles-" + model.NewId(),
		Type:        model.CHANNEL_PRIVATE,
	}
	c2, nErr := ss.Channel().Save(ch2, -1)
	require.NoError(t, nErr)

	t.Run("get team 1, channel 1, offset 0, limit 100", func(t *testing.T) {
		var profiles []*model.User
		profiles, err = ss.User().GetProfilesNotInChannel(teamId, c1.Id, false, 0, 100, nil)
		require.NoError(t, err)
		assert.Equal(t, []*model.User{
			sanitized(u1),
			sanitized(u2),
			sanitized(u3),
		}, profiles)
	})

	t.Run("get team 1, channel 2, offset 0, limit 100", func(t *testing.T) {
		var profiles []*model.User
		profiles, err = ss.User().GetProfilesNotInChannel(teamId, c2.Id, false, 0, 100, nil)
		require.NoError(t, err)
		assert.Equal(t, []*model.User{
			sanitized(u1),
			sanitized(u2),
			sanitized(u3),
		}, profiles)
	})

	_, nErr = ss.Channel().SaveMember(&model.ChannelMember{
		ChannelId:   c1.Id,
		UserId:      u1.Id,
		NotifyProps: model.GetDefaultChannelNotifyProps(),
	})
	require.NoError(t, nErr)

	_, nErr = ss.Channel().SaveMember(&model.ChannelMember{
		ChannelId:   c1.Id,
		UserId:      u2.Id,
		NotifyProps: model.GetDefaultChannelNotifyProps(),
	})
	require.NoError(t, nErr)

	_, nErr = ss.Channel().SaveMember(&model.ChannelMember{
		ChannelId:   c1.Id,
		UserId:      u3.Id,
		NotifyProps: model.GetDefaultChannelNotifyProps(),
	})
	require.NoError(t, nErr)

	_, nErr = ss.Channel().SaveMember(&model.ChannelMember{
		ChannelId:   c2.Id,
		UserId:      u1.Id,
		NotifyProps: model.GetDefaultChannelNotifyProps(),
	})
	require.NoError(t, nErr)

	t.Run("get team 1, channel 1, offset 0, limit 100, after update", func(t *testing.T) {
		var profiles []*model.User
		profiles, err = ss.User().GetProfilesNotInChannel(teamId, c1.Id, false, 0, 100, nil)
		require.NoError(t, err)
		assert.Equal(t, []*model.User{}, profiles)
	})

	t.Run("get team 1, channel 2, offset 0, limit 100, after update", func(t *testing.T) {
		var profiles []*model.User
		profiles, err = ss.User().GetProfilesNotInChannel(teamId, c2.Id, false, 0, 100, nil)
		require.NoError(t, err)
		assert.Equal(t, []*model.User{
			sanitized(u2),
			sanitized(u3),
		}, profiles)
	})

	t.Run("get team 1, channel 2, offset 0, limit 0, setting group constrained when it's not", func(t *testing.T) {
		var profiles []*model.User
		profiles, err = ss.User().GetProfilesNotInChannel(teamId, c2.Id, true, 0, 100, nil)
		require.NoError(t, err)
		assert.Empty(t, profiles)
	})

	// create a group
	group, err := ss.Group().Create(&model.Group{
		Name:        model.NewString("n_" + model.NewId()),
		DisplayName: "dn_" + model.NewId(),
		Source:      model.GroupSourceLdap,
		RemoteId:    "ri_" + model.NewId(),
	})
	require.NoError(t, err)

	// add two members to the group
	for _, u := range []*model.User{u1, u2} {
		_, err = ss.Group().UpsertMember(group.Id, u.Id)
		require.NoError(t, err)
	}

	// associate the group with the channel
	_, err = ss.Group().CreateGroupSyncable(&model.GroupSyncable{
		GroupId:    group.Id,
		SyncableId: c2.Id,
		Type:       model.GroupSyncableTypeChannel,
	})
	require.NoError(t, err)

	t.Run("get team 1, channel 2, offset 0, limit 0, setting group constrained", func(t *testing.T) {
		profiles, err := ss.User().GetProfilesNotInChannel(teamId, c2.Id, true, 0, 100, nil)
		require.NoError(t, err)
		assert.Equal(t, []*model.User{
			sanitized(u2),
		}, profiles)
	})
}

func testUserStoreGetProfilesByIds(t *testing.T, ss store.Store) {
	teamId := model.NewId()

	u1, err := ss.User().Save(&model.User{
		Email:    MakeEmail(),
		Username: "u1" + model.NewId(),
	})
	require.NoError(t, err)
	defer func() { require.NoError(t, ss.User().PermanentDelete(u1.Id)) }()
	_, nErr := ss.Team().SaveMember(&model.TeamMember{TeamId: teamId, UserId: u1.Id}, -1)
	require.NoError(t, nErr)

	u2, err := ss.User().Save(&model.User{
		Email:    MakeEmail(),
		Username: "u2" + model.NewId(),
	})
	require.NoError(t, err)
	defer func() { require.NoError(t, ss.User().PermanentDelete(u2.Id)) }()
	_, nErr = ss.Team().SaveMember(&model.TeamMember{TeamId: teamId, UserId: u2.Id}, -1)
	require.NoError(t, nErr)

	time.Sleep(time.Millisecond)
	u3, err := ss.User().Save(&model.User{
		Email:    MakeEmail(),
		Username: "u3" + model.NewId(),
	})
	require.NoError(t, err)
	defer func() { require.NoError(t, ss.User().PermanentDelete(u3.Id)) }()
	_, nErr = ss.Team().SaveMember(&model.TeamMember{TeamId: teamId, UserId: u3.Id}, -1)
	require.NoError(t, nErr)
	_, nErr = ss.Bot().Save(&model.Bot{
		UserId:   u3.Id,
		Username: u3.Username,
		OwnerId:  u1.Id,
	})
	require.NoError(t, nErr)
	u3.IsBot = true
	defer func() { require.NoError(t, ss.Bot().PermanentDelete(u3.Id)) }()

	u4, err := ss.User().Save(&model.User{
		Email:    MakeEmail(),
		Username: "u4" + model.NewId(),
	})
	require.NoError(t, err)
	defer func() { require.NoError(t, ss.User().PermanentDelete(u4.Id)) }()

	t.Run("get u1 by id, no caching", func(t *testing.T) {
		users, err := ss.User().GetProfileByIds(context.Background(), []string{u1.Id}, nil, false)
		require.NoError(t, err)
		assert.Equal(t, []*model.User{u1}, users)
	})

	t.Run("get u1 by id, caching", func(t *testing.T) {
		users, err := ss.User().GetProfileByIds(context.Background(), []string{u1.Id}, nil, true)
		require.NoError(t, err)
		assert.Equal(t, []*model.User{u1}, users)
	})

	t.Run("get u1, u2, u3 by id, no caching", func(t *testing.T) {
		users, err := ss.User().GetProfileByIds(context.Background(), []string{u1.Id, u2.Id, u3.Id}, nil, false)
		require.NoError(t, err)
		assert.Equal(t, []*model.User{u1, u2, u3}, users)
	})

	t.Run("get u1, u2, u3 by id, caching", func(t *testing.T) {
		users, err := ss.User().GetProfileByIds(context.Background(), []string{u1.Id, u2.Id, u3.Id}, nil, true)
		require.NoError(t, err)
		assert.Equal(t, []*model.User{u1, u2, u3}, users)
	})

	t.Run("get unknown id, caching", func(t *testing.T) {
		users, err := ss.User().GetProfileByIds(context.Background(), []string{"123"}, nil, true)
		require.NoError(t, err)
		assert.Equal(t, []*model.User{}, users)
	})

	t.Run("should only return users with UpdateAt greater than the since time", func(t *testing.T) {
		users, err := ss.User().GetProfileByIds(context.Background(), []string{u1.Id, u2.Id, u3.Id, u4.Id}, &store.UserGetByIdsOpts{
			Since: u2.CreateAt,
		}, true)
		require.NoError(t, err)

		// u3 comes from the cache, and u4 does not
		assert.Equal(t, []*model.User{u3, u4}, users)
	})
}

func testUserStoreGetProfileByGroupChannelIdsForUser(t *testing.T, ss store.Store) {
	u1, err := ss.User().Save(&model.User{
		Email:    MakeEmail(),
		Username: "u1" + model.NewId(),
	})
	require.NoError(t, err)
	defer func() { require.NoError(t, ss.User().PermanentDelete(u1.Id)) }()

	u2, err := ss.User().Save(&model.User{
		Email:    MakeEmail(),
		Username: "u2" + model.NewId(),
	})
	require.NoError(t, err)
	defer func() { require.NoError(t, ss.User().PermanentDelete(u2.Id)) }()

	u3, err := ss.User().Save(&model.User{
		Email:    MakeEmail(),
		Username: "u3" + model.NewId(),
	})
	require.NoError(t, err)
	defer func() { require.NoError(t, ss.User().PermanentDelete(u3.Id)) }()

	u4, err := ss.User().Save(&model.User{
		Email:    MakeEmail(),
		Username: "u4" + model.NewId(),
	})
	require.NoError(t, err)
	defer func() { require.NoError(t, ss.User().PermanentDelete(u4.Id)) }()

	gc1, nErr := ss.Channel().Save(&model.Channel{
		DisplayName: "Profiles in private",
		Name:        "profiles-" + model.NewId(),
		Type:        model.CHANNEL_GROUP,
	}, -1)
	require.NoError(t, nErr)

	for _, uId := range []string{u1.Id, u2.Id, u3.Id} {
		_, nErr = ss.Channel().SaveMember(&model.ChannelMember{
			ChannelId:   gc1.Id,
			UserId:      uId,
			NotifyProps: model.GetDefaultChannelNotifyProps(),
		})
		require.NoError(t, nErr)
	}

	gc2, nErr := ss.Channel().Save(&model.Channel{
		DisplayName: "Profiles in private",
		Name:        "profiles-" + model.NewId(),
		Type:        model.CHANNEL_GROUP,
	}, -1)
	require.NoError(t, nErr)

	for _, uId := range []string{u1.Id, u3.Id, u4.Id} {
		_, nErr = ss.Channel().SaveMember(&model.ChannelMember{
			ChannelId:   gc2.Id,
			UserId:      uId,
			NotifyProps: model.GetDefaultChannelNotifyProps(),
		})
		require.NoError(t, nErr)
	}

	testCases := []struct {
		Name                       string
		UserId                     string
		ChannelIds                 []string
		ExpectedUserIdsByChannel   map[string][]string
		EnsureChannelsNotInResults []string
	}{
		{
			Name:       "Get group 1 as user 1",
			UserId:     u1.Id,
			ChannelIds: []string{gc1.Id},
			ExpectedUserIdsByChannel: map[string][]string{
				gc1.Id: {u2.Id, u3.Id},
			},
			EnsureChannelsNotInResults: []string{},
		},
		{
			Name:       "Get groups 1 and 2 as user 1",
			UserId:     u1.Id,
			ChannelIds: []string{gc1.Id, gc2.Id},
			ExpectedUserIdsByChannel: map[string][]string{
				gc1.Id: {u2.Id, u3.Id},
				gc2.Id: {u3.Id, u4.Id},
			},
			EnsureChannelsNotInResults: []string{},
		},
		{
			Name:       "Get groups 1 and 2 as user 2",
			UserId:     u2.Id,
			ChannelIds: []string{gc1.Id, gc2.Id},
			ExpectedUserIdsByChannel: map[string][]string{
				gc1.Id: {u1.Id, u3.Id},
			},
			EnsureChannelsNotInResults: []string{gc2.Id},
		},
	}

	for _, tc := range testCases {
		t.Run(tc.Name, func(t *testing.T) {
			res, err := ss.User().GetProfileByGroupChannelIdsForUser(tc.UserId, tc.ChannelIds)
			require.NoError(t, err)

			for channelId, expectedUsers := range tc.ExpectedUserIdsByChannel {
				users, ok := res[channelId]
				require.True(t, ok)

				var userIds []string
				for _, user := range users {
					userIds = append(userIds, user.Id)
				}
				require.ElementsMatch(t, expectedUsers, userIds)
			}

			for _, channelId := range tc.EnsureChannelsNotInResults {
				_, ok := res[channelId]
				require.False(t, ok)
			}
		})
	}
}

func testUserStoreGetProfilesByUsernames(t *testing.T, ss store.Store) {
	teamId := model.NewId()
	team2Id := model.NewId()

	u1, err := ss.User().Save(&model.User{
		Email:    MakeEmail(),
		Username: "u1" + model.NewId(),
	})
	require.NoError(t, err)
	defer func() { require.NoError(t, ss.User().PermanentDelete(u1.Id)) }()
	_, nErr := ss.Team().SaveMember(&model.TeamMember{TeamId: teamId, UserId: u1.Id}, -1)
	require.NoError(t, nErr)

	u2, err := ss.User().Save(&model.User{
		Email:    MakeEmail(),
		Username: "u2" + model.NewId(),
	})
	require.NoError(t, err)
	defer func() { require.NoError(t, ss.User().PermanentDelete(u2.Id)) }()
	_, nErr = ss.Team().SaveMember(&model.TeamMember{TeamId: teamId, UserId: u2.Id}, -1)
	require.NoError(t, nErr)

	u3, err := ss.User().Save(&model.User{
		Email:    MakeEmail(),
		Username: "u3" + model.NewId(),
	})
	require.NoError(t, err)
	defer func() { require.NoError(t, ss.User().PermanentDelete(u3.Id)) }()
	_, nErr = ss.Team().SaveMember(&model.TeamMember{TeamId: team2Id, UserId: u3.Id}, -1)
	require.NoError(t, nErr)
	_, nErr = ss.Bot().Save(&model.Bot{
		UserId:   u3.Id,
		Username: u3.Username,
		OwnerId:  u1.Id,
	})
	require.NoError(t, nErr)
	u3.IsBot = true
	defer func() { require.NoError(t, ss.Bot().PermanentDelete(u3.Id)) }()

	t.Run("get by u1 and u2 usernames, team id 1", func(t *testing.T) {
		users, err := ss.User().GetProfilesByUsernames([]string{u1.Username, u2.Username}, &model.ViewUsersRestrictions{Teams: []string{teamId}})
		require.NoError(t, err)
		assert.Equal(t, []*model.User{u1, u2}, users)
	})

	t.Run("get by u1 username, team id 1", func(t *testing.T) {
		users, err := ss.User().GetProfilesByUsernames([]string{u1.Username}, &model.ViewUsersRestrictions{Teams: []string{teamId}})
		require.NoError(t, err)
		assert.Equal(t, []*model.User{u1}, users)
	})

	t.Run("get by u1 and u3 usernames, no team id", func(t *testing.T) {
		users, err := ss.User().GetProfilesByUsernames([]string{u1.Username, u3.Username}, nil)
		require.NoError(t, err)
		assert.Equal(t, []*model.User{u1, u3}, users)
	})

	t.Run("get by u1 and u3 usernames, team id 1", func(t *testing.T) {
		users, err := ss.User().GetProfilesByUsernames([]string{u1.Username, u3.Username}, &model.ViewUsersRestrictions{Teams: []string{teamId}})
		require.NoError(t, err)
		assert.Equal(t, []*model.User{u1}, users)
	})

	t.Run("get by u1 and u3 usernames, team id 2", func(t *testing.T) {
		users, err := ss.User().GetProfilesByUsernames([]string{u1.Username, u3.Username}, &model.ViewUsersRestrictions{Teams: []string{team2Id}})
		require.NoError(t, err)
		assert.Equal(t, []*model.User{u3}, users)
	})
}

func testUserStoreGetSystemAdminProfiles(t *testing.T, ss store.Store) {
	teamId := model.NewId()

	u1, err := ss.User().Save(&model.User{
		Email:    MakeEmail(),
		Roles:    model.SYSTEM_USER_ROLE_ID + " " + model.SYSTEM_ADMIN_ROLE_ID,
		Username: "u1" + model.NewId(),
	})
	require.NoError(t, err)
	defer func() { require.NoError(t, ss.User().PermanentDelete(u1.Id)) }()
	_, nErr := ss.Team().SaveMember(&model.TeamMember{TeamId: teamId, UserId: u1.Id}, -1)
	require.NoError(t, nErr)

	u2, err := ss.User().Save(&model.User{
		Email:    MakeEmail(),
		Username: "u2" + model.NewId(),
	})
	require.NoError(t, err)
	defer func() { require.NoError(t, ss.User().PermanentDelete(u2.Id)) }()
	_, nErr = ss.Team().SaveMember(&model.TeamMember{TeamId: teamId, UserId: u2.Id}, -1)
	require.NoError(t, nErr)

	u3, err := ss.User().Save(&model.User{
		Email:    MakeEmail(),
		Roles:    model.SYSTEM_USER_ROLE_ID + " " + model.SYSTEM_ADMIN_ROLE_ID,
		Username: "u3" + model.NewId(),
	})
	require.NoError(t, err)
	defer func() { require.NoError(t, ss.User().PermanentDelete(u3.Id)) }()
	_, nErr = ss.Team().SaveMember(&model.TeamMember{TeamId: teamId, UserId: u3.Id}, -1)
	require.NoError(t, nErr)
	_, nErr = ss.Bot().Save(&model.Bot{
		UserId:   u3.Id,
		Username: u3.Username,
		OwnerId:  u1.Id,
	})
	require.NoError(t, nErr)
	u3.IsBot = true
	defer func() { require.NoError(t, ss.Bot().PermanentDelete(u3.Id)) }()

	t.Run("all system admin profiles", func(t *testing.T) {
		result, userError := ss.User().GetSystemAdminProfiles()
		require.NoError(t, userError)
		assert.Equal(t, map[string]*model.User{
			u1.Id: sanitized(u1),
			u3.Id: sanitized(u3),
		}, result)
	})
}

func testUserStoreGetByEmail(t *testing.T, ss store.Store) {
	teamId := model.NewId()

	u1, err := ss.User().Save(&model.User{
		Email:    MakeEmail(),
		Username: "u1" + model.NewId(),
	})
	require.NoError(t, err)
	defer func() { require.NoError(t, ss.User().PermanentDelete(u1.Id)) }()
	_, nErr := ss.Team().SaveMember(&model.TeamMember{TeamId: teamId, UserId: u1.Id}, -1)
	require.NoError(t, nErr)

	u2, err := ss.User().Save(&model.User{
		Email:    MakeEmail(),
		Username: "u2" + model.NewId(),
	})
	require.NoError(t, err)
	defer func() { require.NoError(t, ss.User().PermanentDelete(u2.Id)) }()
	_, nErr = ss.Team().SaveMember(&model.TeamMember{TeamId: teamId, UserId: u2.Id}, -1)
	require.NoError(t, nErr)

	u3, err := ss.User().Save(&model.User{
		Email:    MakeEmail(),
		Username: "u3" + model.NewId(),
	})
	require.NoError(t, err)
	defer func() { require.NoError(t, ss.User().PermanentDelete(u3.Id)) }()
	_, nErr = ss.Team().SaveMember(&model.TeamMember{TeamId: teamId, UserId: u3.Id}, -1)
	require.NoError(t, nErr)
	_, nErr = ss.Bot().Save(&model.Bot{
		UserId:   u3.Id,
		Username: u3.Username,
		OwnerId:  u1.Id,
	})
	require.NoError(t, nErr)
	u3.IsBot = true
	defer func() { require.NoError(t, ss.Bot().PermanentDelete(u3.Id)) }()

	t.Run("get u1 by email", func(t *testing.T) {
		u, err := ss.User().GetByEmail(u1.Email)
		require.NoError(t, err)
		assert.Equal(t, u1, u)
	})

	t.Run("get u2 by email", func(t *testing.T) {
		u, err := ss.User().GetByEmail(u2.Email)
		require.NoError(t, err)
		assert.Equal(t, u2, u)
	})

	t.Run("get u3 by email", func(t *testing.T) {
		u, err := ss.User().GetByEmail(u3.Email)
		require.NoError(t, err)
		assert.Equal(t, u3, u)
	})

	t.Run("get by empty email", func(t *testing.T) {
		_, err := ss.User().GetByEmail("")
		require.Error(t, err)
	})

	t.Run("get by unknown", func(t *testing.T) {
		_, err := ss.User().GetByEmail("unknown")
		require.Error(t, err)
	})
}

func testUserStoreGetByAuthData(t *testing.T, ss store.Store) {
	teamId := model.NewId()
	auth1 := model.NewId()
	auth3 := model.NewId()

	u1, err := ss.User().Save(&model.User{
		Email:       MakeEmail(),
		Username:    "u1" + model.NewId(),
		AuthData:    &auth1,
		AuthService: "service",
	})
	require.NoError(t, err)
	defer func() { require.NoError(t, ss.User().PermanentDelete(u1.Id)) }()
	_, nErr := ss.Team().SaveMember(&model.TeamMember{TeamId: teamId, UserId: u1.Id}, -1)
	require.NoError(t, nErr)

	u2, err := ss.User().Save(&model.User{
		Email:    MakeEmail(),
		Username: "u2" + model.NewId(),
	})
	require.NoError(t, err)
	defer func() { require.NoError(t, ss.User().PermanentDelete(u2.Id)) }()
	_, nErr = ss.Team().SaveMember(&model.TeamMember{TeamId: teamId, UserId: u2.Id}, -1)
	require.NoError(t, nErr)

	u3, err := ss.User().Save(&model.User{
		Email:       MakeEmail(),
		Username:    "u3" + model.NewId(),
		AuthData:    &auth3,
		AuthService: "service2",
	})
	require.NoError(t, err)
	defer func() { require.NoError(t, ss.User().PermanentDelete(u3.Id)) }()
	_, nErr = ss.Team().SaveMember(&model.TeamMember{TeamId: teamId, UserId: u3.Id}, -1)
	require.NoError(t, nErr)
	_, nErr = ss.Bot().Save(&model.Bot{
		UserId:   u3.Id,
		Username: u3.Username,
		OwnerId:  u1.Id,
	})
	require.NoError(t, nErr)
	u3.IsBot = true
	defer func() { require.NoError(t, ss.Bot().PermanentDelete(u3.Id)) }()

	t.Run("get by u1 auth", func(t *testing.T) {
		u, err := ss.User().GetByAuth(u1.AuthData, u1.AuthService)
		require.NoError(t, err)
		assert.Equal(t, u1, u)
	})

	t.Run("get by u3 auth", func(t *testing.T) {
		u, err := ss.User().GetByAuth(u3.AuthData, u3.AuthService)
		require.NoError(t, err)
		assert.Equal(t, u3, u)
	})

	t.Run("get by u1 auth, unknown service", func(t *testing.T) {
		_, err := ss.User().GetByAuth(u1.AuthData, "unknown")
		require.Error(t, err)
		var nfErr *store.ErrNotFound
		require.True(t, errors.As(err, &nfErr))
	})

	t.Run("get by unknown auth, u1 service", func(t *testing.T) {
		unknownAuth := ""
		_, err := ss.User().GetByAuth(&unknownAuth, u1.AuthService)
		require.Error(t, err)
		var invErr *store.ErrInvalidInput
		require.True(t, errors.As(err, &invErr))
	})

	t.Run("get by unknown auth, unknown service", func(t *testing.T) {
		unknownAuth := ""
		_, err := ss.User().GetByAuth(&unknownAuth, "unknown")
		require.Error(t, err)
		var invErr *store.ErrInvalidInput
		require.True(t, errors.As(err, &invErr))
	})
}

func testUserStoreGetByUsername(t *testing.T, ss store.Store) {
	teamId := model.NewId()

	u1, err := ss.User().Save(&model.User{
		Email:    MakeEmail(),
		Username: "u1" + model.NewId(),
	})
	require.NoError(t, err)
	defer func() { require.NoError(t, ss.User().PermanentDelete(u1.Id)) }()
	_, nErr := ss.Team().SaveMember(&model.TeamMember{TeamId: teamId, UserId: u1.Id}, -1)
	require.NoError(t, nErr)

	u2, err := ss.User().Save(&model.User{
		Email:    MakeEmail(),
		Username: "u2" + model.NewId(),
	})
	require.NoError(t, err)
	defer func() { require.NoError(t, ss.User().PermanentDelete(u2.Id)) }()
	_, nErr = ss.Team().SaveMember(&model.TeamMember{TeamId: teamId, UserId: u2.Id}, -1)
	require.NoError(t, nErr)

	u3, err := ss.User().Save(&model.User{
		Email:    MakeEmail(),
		Username: "u3" + model.NewId(),
	})
	require.NoError(t, err)
	defer func() { require.NoError(t, ss.User().PermanentDelete(u3.Id)) }()
	_, nErr = ss.Team().SaveMember(&model.TeamMember{TeamId: teamId, UserId: u3.Id}, -1)
	require.NoError(t, nErr)
	_, nErr = ss.Bot().Save(&model.Bot{
		UserId:   u3.Id,
		Username: u3.Username,
		OwnerId:  u1.Id,
	})
	require.NoError(t, nErr)
	u3.IsBot = true
	defer func() { require.NoError(t, ss.Bot().PermanentDelete(u3.Id)) }()

	t.Run("get u1 by username", func(t *testing.T) {
		result, err := ss.User().GetByUsername(u1.Username)
		require.NoError(t, err)
		assert.Equal(t, u1, result)
	})

	t.Run("get u2 by username", func(t *testing.T) {
		result, err := ss.User().GetByUsername(u2.Username)
		require.NoError(t, err)
		assert.Equal(t, u2, result)
	})

	t.Run("get u3 by username", func(t *testing.T) {
		result, err := ss.User().GetByUsername(u3.Username)
		require.NoError(t, err)
		assert.Equal(t, u3, result)
	})

	t.Run("get by empty username", func(t *testing.T) {
		_, err := ss.User().GetByUsername("")
		require.Error(t, err)
		var nfErr *store.ErrNotFound
		require.True(t, errors.As(err, &nfErr))
	})

	t.Run("get by unknown", func(t *testing.T) {
		_, err := ss.User().GetByUsername("unknown")
		require.Error(t, err)
		var nfErr *store.ErrNotFound
		require.True(t, errors.As(err, &nfErr))
	})
}

func testUserStoreGetForLogin(t *testing.T, ss store.Store) {
	teamId := model.NewId()
	auth := model.NewId()
	auth2 := model.NewId()
	auth3 := model.NewId()

	u1, err := ss.User().Save(&model.User{
		Email:       MakeEmail(),
		Username:    "u1" + model.NewId(),
		AuthService: model.USER_AUTH_SERVICE_GITLAB,
		AuthData:    &auth,
	})

	require.NoError(t, err)
	defer func() { require.NoError(t, ss.User().PermanentDelete(u1.Id)) }()
	_, nErr := ss.Team().SaveMember(&model.TeamMember{TeamId: teamId, UserId: u1.Id}, -1)
	require.NoError(t, nErr)

	u2, err := ss.User().Save(&model.User{
		Email:       MakeEmail(),
		Username:    "u2" + model.NewId(),
		AuthService: model.USER_AUTH_SERVICE_LDAP,
		AuthData:    &auth2,
	})
	require.NoError(t, err)
	defer func() { require.NoError(t, ss.User().PermanentDelete(u2.Id)) }()
	_, nErr = ss.Team().SaveMember(&model.TeamMember{TeamId: teamId, UserId: u2.Id}, -1)
	require.NoError(t, nErr)

	u3, err := ss.User().Save(&model.User{
		Email:       MakeEmail(),
		Username:    "u3" + model.NewId(),
		AuthService: model.USER_AUTH_SERVICE_LDAP,
		AuthData:    &auth3,
	})
	require.NoError(t, err)
	defer func() { require.NoError(t, ss.User().PermanentDelete(u3.Id)) }()
	_, nErr = ss.Team().SaveMember(&model.TeamMember{TeamId: teamId, UserId: u3.Id}, -1)
	require.NoError(t, nErr)
	_, nErr = ss.Bot().Save(&model.Bot{
		UserId:   u3.Id,
		Username: u3.Username,
		OwnerId:  u1.Id,
	})
	require.NoError(t, nErr)
	u3.IsBot = true
	defer func() { require.NoError(t, ss.Bot().PermanentDelete(u3.Id)) }()

	t.Run("get u1 by username, allow both", func(t *testing.T) {
		user, err := ss.User().GetForLogin(u1.Username, true, true)
		require.NoError(t, err)
		assert.Equal(t, u1, user)
	})

	t.Run("get u1 by username, check for case issues", func(t *testing.T) {
		user, err := ss.User().GetForLogin(strings.ToUpper(u1.Username), true, true)
		require.NoError(t, err)
		assert.Equal(t, u1, user)
	})

	t.Run("get u1 by username, allow only email", func(t *testing.T) {
		_, err := ss.User().GetForLogin(u1.Username, false, true)
		require.Error(t, err)
		require.Equal(t, "user not found", err.Error())
	})

	t.Run("get u1 by email, allow both", func(t *testing.T) {
		user, err := ss.User().GetForLogin(u1.Email, true, true)
		require.NoError(t, err)
		assert.Equal(t, u1, user)
	})

	t.Run("get u1 by email, check for case issues", func(t *testing.T) {
		user, err := ss.User().GetForLogin(strings.ToUpper(u1.Email), true, true)
		require.NoError(t, err)
		assert.Equal(t, u1, user)
	})

	t.Run("get u1 by email, allow only username", func(t *testing.T) {
		_, err := ss.User().GetForLogin(u1.Email, true, false)
		require.Error(t, err)
		require.Equal(t, "user not found", err.Error())
	})

	t.Run("get u2 by username, allow both", func(t *testing.T) {
		user, err := ss.User().GetForLogin(u2.Username, true, true)
		require.NoError(t, err)
		assert.Equal(t, u2, user)
	})

	t.Run("get u2 by email, allow both", func(t *testing.T) {
		user, err := ss.User().GetForLogin(u2.Email, true, true)
		require.NoError(t, err)
		assert.Equal(t, u2, user)
	})

	t.Run("get u2 by username, allow neither", func(t *testing.T) {
		_, err := ss.User().GetForLogin(u2.Username, false, false)
		require.Error(t, err)
		require.Equal(t, "sign in with username and email are disabled", err.Error())
	})
}

func testUserStoreUpdatePassword(t *testing.T, ss store.Store) {
	teamId := model.NewId()

	u1 := &model.User{}
	u1.Email = MakeEmail()
	_, err := ss.User().Save(u1)
	require.NoError(t, err)
	defer func() { require.NoError(t, ss.User().PermanentDelete(u1.Id)) }()
	_, nErr := ss.Team().SaveMember(&model.TeamMember{TeamId: teamId, UserId: u1.Id}, -1)
	require.NoError(t, nErr)

	hashedPassword := model.HashPassword("newpwd")

	err = ss.User().UpdatePassword(u1.Id, hashedPassword)
	require.NoError(t, err)

	user, err := ss.User().GetByEmail(u1.Email)
	require.NoError(t, err)
	require.Equal(t, user.Password, hashedPassword, "Password was not updated correctly")
}

func testUserStoreDelete(t *testing.T, ss store.Store) {
	u1 := &model.User{}
	u1.Email = MakeEmail()
	_, err := ss.User().Save(u1)
	require.NoError(t, err)
	defer func() { require.NoError(t, ss.User().PermanentDelete(u1.Id)) }()
	_, nErr := ss.Team().SaveMember(&model.TeamMember{TeamId: model.NewId(), UserId: u1.Id}, -1)
	require.NoError(t, nErr)

	err = ss.User().PermanentDelete(u1.Id)
	require.NoError(t, err)
}

func testUserStoreUpdateAuthData(t *testing.T, ss store.Store) {
	teamId := model.NewId()

	u1 := &model.User{}
	u1.Email = MakeEmail()
	_, err := ss.User().Save(u1)
	require.NoError(t, err)
	defer func() { require.NoError(t, ss.User().PermanentDelete(u1.Id)) }()
	_, nErr := ss.Team().SaveMember(&model.TeamMember{TeamId: teamId, UserId: u1.Id}, -1)
	require.NoError(t, nErr)

	service := "someservice"
	authData := model.NewId()

	_, err = ss.User().UpdateAuthData(u1.Id, service, &authData, "", true)
	require.NoError(t, err)

	user, err := ss.User().GetByEmail(u1.Email)
	require.NoError(t, err)
	require.Equal(t, service, user.AuthService, "AuthService was not updated correctly")
	require.Equal(t, authData, *user.AuthData, "AuthData was not updated correctly")
	require.Equal(t, "", user.Password, "Password was not cleared properly")
}

func testUserStoreResetAuthDataToEmailForUsers(t *testing.T, ss store.Store) {
	user := &model.User{}
	user.Username = "user1" + model.NewId()
	user.Email = MakeEmail()
	_, err := ss.User().Save(user)
	require.NoError(t, err)
	defer func() { require.NoError(t, ss.User().PermanentDelete(user.Id)) }()

	resetAuthDataToID := func() {
		_, err = ss.User().UpdateAuthData(
			user.Id, model.USER_AUTH_SERVICE_SAML, model.NewString("some-id"), "", false)
<<<<<<< HEAD
		require.Nil(t, err)
=======
		require.NoError(t, err)
>>>>>>> 3705dc5c
	}
	resetAuthDataToID()

	// dry run
	numAffected, err := ss.User().ResetAuthDataToEmailForUsers(model.USER_AUTH_SERVICE_SAML, nil, false, true)
<<<<<<< HEAD
	require.Nil(t, err)
	require.Equal(t, 1, numAffected)
	// real run
	numAffected, err = ss.User().ResetAuthDataToEmailForUsers(model.USER_AUTH_SERVICE_SAML, nil, false, false)
	require.Nil(t, err)
	require.Equal(t, 1, numAffected)
	user, appErr := ss.User().Get(context.Background(), user.Id)
	require.Nil(t, appErr)
=======
	require.NoError(t, err)
	require.Equal(t, 1, numAffected)
	// real run
	numAffected, err = ss.User().ResetAuthDataToEmailForUsers(model.USER_AUTH_SERVICE_SAML, nil, false, false)
	require.NoError(t, err)
	require.Equal(t, 1, numAffected)
	user, appErr := ss.User().Get(context.Background(), user.Id)
	require.NoError(t, appErr)
>>>>>>> 3705dc5c
	require.Equal(t, *user.AuthData, user.Email)

	resetAuthDataToID()
	// with specific user IDs
	numAffected, err = ss.User().ResetAuthDataToEmailForUsers(model.USER_AUTH_SERVICE_SAML, []string{model.NewId()}, false, true)
<<<<<<< HEAD
	require.Nil(t, err)
	require.Equal(t, 0, numAffected)
	numAffected, err = ss.User().ResetAuthDataToEmailForUsers(model.USER_AUTH_SERVICE_SAML, []string{user.Id}, false, true)
	require.Nil(t, err)
=======
	require.NoError(t, err)
	require.Equal(t, 0, numAffected)
	numAffected, err = ss.User().ResetAuthDataToEmailForUsers(model.USER_AUTH_SERVICE_SAML, []string{user.Id}, false, true)
	require.NoError(t, err)
>>>>>>> 3705dc5c
	require.Equal(t, 1, numAffected)

	// delete user
	user.DeleteAt = model.GetMillisForTime(time.Now())
	ss.User().Update(user, true)
	// without deleted user
	numAffected, err = ss.User().ResetAuthDataToEmailForUsers(model.USER_AUTH_SERVICE_SAML, nil, false, true)
<<<<<<< HEAD
	require.Nil(t, err)
	require.Equal(t, 0, numAffected)
	// with deleted user
	numAffected, err = ss.User().ResetAuthDataToEmailForUsers(model.USER_AUTH_SERVICE_SAML, nil, true, true)
	require.Nil(t, err)
=======
	require.NoError(t, err)
	require.Equal(t, 0, numAffected)
	// with deleted user
	numAffected, err = ss.User().ResetAuthDataToEmailForUsers(model.USER_AUTH_SERVICE_SAML, nil, true, true)
	require.NoError(t, err)
>>>>>>> 3705dc5c
	require.Equal(t, 1, numAffected)
}

func testUserUnreadCount(t *testing.T, ss store.Store) {
	teamId := model.NewId()

	c1 := model.Channel{}
	c1.TeamId = teamId
	c1.DisplayName = "Unread Messages"
	c1.Name = "unread-messages-" + model.NewId()
	c1.Type = model.CHANNEL_OPEN

	c2 := model.Channel{}
	c2.TeamId = teamId
	c2.DisplayName = "Unread Direct"
	c2.Name = "unread-direct-" + model.NewId()
	c2.Type = model.CHANNEL_DIRECT

	u1 := &model.User{}
	u1.Username = "user1" + model.NewId()
	u1.Email = MakeEmail()
	_, err := ss.User().Save(u1)
	require.NoError(t, err)
	defer func() { require.NoError(t, ss.User().PermanentDelete(u1.Id)) }()
	_, nErr := ss.Team().SaveMember(&model.TeamMember{TeamId: teamId, UserId: u1.Id}, -1)
	require.NoError(t, nErr)

	u2 := &model.User{}
	u2.Email = MakeEmail()
	u2.Username = "user2" + model.NewId()
	_, err = ss.User().Save(u2)
	require.NoError(t, err)
	defer func() { require.NoError(t, ss.User().PermanentDelete(u2.Id)) }()
	_, nErr = ss.Team().SaveMember(&model.TeamMember{TeamId: teamId, UserId: u2.Id}, -1)
	require.NoError(t, nErr)

	_, nErr = ss.Channel().Save(&c1, -1)
	require.NoError(t, nErr, "couldn't save item")

	m1 := model.ChannelMember{}
	m1.ChannelId = c1.Id
	m1.UserId = u1.Id
	m1.NotifyProps = model.GetDefaultChannelNotifyProps()

	m2 := model.ChannelMember{}
	m2.ChannelId = c1.Id
	m2.UserId = u2.Id
	m2.NotifyProps = model.GetDefaultChannelNotifyProps()

	_, nErr = ss.Channel().SaveMember(&m2)
	require.NoError(t, nErr)

	m1.ChannelId = c2.Id
	m2.ChannelId = c2.Id

	_, nErr = ss.Channel().SaveDirectChannel(&c2, &m1, &m2)
	require.NoError(t, nErr, "couldn't save direct channel")

	p1 := model.Post{}
	p1.ChannelId = c1.Id
	p1.UserId = u1.Id
	p1.Message = "this is a message for @" + u2.Username

	// Post one message with mention to open channel
	_, nErr = ss.Post().Save(&p1)
	require.NoError(t, nErr)
	nErr = ss.Channel().IncrementMentionCount(c1.Id, u2.Id, false, false)
	require.NoError(t, nErr)

	// Post 2 messages without mention to direct channel
	p2 := model.Post{}
	p2.ChannelId = c2.Id
	p2.UserId = u1.Id
	p2.Message = "first message"

	_, nErr = ss.Post().Save(&p2)
	require.NoError(t, nErr)
	nErr = ss.Channel().IncrementMentionCount(c2.Id, u2.Id, false, false)
	require.NoError(t, nErr)

	p3 := model.Post{}
	p3.ChannelId = c2.Id
	p3.UserId = u1.Id
	p3.Message = "second message"
	_, nErr = ss.Post().Save(&p3)
	require.NoError(t, nErr)

	nErr = ss.Channel().IncrementMentionCount(c2.Id, u2.Id, false, false)
	require.NoError(t, nErr)

	badge, unreadCountErr := ss.User().GetUnreadCount(u2.Id)
	require.NoError(t, unreadCountErr)
	require.Equal(t, int64(3), badge, "should have 3 unread messages")

	badge, unreadCountErr = ss.User().GetUnreadCountForChannel(u2.Id, c1.Id)
	require.NoError(t, unreadCountErr)
	require.Equal(t, int64(1), badge, "should have 1 unread messages for that channel")

	badge, unreadCountErr = ss.User().GetUnreadCountForChannel(u2.Id, c2.Id)
	require.NoError(t, unreadCountErr)
	require.Equal(t, int64(2), badge, "should have 2 unread messages for that channel")
}

func testUserStoreUpdateMfaSecret(t *testing.T, ss store.Store) {
	u1 := model.User{}
	u1.Email = MakeEmail()
	_, err := ss.User().Save(&u1)
	require.NoError(t, err)
	defer func() { require.NoError(t, ss.User().PermanentDelete(u1.Id)) }()

	err = ss.User().UpdateMfaSecret(u1.Id, "12345")
	require.NoError(t, err)

	// should pass, no update will occur though
	err = ss.User().UpdateMfaSecret("junk", "12345")
	require.NoError(t, err)
}

func testUserStoreUpdateMfaActive(t *testing.T, ss store.Store) {
	u1 := model.User{}
	u1.Email = MakeEmail()
	_, err := ss.User().Save(&u1)
	require.NoError(t, err)
	defer func() { require.NoError(t, ss.User().PermanentDelete(u1.Id)) }()

	time.Sleep(time.Millisecond)

	err = ss.User().UpdateMfaActive(u1.Id, true)
	require.NoError(t, err)

	err = ss.User().UpdateMfaActive(u1.Id, false)
	require.NoError(t, err)

	// should pass, no update will occur though
	err = ss.User().UpdateMfaActive("junk", true)
	require.NoError(t, err)
}

func testUserStoreGetRecentlyActiveUsersForTeam(t *testing.T, ss store.Store, s SqlStore) {

	cleanupStatusStore(t, s)

	teamId := model.NewId()

	u1, err := ss.User().Save(&model.User{
		Email:    MakeEmail(),
		Username: "u1" + model.NewId(),
	})
	require.NoError(t, err)
	defer func() { require.NoError(t, ss.User().PermanentDelete(u1.Id)) }()
	_, nErr := ss.Team().SaveMember(&model.TeamMember{TeamId: teamId, UserId: u1.Id}, -1)
	require.NoError(t, nErr)

	u2, err := ss.User().Save(&model.User{
		Email:    MakeEmail(),
		Username: "u2" + model.NewId(),
	})
	require.NoError(t, err)
	defer func() { require.NoError(t, ss.User().PermanentDelete(u2.Id)) }()
	_, nErr = ss.Team().SaveMember(&model.TeamMember{TeamId: teamId, UserId: u2.Id}, -1)
	require.NoError(t, nErr)

	u3, err := ss.User().Save(&model.User{
		Email:    MakeEmail(),
		Username: "u3" + model.NewId(),
	})
	require.NoError(t, err)
	defer func() { require.NoError(t, ss.User().PermanentDelete(u3.Id)) }()
	_, nErr = ss.Team().SaveMember(&model.TeamMember{TeamId: teamId, UserId: u3.Id}, -1)
	require.NoError(t, nErr)
	_, nErr = ss.Bot().Save(&model.Bot{
		UserId:   u3.Id,
		Username: u3.Username,
		OwnerId:  u1.Id,
	})
	require.NoError(t, nErr)
	u3.IsBot = true
	defer func() { require.NoError(t, ss.Bot().PermanentDelete(u3.Id)) }()

	millis := model.GetMillis()
	u3.LastActivityAt = millis
	u2.LastActivityAt = millis - 1
	u1.LastActivityAt = millis - 1

	require.NoError(t, ss.Status().SaveOrUpdate(&model.Status{UserId: u1.Id, Status: model.STATUS_ONLINE, Manual: false, LastActivityAt: u1.LastActivityAt, ActiveChannel: ""}))
	require.NoError(t, ss.Status().SaveOrUpdate(&model.Status{UserId: u2.Id, Status: model.STATUS_ONLINE, Manual: false, LastActivityAt: u2.LastActivityAt, ActiveChannel: ""}))
	require.NoError(t, ss.Status().SaveOrUpdate(&model.Status{UserId: u3.Id, Status: model.STATUS_ONLINE, Manual: false, LastActivityAt: u3.LastActivityAt, ActiveChannel: ""}))

	t.Run("get team 1, offset 0, limit 100", func(t *testing.T) {
		users, err := ss.User().GetRecentlyActiveUsersForTeam(teamId, 0, 100, nil)
		require.NoError(t, err)
		assert.Equal(t, []*model.User{
			sanitized(u3),
			sanitized(u1),
			sanitized(u2),
		}, users)
	})

	t.Run("get team 1, offset 0, limit 1", func(t *testing.T) {
		users, err := ss.User().GetRecentlyActiveUsersForTeam(teamId, 0, 1, nil)
		require.NoError(t, err)
		assert.Equal(t, []*model.User{
			sanitized(u3),
		}, users)
	})

	t.Run("get team 1, offset 2, limit 1", func(t *testing.T) {
		users, err := ss.User().GetRecentlyActiveUsersForTeam(teamId, 2, 1, nil)
		require.NoError(t, err)
		assert.Equal(t, []*model.User{
			sanitized(u2),
		}, users)
	})
}

func testUserStoreGetNewUsersForTeam(t *testing.T, ss store.Store) {
	teamId := model.NewId()
	teamId2 := model.NewId()

	u1, err := ss.User().Save(&model.User{
		Email:    MakeEmail(),
		Username: "Yuka",
	})
	require.NoError(t, err)
	defer func() { require.NoError(t, ss.User().PermanentDelete(u1.Id)) }()
	_, nErr := ss.Team().SaveMember(&model.TeamMember{TeamId: teamId, UserId: u1.Id}, -1)
	require.NoError(t, nErr)

	u2, err := ss.User().Save(&model.User{
		Email:    MakeEmail(),
		Username: "Leia",
	})
	require.NoError(t, err)
	defer func() { require.NoError(t, ss.User().PermanentDelete(u2.Id)) }()
	_, nErr = ss.Team().SaveMember(&model.TeamMember{TeamId: teamId, UserId: u2.Id}, -1)
	require.NoError(t, nErr)

	u3, err := ss.User().Save(&model.User{
		Email:    MakeEmail(),
		Username: "Ali",
	})
	require.NoError(t, err)
	defer func() { require.NoError(t, ss.User().PermanentDelete(u3.Id)) }()
	_, nErr = ss.Team().SaveMember(&model.TeamMember{TeamId: teamId, UserId: u3.Id}, -1)
	require.NoError(t, nErr)
	_, nErr = ss.Bot().Save(&model.Bot{
		UserId:   u3.Id,
		Username: u3.Username,
		OwnerId:  u1.Id,
	})
	require.NoError(t, nErr)
	u3.IsBot = true
	defer func() { require.NoError(t, ss.Bot().PermanentDelete(u3.Id)) }()

	u4, err := ss.User().Save(&model.User{
		Email:    MakeEmail(),
		Username: "u4" + model.NewId(),
	})
	require.NoError(t, err)
	defer func() { require.NoError(t, ss.User().PermanentDelete(u4.Id)) }()
	_, nErr = ss.Team().SaveMember(&model.TeamMember{TeamId: teamId2, UserId: u4.Id}, -1)
	require.NoError(t, nErr)

	t.Run("get team 1, offset 0, limit 100", func(t *testing.T) {
		result, err := ss.User().GetNewUsersForTeam(teamId, 0, 100, nil)
		require.NoError(t, err)
		assert.Equal(t, []*model.User{
			sanitized(u3),
			sanitized(u2),
			sanitized(u1),
		}, result)
	})

	t.Run("get team 1, offset 0, limit 1", func(t *testing.T) {
		result, err := ss.User().GetNewUsersForTeam(teamId, 0, 1, nil)
		require.NoError(t, err)
		assert.Equal(t, []*model.User{
			sanitized(u3),
		}, result)
	})

	t.Run("get team 1, offset 2, limit 1", func(t *testing.T) {
		result, err := ss.User().GetNewUsersForTeam(teamId, 2, 1, nil)
		require.NoError(t, err)
		assert.Equal(t, []*model.User{
			sanitized(u1),
		}, result)
	})

	t.Run("get team 2, offset 0, limit 100", func(t *testing.T) {
		result, err := ss.User().GetNewUsersForTeam(teamId2, 0, 100, nil)
		require.NoError(t, err)
		assert.Equal(t, []*model.User{
			sanitized(u4),
		}, result)
	})
}

func assertUsers(t *testing.T, expected, actual []*model.User) {
	expectedUsernames := make([]string, 0, len(expected))
	for _, user := range expected {
		expectedUsernames = append(expectedUsernames, user.Username)
	}

	actualUsernames := make([]string, 0, len(actual))
	for _, user := range actual {
		actualUsernames = append(actualUsernames, user.Username)
	}

	if assert.Equal(t, expectedUsernames, actualUsernames) {
		assert.Equal(t, expected, actual)
	}
}

func testUserStoreSearch(t *testing.T, ss store.Store) {
	u1 := &model.User{
		Username:  "jimbo1" + model.NewId(),
		FirstName: "Tim",
		LastName:  "Bill",
		Nickname:  "Rob",
		Email:     "harold" + model.NewId() + "@simulator.amazonses.com",
		Roles:     "system_user system_admin",
	}
	_, err := ss.User().Save(u1)
	require.NoError(t, err)
	defer func() { require.NoError(t, ss.User().PermanentDelete(u1.Id)) }()

	u2 := &model.User{
		Username: "jim2-bobby" + model.NewId(),
		Email:    MakeEmail(),
		Roles:    "system_user system_user_manager",
	}
	_, err = ss.User().Save(u2)
	require.NoError(t, err)
	defer func() { require.NoError(t, ss.User().PermanentDelete(u2.Id)) }()

	u3 := &model.User{
		Username: "jimbo3" + model.NewId(),
		Email:    MakeEmail(),
		Roles:    "system_guest",
	}
	_, err = ss.User().Save(u3)
	require.NoError(t, err)
	defer func() { require.NoError(t, ss.User().PermanentDelete(u3.Id)) }()

	// The users returned from the database will have AuthData as an empty string.
	nilAuthData := new(string)
	*nilAuthData = ""
	u1.AuthData = nilAuthData
	u2.AuthData = nilAuthData
	u3.AuthData = nilAuthData

	t1id := model.NewId()
	_, nErr := ss.Team().SaveMember(&model.TeamMember{TeamId: t1id, UserId: u1.Id, SchemeAdmin: true, SchemeUser: true}, -1)
	require.NoError(t, nErr)
	_, nErr = ss.Team().SaveMember(&model.TeamMember{TeamId: t1id, UserId: u2.Id, SchemeAdmin: true, SchemeUser: true}, -1)
	require.NoError(t, nErr)
	_, nErr = ss.Team().SaveMember(&model.TeamMember{TeamId: t1id, UserId: u3.Id, SchemeAdmin: false, SchemeUser: false, SchemeGuest: true}, -1)
	require.NoError(t, nErr)

	testCases := []struct {
		Description string
		TeamId      string
		Term        string
		Options     *model.UserSearchOptions
		Expected    []*model.User
	}{
		{
			"search jimb, team 1",
			t1id,
			"jimb",
			&model.UserSearchOptions{
				AllowFullNames: true,
				Limit:          model.USER_SEARCH_DEFAULT_LIMIT,
			},
			[]*model.User{u1, u3},
		},
		{
			"search jimb, team 1 with team guest and team admin filters without sys admin filter",
			t1id,
			"jimb",
			&model.UserSearchOptions{
				AllowFullNames: true,
				Limit:          model.USER_SEARCH_DEFAULT_LIMIT,
				TeamRoles:      []string{model.TEAM_GUEST_ROLE_ID, model.TEAM_ADMIN_ROLE_ID},
			},
			[]*model.User{u3},
		},
		{
			"search jimb, team 1 with team admin filter and sys admin filter",
			t1id,
			"jimb",
			&model.UserSearchOptions{
				AllowFullNames: true,
				Limit:          model.USER_SEARCH_DEFAULT_LIMIT,
				Roles:          []string{model.SYSTEM_ADMIN_ROLE_ID},
				TeamRoles:      []string{model.TEAM_ADMIN_ROLE_ID},
			},
			[]*model.User{u1},
		},
		{
			"search jim, team 1 with team admin filter",
			t1id,
			"jim",
			&model.UserSearchOptions{
				AllowFullNames: true,
				Limit:          model.USER_SEARCH_DEFAULT_LIMIT,
				TeamRoles:      []string{model.TEAM_ADMIN_ROLE_ID},
			},
			[]*model.User{u2},
		},
		{
			"search jim, team 1 with team admin and team guest filter",
			t1id,
			"jim",
			&model.UserSearchOptions{
				AllowFullNames: true,
				Limit:          model.USER_SEARCH_DEFAULT_LIMIT,
				TeamRoles:      []string{model.TEAM_ADMIN_ROLE_ID, model.TEAM_GUEST_ROLE_ID},
			},
			[]*model.User{u2, u3},
		},
		{
			"search jim, team 1 with team admin and system admin filters",
			t1id,
			"jim",
			&model.UserSearchOptions{
				AllowFullNames: true,
				Limit:          model.USER_SEARCH_DEFAULT_LIMIT,
				Roles:          []string{model.SYSTEM_ADMIN_ROLE_ID},
				TeamRoles:      []string{model.TEAM_ADMIN_ROLE_ID},
			},
			[]*model.User{u2, u1},
		},
		{
			"search jim, team 1 with system guest filter",
			t1id,
			"jim",
			&model.UserSearchOptions{
				AllowFullNames: true,
				Limit:          model.USER_SEARCH_DEFAULT_LIMIT,
				Roles:          []string{model.SYSTEM_GUEST_ROLE_ID},
				TeamRoles:      []string{},
			},
			[]*model.User{u3},
		},
	}

	for _, testCase := range testCases {
		t.Run(testCase.Description, func(t *testing.T) {
			users, err := ss.User().Search(
				testCase.TeamId,
				testCase.Term,
				testCase.Options,
			)
			require.NoError(t, err)
			assertUsers(t, testCase.Expected, users)
		})
	}
}

func testUserStoreSearchNotInChannel(t *testing.T, ss store.Store) {
	u1 := &model.User{
		Username:  "jimbo1" + model.NewId(),
		FirstName: "Tim",
		LastName:  "Bill",
		Nickname:  "Rob",
		Email:     "harold" + model.NewId() + "@simulator.amazonses.com",
	}
	_, err := ss.User().Save(u1)
	require.NoError(t, err)
	defer func() { require.NoError(t, ss.User().PermanentDelete(u1.Id)) }()

	u2 := &model.User{
		Username: "jim2-bobby" + model.NewId(),
		Email:    MakeEmail(),
	}
	_, err = ss.User().Save(u2)
	require.NoError(t, err)
	defer func() { require.NoError(t, ss.User().PermanentDelete(u2.Id)) }()

	u3 := &model.User{
		Username: "jimbo3" + model.NewId(),
		Email:    MakeEmail(),
		DeleteAt: 1,
	}
	_, err = ss.User().Save(u3)
	require.NoError(t, err)
	defer func() { require.NoError(t, ss.User().PermanentDelete(u3.Id)) }()
	_, nErr := ss.Bot().Save(&model.Bot{
		UserId:   u3.Id,
		Username: u3.Username,
		OwnerId:  u1.Id,
	})
	require.NoError(t, nErr)
	u3.IsBot = true
	defer func() { require.NoError(t, ss.Bot().PermanentDelete(u3.Id)) }()

	tid := model.NewId()
	_, nErr = ss.Team().SaveMember(&model.TeamMember{TeamId: tid, UserId: u1.Id}, -1)
	require.NoError(t, nErr)
	_, nErr = ss.Team().SaveMember(&model.TeamMember{TeamId: tid, UserId: u2.Id}, -1)
	require.NoError(t, nErr)
	_, nErr = ss.Team().SaveMember(&model.TeamMember{TeamId: tid, UserId: u3.Id}, -1)
	require.NoError(t, nErr)

	// The users returned from the database will have AuthData as an empty string.
	nilAuthData := new(string)
	*nilAuthData = ""

	u1.AuthData = nilAuthData
	u2.AuthData = nilAuthData
	u3.AuthData = nilAuthData

	ch1 := model.Channel{
		TeamId:      tid,
		DisplayName: "NameName",
		Name:        "zz" + model.NewId() + "b",
		Type:        model.CHANNEL_OPEN,
	}
	c1, nErr := ss.Channel().Save(&ch1, -1)
	require.NoError(t, nErr)

	ch2 := model.Channel{
		TeamId:      tid,
		DisplayName: "NameName",
		Name:        "zz" + model.NewId() + "b",
		Type:        model.CHANNEL_OPEN,
	}
	c2, nErr := ss.Channel().Save(&ch2, -1)
	require.NoError(t, nErr)

	_, nErr = ss.Channel().SaveMember(&model.ChannelMember{
		ChannelId:   c2.Id,
		UserId:      u1.Id,
		NotifyProps: model.GetDefaultChannelNotifyProps(),
	})
	require.NoError(t, nErr)
	_, nErr = ss.Channel().SaveMember(&model.ChannelMember{
		ChannelId:   c1.Id,
		UserId:      u3.Id,
		NotifyProps: model.GetDefaultChannelNotifyProps(),
	})
	require.NoError(t, nErr)
	_, nErr = ss.Channel().SaveMember(&model.ChannelMember{
		ChannelId:   c2.Id,
		UserId:      u2.Id,
		NotifyProps: model.GetDefaultChannelNotifyProps(),
	})
	require.NoError(t, nErr)

	testCases := []struct {
		Description string
		TeamId      string
		ChannelId   string
		Term        string
		Options     *model.UserSearchOptions
		Expected    []*model.User
	}{
		{
			"search jimb, channel 1",
			tid,
			c1.Id,
			"jimb",
			&model.UserSearchOptions{
				AllowFullNames: true,
				Limit:          model.USER_SEARCH_DEFAULT_LIMIT,
			},
			[]*model.User{u1},
		},
		{
			"search jimb, allow inactive, channel 1",
			tid,
			c1.Id,
			"jimb",
			&model.UserSearchOptions{
				AllowFullNames: true,
				AllowInactive:  true,
				Limit:          model.USER_SEARCH_DEFAULT_LIMIT,
			},
			[]*model.User{u1},
		},
		{
			"search jimb, channel 1, no team id",
			"",
			c1.Id,
			"jimb",
			&model.UserSearchOptions{
				AllowFullNames: true,
				Limit:          model.USER_SEARCH_DEFAULT_LIMIT,
			},
			[]*model.User{u1},
		},
		{
			"search jimb, channel 1, junk team id",
			"junk",
			c1.Id,
			"jimb",
			&model.UserSearchOptions{
				AllowFullNames: true,
				Limit:          model.USER_SEARCH_DEFAULT_LIMIT,
			},
			[]*model.User{},
		},
		{
			"search jimb, channel 2",
			tid,
			c2.Id,
			"jimb",
			&model.UserSearchOptions{
				AllowFullNames: true,
				Limit:          model.USER_SEARCH_DEFAULT_LIMIT,
			},
			[]*model.User{},
		},
		{
			"search jimb, allow inactive, channel 2",
			tid,
			c2.Id,
			"jimb",
			&model.UserSearchOptions{
				AllowFullNames: true,
				AllowInactive:  true,
				Limit:          model.USER_SEARCH_DEFAULT_LIMIT,
			},
			[]*model.User{u3},
		},
		{
			"search jimb, channel 2, no team id",
			"",
			c2.Id,
			"jimb",
			&model.UserSearchOptions{
				AllowFullNames: true,
				Limit:          model.USER_SEARCH_DEFAULT_LIMIT,
			},
			[]*model.User{},
		},
		{
			"search jimb, channel 2, junk team id",
			"junk",
			c2.Id,
			"jimb",
			&model.UserSearchOptions{
				AllowFullNames: true,
				Limit:          model.USER_SEARCH_DEFAULT_LIMIT,
			},
			[]*model.User{},
		},
		{
			"search jim, channel 1",
			tid,
			c1.Id,
			"jim",
			&model.UserSearchOptions{
				AllowFullNames: true,
				Limit:          model.USER_SEARCH_DEFAULT_LIMIT,
			},
			[]*model.User{u2, u1},
		},
		{
			"search jim, channel 1, limit 1",
			tid,
			c1.Id,
			"jim",
			&model.UserSearchOptions{
				AllowFullNames: true,
				Limit:          1,
			},
			[]*model.User{u2},
		},
	}

	for _, testCase := range testCases {
		t.Run(testCase.Description, func(t *testing.T) {
			users, err := ss.User().SearchNotInChannel(
				testCase.TeamId,
				testCase.ChannelId,
				testCase.Term,
				testCase.Options,
			)
			require.NoError(t, err)
			assertUsers(t, testCase.Expected, users)
		})
	}
}

func testUserStoreSearchInChannel(t *testing.T, ss store.Store) {
	u1 := &model.User{
		Username:  "jimbo1" + model.NewId(),
		FirstName: "Tim",
		LastName:  "Bill",
		Nickname:  "Rob",
		Email:     "harold" + model.NewId() + "@simulator.amazonses.com",
		Roles:     "system_user system_admin",
	}
	_, err := ss.User().Save(u1)
	require.NoError(t, err)
	defer func() { require.NoError(t, ss.User().PermanentDelete(u1.Id)) }()

	u2 := &model.User{
		Username: "jim-bobby" + model.NewId(),
		Email:    MakeEmail(),
		Roles:    "system_user",
	}
	_, err = ss.User().Save(u2)
	require.NoError(t, err)
	defer func() { require.NoError(t, ss.User().PermanentDelete(u2.Id)) }()

	u3 := &model.User{
		Username: "jimbo3" + model.NewId(),
		Email:    MakeEmail(),
		DeleteAt: 1,
		Roles:    "system_user",
	}
	_, err = ss.User().Save(u3)
	require.NoError(t, err)
	defer func() { require.NoError(t, ss.User().PermanentDelete(u3.Id)) }()
	_, nErr := ss.Bot().Save(&model.Bot{
		UserId:   u3.Id,
		Username: u3.Username,
		OwnerId:  u1.Id,
	})
	require.NoError(t, nErr)
	u3.IsBot = true
	defer func() { require.NoError(t, ss.Bot().PermanentDelete(u3.Id)) }()

	tid := model.NewId()
	_, nErr = ss.Team().SaveMember(&model.TeamMember{TeamId: tid, UserId: u1.Id}, -1)
	require.NoError(t, nErr)
	_, nErr = ss.Team().SaveMember(&model.TeamMember{TeamId: tid, UserId: u2.Id}, -1)
	require.NoError(t, nErr)
	_, nErr = ss.Team().SaveMember(&model.TeamMember{TeamId: tid, UserId: u3.Id}, -1)
	require.NoError(t, nErr)

	// The users returned from the database will have AuthData as an empty string.
	nilAuthData := new(string)
	*nilAuthData = ""

	u1.AuthData = nilAuthData
	u2.AuthData = nilAuthData
	u3.AuthData = nilAuthData

	ch1 := model.Channel{
		TeamId:      tid,
		DisplayName: "NameName",
		Name:        "zz" + model.NewId() + "b",
		Type:        model.CHANNEL_OPEN,
	}
	c1, nErr := ss.Channel().Save(&ch1, -1)
	require.NoError(t, nErr)

	ch2 := model.Channel{
		TeamId:      tid,
		DisplayName: "NameName",
		Name:        "zz" + model.NewId() + "b",
		Type:        model.CHANNEL_OPEN,
	}
	c2, nErr := ss.Channel().Save(&ch2, -1)
	require.NoError(t, nErr)

	_, nErr = ss.Channel().SaveMember(&model.ChannelMember{
		ChannelId:   c1.Id,
		UserId:      u1.Id,
		NotifyProps: model.GetDefaultChannelNotifyProps(),
		SchemeAdmin: true,
		SchemeUser:  true,
	})
	require.NoError(t, nErr)
	_, nErr = ss.Channel().SaveMember(&model.ChannelMember{
		ChannelId:   c2.Id,
		UserId:      u2.Id,
		NotifyProps: model.GetDefaultChannelNotifyProps(),
		SchemeAdmin: false,
		SchemeUser:  true,
	})
	require.NoError(t, nErr)
	_, nErr = ss.Channel().SaveMember(&model.ChannelMember{
		ChannelId:   c1.Id,
		UserId:      u3.Id,
		NotifyProps: model.GetDefaultChannelNotifyProps(),
		SchemeAdmin: false,
		SchemeUser:  true,
	})
	require.NoError(t, nErr)

	testCases := []struct {
		Description string
		ChannelId   string
		Term        string
		Options     *model.UserSearchOptions
		Expected    []*model.User
	}{
		{
			"search jimb, channel 1",
			c1.Id,
			"jimb",
			&model.UserSearchOptions{
				AllowFullNames: true,
				Limit:          model.USER_SEARCH_DEFAULT_LIMIT,
			},
			[]*model.User{u1},
		},
		{
			"search jimb, allow inactive, channel 1",
			c1.Id,
			"jimb",
			&model.UserSearchOptions{
				AllowFullNames: true,
				AllowInactive:  true,
				Limit:          model.USER_SEARCH_DEFAULT_LIMIT,
			},
			[]*model.User{u1, u3},
		},
		{
			"search jimb, allow inactive, channel 1, limit 1",
			c1.Id,
			"jimb",
			&model.UserSearchOptions{
				AllowFullNames: true,
				AllowInactive:  true,
				Limit:          1,
			},
			[]*model.User{u1},
		},
		{
			"search jimb, channel 2",
			c2.Id,
			"jimb",
			&model.UserSearchOptions{
				AllowFullNames: true,
				Limit:          model.USER_SEARCH_DEFAULT_LIMIT,
			},
			[]*model.User{},
		},
		{
			"search jimb, allow inactive, channel 2",
			c2.Id,
			"jimb",
			&model.UserSearchOptions{
				AllowFullNames: true,
				AllowInactive:  true,
				Limit:          model.USER_SEARCH_DEFAULT_LIMIT,
			},
			[]*model.User{},
		},
		{
			"search jim, allow inactive, channel 1 with system admin filter",
			c1.Id,
			"jim",
			&model.UserSearchOptions{
				AllowFullNames: true,
				AllowInactive:  true,
				Limit:          model.USER_SEARCH_DEFAULT_LIMIT,
				Roles:          []string{model.SYSTEM_ADMIN_ROLE_ID},
			},
			[]*model.User{u1},
		},
		{
			"search jim, allow inactive, channel 1 with system admin and system user filter",
			c1.Id,
			"jim",
			&model.UserSearchOptions{
				AllowFullNames: true,
				AllowInactive:  true,
				Limit:          model.USER_SEARCH_DEFAULT_LIMIT,
				Roles:          []string{model.SYSTEM_ADMIN_ROLE_ID, model.SYSTEM_USER_ROLE_ID},
			},
			[]*model.User{u1, u3},
		},
		{
			"search jim, allow inactive, channel 1 with channel user filter",
			c1.Id,
			"jim",
			&model.UserSearchOptions{
				AllowFullNames: true,
				AllowInactive:  true,
				Limit:          model.USER_SEARCH_DEFAULT_LIMIT,
				ChannelRoles:   []string{model.CHANNEL_USER_ROLE_ID},
			},
			[]*model.User{u3},
		},
		{
			"search jim, allow inactive, channel 1 with channel user and channel admin filter",
			c1.Id,
			"jim",
			&model.UserSearchOptions{
				AllowFullNames: true,
				AllowInactive:  true,
				Limit:          model.USER_SEARCH_DEFAULT_LIMIT,
				ChannelRoles:   []string{model.CHANNEL_USER_ROLE_ID, model.CHANNEL_ADMIN_ROLE_ID},
			},
			[]*model.User{u3},
		},
		{
			"search jim, allow inactive, channel 2 with channel user filter",
			c2.Id,
			"jim",
			&model.UserSearchOptions{
				AllowFullNames: true,
				AllowInactive:  true,
				Limit:          model.USER_SEARCH_DEFAULT_LIMIT,
				ChannelRoles:   []string{model.CHANNEL_USER_ROLE_ID},
			},
			[]*model.User{u2},
		},
	}

	for _, testCase := range testCases {
		t.Run(testCase.Description, func(t *testing.T) {
			users, err := ss.User().SearchInChannel(
				testCase.ChannelId,
				testCase.Term,
				testCase.Options,
			)
			require.NoError(t, err)
			assertUsers(t, testCase.Expected, users)
		})
	}
}

func testUserStoreSearchNotInTeam(t *testing.T, ss store.Store) {
	u1 := &model.User{
		Username:  "jimbo1" + model.NewId(),
		FirstName: "Tim",
		LastName:  "Bill",
		Nickname:  "Rob",
		Email:     "harold" + model.NewId() + "@simulator.amazonses.com",
	}
	_, err := ss.User().Save(u1)
	require.NoError(t, err)
	defer func() { require.NoError(t, ss.User().PermanentDelete(u1.Id)) }()

	u2 := &model.User{
		Username: "jim-bobby" + model.NewId(),
		Email:    MakeEmail(),
	}
	_, err = ss.User().Save(u2)
	require.NoError(t, err)
	defer func() { require.NoError(t, ss.User().PermanentDelete(u2.Id)) }()

	u3 := &model.User{
		Username: "jimbo3" + model.NewId(),
		Email:    MakeEmail(),
		DeleteAt: 1,
	}
	_, err = ss.User().Save(u3)
	require.NoError(t, err)
	defer func() { require.NoError(t, ss.User().PermanentDelete(u3.Id)) }()
	_, nErr := ss.Bot().Save(&model.Bot{
		UserId:   u3.Id,
		Username: u3.Username,
		OwnerId:  u1.Id,
	})
	require.NoError(t, nErr)
	u3.IsBot = true
	defer func() { require.NoError(t, ss.Bot().PermanentDelete(u3.Id)) }()

	u4 := &model.User{
		Username: "simon" + model.NewId(),
		Email:    MakeEmail(),
		DeleteAt: 0,
	}
	_, err = ss.User().Save(u4)
	require.NoError(t, err)
	defer func() { require.NoError(t, ss.User().PermanentDelete(u4.Id)) }()

	u5 := &model.User{
		Username:  "yu" + model.NewId(),
		FirstName: "En",
		LastName:  "Yu",
		Nickname:  "enyu",
		Email:     MakeEmail(),
	}
	_, err = ss.User().Save(u5)
	require.NoError(t, err)
	defer func() { require.NoError(t, ss.User().PermanentDelete(u5.Id)) }()

	u6 := &model.User{
		Username:  "underscore" + model.NewId(),
		FirstName: "Du_",
		LastName:  "_DE",
		Nickname:  "lodash",
		Email:     MakeEmail(),
	}
	_, err = ss.User().Save(u6)
	require.NoError(t, err)
	defer func() { require.NoError(t, ss.User().PermanentDelete(u6.Id)) }()

	teamId1 := model.NewId()
	_, nErr = ss.Team().SaveMember(&model.TeamMember{TeamId: teamId1, UserId: u1.Id}, -1)
	require.NoError(t, nErr)
	_, nErr = ss.Team().SaveMember(&model.TeamMember{TeamId: teamId1, UserId: u2.Id}, -1)
	require.NoError(t, nErr)
	_, nErr = ss.Team().SaveMember(&model.TeamMember{TeamId: teamId1, UserId: u3.Id}, -1)
	require.NoError(t, nErr)
	// u4 is not in team 1
	_, nErr = ss.Team().SaveMember(&model.TeamMember{TeamId: teamId1, UserId: u5.Id}, -1)
	require.NoError(t, nErr)
	_, nErr = ss.Team().SaveMember(&model.TeamMember{TeamId: teamId1, UserId: u6.Id}, -1)
	require.NoError(t, nErr)

	teamId2 := model.NewId()
	_, nErr = ss.Team().SaveMember(&model.TeamMember{TeamId: teamId2, UserId: u4.Id}, -1)
	require.NoError(t, nErr)

	// The users returned from the database will have AuthData as an empty string.
	nilAuthData := new(string)
	*nilAuthData = ""

	u1.AuthData = nilAuthData
	u2.AuthData = nilAuthData
	u3.AuthData = nilAuthData
	u4.AuthData = nilAuthData
	u5.AuthData = nilAuthData
	u6.AuthData = nilAuthData

	testCases := []struct {
		Description string
		TeamId      string
		Term        string
		Options     *model.UserSearchOptions
		Expected    []*model.User
	}{
		{
			"search simo, team 1",
			teamId1,
			"simo",
			&model.UserSearchOptions{
				AllowFullNames: true,
				Limit:          model.USER_SEARCH_DEFAULT_LIMIT,
			},
			[]*model.User{u4},
		},

		{
			"search jimb, team 1",
			teamId1,
			"jimb",
			&model.UserSearchOptions{
				AllowFullNames: true,
				Limit:          model.USER_SEARCH_DEFAULT_LIMIT,
			},
			[]*model.User{},
		},
		{
			"search jimb, allow inactive, team 1",
			teamId1,
			"jimb",
			&model.UserSearchOptions{
				AllowFullNames: true,
				AllowInactive:  true,
				Limit:          model.USER_SEARCH_DEFAULT_LIMIT,
			},
			[]*model.User{},
		},
		{
			"search simo, team 2",
			teamId2,
			"simo",
			&model.UserSearchOptions{
				AllowFullNames: true,
				Limit:          model.USER_SEARCH_DEFAULT_LIMIT,
			},
			[]*model.User{},
		},
		{
			"search jimb, team2",
			teamId2,
			"jimb",
			&model.UserSearchOptions{
				AllowFullNames: true,
				Limit:          model.USER_SEARCH_DEFAULT_LIMIT,
			},
			[]*model.User{u1},
		},
		{
			"search jimb, allow inactive, team 2",
			teamId2,
			"jimb",
			&model.UserSearchOptions{
				AllowFullNames: true,
				AllowInactive:  true,
				Limit:          model.USER_SEARCH_DEFAULT_LIMIT,
			},
			[]*model.User{u1, u3},
		},
		{
			"search jimb, allow inactive, team 2, limit 1",
			teamId2,
			"jimb",
			&model.UserSearchOptions{
				AllowFullNames: true,
				AllowInactive:  true,
				Limit:          1,
			},
			[]*model.User{u1},
		},
	}

	for _, testCase := range testCases {
		t.Run(testCase.Description, func(t *testing.T) {
			users, err := ss.User().SearchNotInTeam(
				testCase.TeamId,
				testCase.Term,
				testCase.Options,
			)
			require.NoError(t, err)
			assertUsers(t, testCase.Expected, users)
		})
	}
}

func testUserStoreSearchWithoutTeam(t *testing.T, ss store.Store) {
	u1 := &model.User{
		Username:  "jimbo1" + model.NewId(),
		FirstName: "Tim",
		LastName:  "Bill",
		Nickname:  "Rob",
		Email:     "harold" + model.NewId() + "@simulator.amazonses.com",
	}
	_, err := ss.User().Save(u1)
	require.NoError(t, err)
	defer func() { require.NoError(t, ss.User().PermanentDelete(u1.Id)) }()

	u2 := &model.User{
		Username: "jim2-bobby" + model.NewId(),
		Email:    MakeEmail(),
	}
	_, err = ss.User().Save(u2)
	require.NoError(t, err)
	defer func() { require.NoError(t, ss.User().PermanentDelete(u2.Id)) }()

	u3 := &model.User{
		Username: "jimbo3" + model.NewId(),
		Email:    MakeEmail(),
		DeleteAt: 1,
	}
	_, err = ss.User().Save(u3)
	require.NoError(t, err)
	defer func() { require.NoError(t, ss.User().PermanentDelete(u3.Id)) }()
	_, nErr := ss.Bot().Save(&model.Bot{
		UserId:   u3.Id,
		Username: u3.Username,
		OwnerId:  u1.Id,
	})
	require.NoError(t, nErr)
	u3.IsBot = true
	defer func() { require.NoError(t, ss.Bot().PermanentDelete(u3.Id)) }()

	tid := model.NewId()
	_, nErr = ss.Team().SaveMember(&model.TeamMember{TeamId: tid, UserId: u3.Id}, -1)
	require.NoError(t, nErr)

	// The users returned from the database will have AuthData as an empty string.
	nilAuthData := new(string)
	*nilAuthData = ""

	u1.AuthData = nilAuthData
	u2.AuthData = nilAuthData
	u3.AuthData = nilAuthData

	testCases := []struct {
		Description string
		Term        string
		Options     *model.UserSearchOptions
		Expected    []*model.User
	}{
		{
			"empty string",
			"",
			&model.UserSearchOptions{
				AllowFullNames: true,
				Limit:          model.USER_SEARCH_DEFAULT_LIMIT,
			},
			[]*model.User{u2, u1},
		},
		{
			"jim",
			"jim",
			&model.UserSearchOptions{
				AllowFullNames: true,
				Limit:          model.USER_SEARCH_DEFAULT_LIMIT,
			},
			[]*model.User{u2, u1},
		},
		{
			"PLT-8354",
			"* ",
			&model.UserSearchOptions{
				AllowFullNames: true,
				Limit:          model.USER_SEARCH_DEFAULT_LIMIT,
			},
			[]*model.User{u2, u1},
		},
		{
			"jim, limit 1",
			"jim",
			&model.UserSearchOptions{
				AllowFullNames: true,
				Limit:          1,
			},
			[]*model.User{u2},
		},
	}

	for _, testCase := range testCases {
		t.Run(testCase.Description, func(t *testing.T) {
			users, err := ss.User().SearchWithoutTeam(
				testCase.Term,
				testCase.Options,
			)
			require.NoError(t, err)
			assertUsers(t, testCase.Expected, users)
		})
	}
}

func testUserStoreSearchInGroup(t *testing.T, ss store.Store) {
	u1 := &model.User{
		Username:  "jimbo1" + model.NewId(),
		FirstName: "Tim",
		LastName:  "Bill",
		Nickname:  "Rob",
		Email:     "harold" + model.NewId() + "@simulator.amazonses.com",
	}
	_, err := ss.User().Save(u1)
	require.NoError(t, err)
	defer func() { require.NoError(t, ss.User().PermanentDelete(u1.Id)) }()

	u2 := &model.User{
		Username: "jim-bobby" + model.NewId(),
		Email:    MakeEmail(),
	}
	_, err = ss.User().Save(u2)
	require.NoError(t, err)
	defer func() { require.NoError(t, ss.User().PermanentDelete(u2.Id)) }()

	u3 := &model.User{
		Username: "jimbo3" + model.NewId(),
		Email:    MakeEmail(),
		DeleteAt: 1,
	}
	_, err = ss.User().Save(u3)
	require.NoError(t, err)
	defer func() { require.NoError(t, ss.User().PermanentDelete(u3.Id)) }()

	// The users returned from the database will have AuthData as an empty string.
	nilAuthData := model.NewString("")

	u1.AuthData = nilAuthData
	u2.AuthData = nilAuthData
	u3.AuthData = nilAuthData

	g1 := &model.Group{
		Name:        model.NewString(model.NewId()),
		DisplayName: model.NewId(),
		Description: model.NewId(),
		Source:      model.GroupSourceLdap,
		RemoteId:    model.NewId(),
	}
	_, err = ss.Group().Create(g1)
	require.NoError(t, err)

	g2 := &model.Group{
		Name:        model.NewString(model.NewId()),
		DisplayName: model.NewId(),
		Description: model.NewId(),
		Source:      model.GroupSourceLdap,
		RemoteId:    model.NewId(),
	}
	_, err = ss.Group().Create(g2)
	require.NoError(t, err)

	_, err = ss.Group().UpsertMember(g1.Id, u1.Id)
	require.NoError(t, err)

	_, err = ss.Group().UpsertMember(g2.Id, u2.Id)
	require.NoError(t, err)

	_, err = ss.Group().UpsertMember(g1.Id, u3.Id)
	require.NoError(t, err)

	testCases := []struct {
		Description string
		GroupId     string
		Term        string
		Options     *model.UserSearchOptions
		Expected    []*model.User
	}{
		{
			"search jimb, group 1",
			g1.Id,
			"jimb",
			&model.UserSearchOptions{
				AllowFullNames: true,
				Limit:          model.USER_SEARCH_DEFAULT_LIMIT,
			},
			[]*model.User{u1},
		},
		{
			"search jimb, group 1, allow inactive",
			g1.Id,
			"jimb",
			&model.UserSearchOptions{
				AllowFullNames: true,
				AllowInactive:  true,
				Limit:          model.USER_SEARCH_DEFAULT_LIMIT,
			},
			[]*model.User{u1, u3},
		},
		{
			"search jimb, group 1, limit 1",
			g1.Id,
			"jimb",
			&model.UserSearchOptions{
				AllowFullNames: true,
				AllowInactive:  true,
				Limit:          1,
			},
			[]*model.User{u1},
		},
		{
			"search jimb, group 2",
			g2.Id,
			"jimb",
			&model.UserSearchOptions{
				AllowFullNames: true,
				Limit:          model.USER_SEARCH_DEFAULT_LIMIT,
			},
			[]*model.User{},
		},
		{
			"search jimb, allow inactive, group 2",
			g2.Id,
			"jimb",
			&model.UserSearchOptions{
				AllowFullNames: true,
				AllowInactive:  true,
				Limit:          model.USER_SEARCH_DEFAULT_LIMIT,
			},
			[]*model.User{},
		},
	}

	for _, testCase := range testCases {
		t.Run(testCase.Description, func(t *testing.T) {
			users, err := ss.User().SearchInGroup(
				testCase.GroupId,
				testCase.Term,
				testCase.Options,
			)
			require.NoError(t, err)
			assertUsers(t, testCase.Expected, users)
		})
	}
}

func testCount(t *testing.T, ss store.Store) {
	// Regular
	teamId := model.NewId()
	channelId := model.NewId()
	regularUser := &model.User{}
	regularUser.Email = MakeEmail()
	regularUser.Roles = model.SYSTEM_USER_ROLE_ID
	_, err := ss.User().Save(regularUser)
	require.NoError(t, err)
	defer func() { require.NoError(t, ss.User().PermanentDelete(regularUser.Id)) }()
	_, nErr := ss.Team().SaveMember(&model.TeamMember{TeamId: teamId, UserId: regularUser.Id, SchemeAdmin: false, SchemeUser: true}, -1)
	require.NoError(t, nErr)
	_, nErr = ss.Channel().SaveMember(&model.ChannelMember{UserId: regularUser.Id, ChannelId: channelId, SchemeAdmin: false, SchemeUser: true, NotifyProps: model.GetDefaultChannelNotifyProps()})
	require.NoError(t, nErr)

	guestUser := &model.User{}
	guestUser.Email = MakeEmail()
	guestUser.Roles = model.SYSTEM_GUEST_ROLE_ID
	_, err = ss.User().Save(guestUser)
	require.NoError(t, err)
	defer func() { require.NoError(t, ss.User().PermanentDelete(guestUser.Id)) }()
	_, nErr = ss.Team().SaveMember(&model.TeamMember{TeamId: teamId, UserId: guestUser.Id, SchemeAdmin: false, SchemeUser: false, SchemeGuest: true}, -1)
	require.NoError(t, nErr)
	_, nErr = ss.Channel().SaveMember(&model.ChannelMember{UserId: guestUser.Id, ChannelId: channelId, SchemeAdmin: false, SchemeUser: false, SchemeGuest: true, NotifyProps: model.GetDefaultChannelNotifyProps()})
	require.NoError(t, nErr)

	teamAdmin := &model.User{}
	teamAdmin.Email = MakeEmail()
	teamAdmin.Roles = model.SYSTEM_USER_ROLE_ID
	_, err = ss.User().Save(teamAdmin)
	require.NoError(t, err)
	defer func() { require.NoError(t, ss.User().PermanentDelete(teamAdmin.Id)) }()
	_, nErr = ss.Team().SaveMember(&model.TeamMember{TeamId: teamId, UserId: teamAdmin.Id, SchemeAdmin: true, SchemeUser: true}, -1)
	require.NoError(t, nErr)
	_, nErr = ss.Channel().SaveMember(&model.ChannelMember{UserId: teamAdmin.Id, ChannelId: channelId, SchemeAdmin: true, SchemeUser: true, NotifyProps: model.GetDefaultChannelNotifyProps()})
	require.NoError(t, nErr)

	sysAdmin := &model.User{}
	sysAdmin.Email = MakeEmail()
	sysAdmin.Roles = model.SYSTEM_ADMIN_ROLE_ID + " " + model.SYSTEM_USER_ROLE_ID
	_, err = ss.User().Save(sysAdmin)
	require.NoError(t, err)
	defer func() { require.NoError(t, ss.User().PermanentDelete(sysAdmin.Id)) }()
	_, nErr = ss.Team().SaveMember(&model.TeamMember{TeamId: teamId, UserId: sysAdmin.Id, SchemeAdmin: false, SchemeUser: true}, -1)
	require.NoError(t, nErr)
	_, nErr = ss.Channel().SaveMember(&model.ChannelMember{UserId: sysAdmin.Id, ChannelId: channelId, SchemeAdmin: true, SchemeUser: true, NotifyProps: model.GetDefaultChannelNotifyProps()})
	require.NoError(t, nErr)

	// Deleted
	deletedUser := &model.User{}
	deletedUser.Email = MakeEmail()
	deletedUser.DeleteAt = model.GetMillis()
	_, err = ss.User().Save(deletedUser)
	require.NoError(t, err)
	defer func() { require.NoError(t, ss.User().PermanentDelete(deletedUser.Id)) }()

	// Bot
	botUser, err := ss.User().Save(&model.User{
		Email: MakeEmail(),
	})
	require.NoError(t, err)
	defer func() { require.NoError(t, ss.User().PermanentDelete(botUser.Id)) }()
	_, nErr = ss.Bot().Save(&model.Bot{
		UserId:   botUser.Id,
		Username: botUser.Username,
		OwnerId:  regularUser.Id,
	})
	require.NoError(t, nErr)
	botUser.IsBot = true
	defer func() { require.NoError(t, ss.Bot().PermanentDelete(botUser.Id)) }()

	testCases := []struct {
		Description string
		Options     model.UserCountOptions
		Expected    int64
	}{
		{
			"No bot accounts no deleted accounts and no team id",
			model.UserCountOptions{
				IncludeBotAccounts: false,
				IncludeDeleted:     false,
				TeamId:             "",
			},
			4,
		},
		{
			"Include bot accounts no deleted accounts and no team id",
			model.UserCountOptions{
				IncludeBotAccounts: true,
				IncludeDeleted:     false,
				TeamId:             "",
			},
			5,
		},
		{
			"Include delete accounts no bots and no team id",
			model.UserCountOptions{
				IncludeBotAccounts: false,
				IncludeDeleted:     true,
				TeamId:             "",
			},
			5,
		},
		{
			"Include bot accounts and deleted accounts and no team id",
			model.UserCountOptions{
				IncludeBotAccounts: true,
				IncludeDeleted:     true,
				TeamId:             "",
			},
			6,
		},
		{
			"Include bot accounts, deleted accounts, exclude regular users with no team id",
			model.UserCountOptions{
				IncludeBotAccounts:  true,
				IncludeDeleted:      true,
				ExcludeRegularUsers: true,
				TeamId:              "",
			},
			1,
		},
		{
			"Include bot accounts and deleted accounts with existing team id",
			model.UserCountOptions{
				IncludeBotAccounts: true,
				IncludeDeleted:     true,
				TeamId:             teamId,
			},
			4,
		},
		{
			"Include bot accounts and deleted accounts with fake team id",
			model.UserCountOptions{
				IncludeBotAccounts: true,
				IncludeDeleted:     true,
				TeamId:             model.NewId(),
			},
			0,
		},
		{
			"Include bot accounts and deleted accounts with existing team id and view restrictions allowing team",
			model.UserCountOptions{
				IncludeBotAccounts: true,
				IncludeDeleted:     true,
				TeamId:             teamId,
				ViewRestrictions:   &model.ViewUsersRestrictions{Teams: []string{teamId}},
			},
			4,
		},
		{
			"Include bot accounts and deleted accounts with existing team id and view restrictions not allowing current team",
			model.UserCountOptions{
				IncludeBotAccounts: true,
				IncludeDeleted:     true,
				TeamId:             teamId,
				ViewRestrictions:   &model.ViewUsersRestrictions{Teams: []string{model.NewId()}},
			},
			0,
		},
		{
			"Filter by system admins only",
			model.UserCountOptions{
				TeamId: teamId,
				Roles:  []string{model.SYSTEM_ADMIN_ROLE_ID},
			},
			1,
		},
		{
			"Filter by system users only",
			model.UserCountOptions{
				TeamId: teamId,
				Roles:  []string{model.SYSTEM_USER_ROLE_ID},
			},
			2,
		},
		{
			"Filter by system guests only",
			model.UserCountOptions{
				TeamId: teamId,
				Roles:  []string{model.SYSTEM_GUEST_ROLE_ID},
			},
			1,
		},
		{
			"Filter by system admins and system users",
			model.UserCountOptions{
				TeamId: teamId,
				Roles:  []string{model.SYSTEM_ADMIN_ROLE_ID, model.SYSTEM_USER_ROLE_ID},
			},
			3,
		},
		{
			"Filter by system admins, system user and system guests",
			model.UserCountOptions{
				TeamId: teamId,
				Roles:  []string{model.SYSTEM_ADMIN_ROLE_ID, model.SYSTEM_USER_ROLE_ID, model.SYSTEM_GUEST_ROLE_ID},
			},
			4,
		},
		{
			"Filter by team admins",
			model.UserCountOptions{
				TeamId:    teamId,
				TeamRoles: []string{model.TEAM_ADMIN_ROLE_ID},
			},
			1,
		},
		{
			"Filter by team members",
			model.UserCountOptions{
				TeamId:    teamId,
				TeamRoles: []string{model.TEAM_USER_ROLE_ID},
			},
			1,
		},
		{
			"Filter by team guests",
			model.UserCountOptions{
				TeamId:    teamId,
				TeamRoles: []string{model.TEAM_GUEST_ROLE_ID},
			},
			1,
		},
		{
			"Filter by team guests and any system role",
			model.UserCountOptions{
				TeamId:    teamId,
				TeamRoles: []string{model.TEAM_GUEST_ROLE_ID},
				Roles:     []string{model.SYSTEM_ADMIN_ROLE_ID},
			},
			2,
		},
		{
			"Filter by channel members",
			model.UserCountOptions{
				ChannelId:    channelId,
				ChannelRoles: []string{model.CHANNEL_USER_ROLE_ID},
			},
			1,
		},
		{
			"Filter by channel members and system admins",
			model.UserCountOptions{
				ChannelId:    channelId,
				Roles:        []string{model.SYSTEM_ADMIN_ROLE_ID},
				ChannelRoles: []string{model.CHANNEL_USER_ROLE_ID},
			},
			2,
		},
		{
			"Filter by channel members and system admins and channel admins",
			model.UserCountOptions{
				ChannelId:    channelId,
				Roles:        []string{model.SYSTEM_ADMIN_ROLE_ID},
				ChannelRoles: []string{model.CHANNEL_USER_ROLE_ID, model.CHANNEL_ADMIN_ROLE_ID},
			},
			3,
		},
		{
			"Filter by channel guests",
			model.UserCountOptions{
				ChannelId:    channelId,
				ChannelRoles: []string{model.CHANNEL_GUEST_ROLE_ID},
			},
			1,
		},
		{
			"Filter by channel guests and any system role",
			model.UserCountOptions{
				ChannelId:    channelId,
				ChannelRoles: []string{model.CHANNEL_GUEST_ROLE_ID},
				Roles:        []string{model.SYSTEM_ADMIN_ROLE_ID},
			},
			2,
		},
	}
	for _, testCase := range testCases {
		t.Run(testCase.Description, func(t *testing.T) {
			count, err := ss.User().Count(testCase.Options)
			require.NoError(t, err)
			require.Equal(t, testCase.Expected, count)
		})
	}
}

func testUserStoreAnalyticsActiveCount(t *testing.T, ss store.Store, s SqlStore) {

	cleanupStatusStore(t, s)

	// Create 5 users statuses u0, u1, u2, u3, u4.
	// u4 is also a bot
	u0, err := ss.User().Save(&model.User{
		Email:    MakeEmail(),
		Username: "u0" + model.NewId(),
	})
	require.NoError(t, err)
	u1, err := ss.User().Save(&model.User{
		Email:    MakeEmail(),
		Username: "u1" + model.NewId(),
	})
	require.NoError(t, err)
	u2, err := ss.User().Save(&model.User{
		Email:    MakeEmail(),
		Username: "u2" + model.NewId(),
	})
	require.NoError(t, err)
	u3, err := ss.User().Save(&model.User{
		Email:    MakeEmail(),
		Username: "u3" + model.NewId(),
	})
	require.NoError(t, err)
	u4, err := ss.User().Save(&model.User{
		Email:    MakeEmail(),
		Username: "u4" + model.NewId(),
	})
	require.NoError(t, err)
	defer func() {
		require.NoError(t, ss.User().PermanentDelete(u0.Id))
		require.NoError(t, ss.User().PermanentDelete(u1.Id))
		require.NoError(t, ss.User().PermanentDelete(u2.Id))
		require.NoError(t, ss.User().PermanentDelete(u3.Id))
		require.NoError(t, ss.User().PermanentDelete(u4.Id))
	}()

	_, nErr := ss.Bot().Save(&model.Bot{
		UserId:   u4.Id,
		Username: u4.Username,
		OwnerId:  u1.Id,
	})
	require.NoError(t, nErr)

	millis := model.GetMillis()
	millisTwoDaysAgo := model.GetMillis() - (2 * DayMilliseconds)
	millisTwoMonthsAgo := model.GetMillis() - (2 * MonthMilliseconds)

	// u0 last activity status is two months ago.
	// u1 last activity status is two days ago.
	// u2, u3, u4 last activity is within last day
	require.NoError(t, ss.Status().SaveOrUpdate(&model.Status{UserId: u0.Id, Status: model.STATUS_OFFLINE, LastActivityAt: millisTwoMonthsAgo}))
	require.NoError(t, ss.Status().SaveOrUpdate(&model.Status{UserId: u1.Id, Status: model.STATUS_OFFLINE, LastActivityAt: millisTwoDaysAgo}))
	require.NoError(t, ss.Status().SaveOrUpdate(&model.Status{UserId: u2.Id, Status: model.STATUS_OFFLINE, LastActivityAt: millis}))
	require.NoError(t, ss.Status().SaveOrUpdate(&model.Status{UserId: u3.Id, Status: model.STATUS_OFFLINE, LastActivityAt: millis}))
	require.NoError(t, ss.Status().SaveOrUpdate(&model.Status{UserId: u4.Id, Status: model.STATUS_OFFLINE, LastActivityAt: millis}))

	// Daily counts (without bots)
	count, err := ss.User().AnalyticsActiveCount(DayMilliseconds, model.UserCountOptions{IncludeBotAccounts: false, IncludeDeleted: true})
	require.NoError(t, err)
	assert.Equal(t, int64(2), count)

	// Daily counts (with bots)
	count, err = ss.User().AnalyticsActiveCount(DayMilliseconds, model.UserCountOptions{IncludeBotAccounts: true, IncludeDeleted: true})
	require.NoError(t, err)
	assert.Equal(t, int64(3), count)

	// Monthly counts (without bots)
	count, err = ss.User().AnalyticsActiveCount(MonthMilliseconds, model.UserCountOptions{IncludeBotAccounts: false, IncludeDeleted: true})
	require.NoError(t, err)
	assert.Equal(t, int64(3), count)

	// Monthly counts - (with bots)
	count, err = ss.User().AnalyticsActiveCount(MonthMilliseconds, model.UserCountOptions{IncludeBotAccounts: true, IncludeDeleted: true})
	require.NoError(t, err)
	assert.Equal(t, int64(4), count)

	// Monthly counts - (with bots, excluding deleted)
	count, err = ss.User().AnalyticsActiveCount(MonthMilliseconds, model.UserCountOptions{IncludeBotAccounts: true, IncludeDeleted: false})
	require.NoError(t, err)
	assert.Equal(t, int64(4), count)
}

func testUserStoreAnalyticsActiveCountForPeriod(t *testing.T, ss store.Store, s SqlStore) {

	cleanupStatusStore(t, s)

	// Create 5 users statuses u0, u1, u2, u3, u4.
	// u4 is also a bot
	u0, err := ss.User().Save(&model.User{
		Email:    MakeEmail(),
		Username: "u0" + model.NewId(),
	})
	require.NoError(t, err)
	u1, err := ss.User().Save(&model.User{
		Email:    MakeEmail(),
		Username: "u1" + model.NewId(),
	})
	require.NoError(t, err)
	u2, err := ss.User().Save(&model.User{
		Email:    MakeEmail(),
		Username: "u2" + model.NewId(),
	})
	require.NoError(t, err)
	u3, err := ss.User().Save(&model.User{
		Email:    MakeEmail(),
		Username: "u3" + model.NewId(),
	})
	require.NoError(t, err)
	u4, err := ss.User().Save(&model.User{
		Email:    MakeEmail(),
		Username: "u4" + model.NewId(),
	})
	require.NoError(t, err)
	defer func() {
		require.NoError(t, ss.User().PermanentDelete(u0.Id))
		require.NoError(t, ss.User().PermanentDelete(u1.Id))
		require.NoError(t, ss.User().PermanentDelete(u2.Id))
		require.NoError(t, ss.User().PermanentDelete(u3.Id))
		require.NoError(t, ss.User().PermanentDelete(u4.Id))
	}()

	_, nErr := ss.Bot().Save(&model.Bot{
		UserId:   u4.Id,
		Username: u4.Username,
		OwnerId:  u1.Id,
	})
	require.NoError(t, nErr)

	millis := model.GetMillis()
	millisTwoDaysAgo := model.GetMillis() - (2 * DayMilliseconds)
	millisTwoMonthsAgo := model.GetMillis() - (2 * MonthMilliseconds)

	// u0 last activity status is two months ago.
	// u1 last activity status is one month ago
	// u2 last activiy is two days ago
	// u2 last activity is one day ago
	// u3 last activity is within last day
	// u4 last activity is within last day
	require.NoError(t, ss.Status().SaveOrUpdate(&model.Status{UserId: u0.Id, Status: model.STATUS_OFFLINE, LastActivityAt: millisTwoMonthsAgo}))
	require.NoError(t, ss.Status().SaveOrUpdate(&model.Status{UserId: u1.Id, Status: model.STATUS_OFFLINE, LastActivityAt: millisTwoMonthsAgo + MonthMilliseconds}))
	require.NoError(t, ss.Status().SaveOrUpdate(&model.Status{UserId: u2.Id, Status: model.STATUS_OFFLINE, LastActivityAt: millisTwoDaysAgo}))
	require.NoError(t, ss.Status().SaveOrUpdate(&model.Status{UserId: u3.Id, Status: model.STATUS_OFFLINE, LastActivityAt: millisTwoDaysAgo + DayMilliseconds}))
	require.NoError(t, ss.Status().SaveOrUpdate(&model.Status{UserId: u4.Id, Status: model.STATUS_OFFLINE, LastActivityAt: millis}))

	// Two months to two days (without bots)
	count, nerr := ss.User().AnalyticsActiveCountForPeriod(millisTwoMonthsAgo, millisTwoDaysAgo, model.UserCountOptions{IncludeBotAccounts: false, IncludeDeleted: false})
	require.NoError(t, nerr)
	assert.Equal(t, int64(2), count)

	// Two months to two days (without bots)
	count, nerr = ss.User().AnalyticsActiveCountForPeriod(millisTwoMonthsAgo, millisTwoDaysAgo, model.UserCountOptions{IncludeBotAccounts: false, IncludeDeleted: true})
	require.NoError(t, nerr)
	assert.Equal(t, int64(2), count)

	// Two days to present - (with bots)
	count, nerr = ss.User().AnalyticsActiveCountForPeriod(millisTwoDaysAgo, millis, model.UserCountOptions{IncludeBotAccounts: true, IncludeDeleted: false})
	require.NoError(t, nerr)
	assert.Equal(t, int64(2), count)

	// Two days to present - (with bots, excluding deleted)
	count, nerr = ss.User().AnalyticsActiveCountForPeriod(millisTwoDaysAgo, millis, model.UserCountOptions{IncludeBotAccounts: true, IncludeDeleted: true})
	require.NoError(t, nerr)
	assert.Equal(t, int64(2), count)
}

func testUserStoreAnalyticsGetInactiveUsersCount(t *testing.T, ss store.Store) {
	u1 := &model.User{}
	u1.Email = MakeEmail()
	_, err := ss.User().Save(u1)
	require.NoError(t, err)
	defer func() { require.NoError(t, ss.User().PermanentDelete(u1.Id)) }()

	count, err := ss.User().AnalyticsGetInactiveUsersCount()
	require.NoError(t, err)

	u2 := &model.User{}
	u2.Email = MakeEmail()
	u2.DeleteAt = model.GetMillis()
	_, err = ss.User().Save(u2)
	require.NoError(t, err)
	defer func() { require.NoError(t, ss.User().PermanentDelete(u2.Id)) }()

	newCount, err := ss.User().AnalyticsGetInactiveUsersCount()
	require.NoError(t, err)
	require.Equal(t, count, newCount-1, "Expected 1 more inactive users but found otherwise.")
}

func testUserStoreAnalyticsGetSystemAdminCount(t *testing.T, ss store.Store) {
	countBefore, err := ss.User().AnalyticsGetSystemAdminCount()
	require.NoError(t, err)

	u1 := model.User{}
	u1.Email = MakeEmail()
	u1.Username = model.NewId()
	u1.Roles = "system_user system_admin"

	u2 := model.User{}
	u2.Email = MakeEmail()
	u2.Username = model.NewId()

	_, nErr := ss.User().Save(&u1)
	require.NoError(t, nErr, "couldn't save user")
	defer func() { require.NoError(t, ss.User().PermanentDelete(u1.Id)) }()

	_, nErr = ss.User().Save(&u2)
	require.NoError(t, nErr, "couldn't save user")

	defer func() { require.NoError(t, ss.User().PermanentDelete(u2.Id)) }()

	result, err := ss.User().AnalyticsGetSystemAdminCount()
	require.NoError(t, err)
	require.Equal(t, countBefore+1, result, "Did not get the expected number of system admins.")

}

func testUserStoreAnalyticsGetGuestCount(t *testing.T, ss store.Store) {
	countBefore, err := ss.User().AnalyticsGetGuestCount()
	require.NoError(t, err)

	u1 := model.User{}
	u1.Email = MakeEmail()
	u1.Username = model.NewId()
	u1.Roles = "system_user system_admin"

	u2 := model.User{}
	u2.Email = MakeEmail()
	u2.Username = model.NewId()
	u2.Roles = "system_user"

	u3 := model.User{}
	u3.Email = MakeEmail()
	u3.Username = model.NewId()
	u3.Roles = "system_guest"

	_, nErr := ss.User().Save(&u1)
	require.NoError(t, nErr, "couldn't save user")
	defer func() { require.NoError(t, ss.User().PermanentDelete(u1.Id)) }()

	_, nErr = ss.User().Save(&u2)
	require.NoError(t, nErr, "couldn't save user")
	defer func() { require.NoError(t, ss.User().PermanentDelete(u2.Id)) }()

	_, nErr = ss.User().Save(&u3)
	require.NoError(t, nErr, "couldn't save user")
	defer func() { require.NoError(t, ss.User().PermanentDelete(u3.Id)) }()

	result, err := ss.User().AnalyticsGetGuestCount()
	require.NoError(t, err)
	require.Equal(t, countBefore+1, result, "Did not get the expected number of guests.")
}

func testUserStoreAnalyticsGetExternalUsers(t *testing.T, ss store.Store) {
	localHostDomain := "mattermost.com"
	result, err := ss.User().AnalyticsGetExternalUsers(localHostDomain)
	require.NoError(t, err)
	assert.False(t, result)

	u1 := model.User{}
	u1.Email = "a@mattermost.com"
	u1.Username = model.NewId()
	u1.Roles = "system_user system_admin"

	u2 := model.User{}
	u2.Email = "b@example.com"
	u2.Username = model.NewId()
	u2.Roles = "system_user"

	u3 := model.User{}
	u3.Email = "c@test.com"
	u3.Username = model.NewId()
	u3.Roles = "system_guest"

	_, err = ss.User().Save(&u1)
	require.NoError(t, err, "couldn't save user")
	defer func() { require.NoError(t, ss.User().PermanentDelete(u1.Id)) }()

	_, err = ss.User().Save(&u2)
	require.NoError(t, err, "couldn't save user")
	defer func() { require.NoError(t, ss.User().PermanentDelete(u2.Id)) }()

	_, err = ss.User().Save(&u3)
	require.NoError(t, err, "couldn't save user")
	defer func() { require.NoError(t, ss.User().PermanentDelete(u3.Id)) }()

	result, err = ss.User().AnalyticsGetExternalUsers(localHostDomain)
	require.NoError(t, err)
	assert.True(t, result)
}

func testUserStoreGetProfilesNotInTeam(t *testing.T, ss store.Store) {
	team, err := ss.Team().Save(&model.Team{
		DisplayName: "Team",
		Name:        "zz" + model.NewId(),
		Type:        model.TEAM_OPEN,
	})
	require.NoError(t, err)

	teamId := team.Id
	teamId2 := model.NewId()

	u1, err := ss.User().Save(&model.User{
		Email:    MakeEmail(),
		Username: "u1" + model.NewId(),
	})
	require.NoError(t, err)
	defer func() { require.NoError(t, ss.User().PermanentDelete(u1.Id)) }()
	_, nErr := ss.Team().SaveMember(&model.TeamMember{TeamId: teamId, UserId: u1.Id}, -1)
	require.NoError(t, nErr)

	// Ensure update at timestamp changes
	time.Sleep(time.Millisecond)

	u2, err := ss.User().Save(&model.User{
		Email:    MakeEmail(),
		Username: "u2" + model.NewId(),
	})
	require.NoError(t, err)
	defer func() { require.NoError(t, ss.User().PermanentDelete(u2.Id)) }()
	_, nErr = ss.Team().SaveMember(&model.TeamMember{TeamId: teamId2, UserId: u2.Id}, -1)
	require.NoError(t, nErr)

	// Ensure update at timestamp changes
	time.Sleep(time.Millisecond)

	u3, err := ss.User().Save(&model.User{
		Email:    MakeEmail(),
		Username: "u3" + model.NewId(),
	})
	require.NoError(t, err)
	defer func() { require.NoError(t, ss.User().PermanentDelete(u3.Id)) }()
	_, nErr = ss.Bot().Save(&model.Bot{
		UserId:   u3.Id,
		Username: u3.Username,
		OwnerId:  u1.Id,
	})
	require.NoError(t, nErr)
	u3.IsBot = true
	defer func() { require.NoError(t, ss.Bot().PermanentDelete(u3.Id)) }()

	var etag1, etag2, etag3 string

	t.Run("etag for profiles not in team 1", func(t *testing.T) {
		etag1 = ss.User().GetEtagForProfilesNotInTeam(teamId)
	})

	t.Run("get not in team 1, offset 0, limit 100000", func(t *testing.T) {
		users, userErr := ss.User().GetProfilesNotInTeam(teamId, false, 0, 100000, nil)
		require.NoError(t, userErr)
		assert.Equal(t, []*model.User{
			sanitized(u2),
			sanitized(u3),
		}, users)
	})

	t.Run("get not in team 1, offset 1, limit 1", func(t *testing.T) {
		users, userErr := ss.User().GetProfilesNotInTeam(teamId, false, 1, 1, nil)
		require.NoError(t, userErr)
		assert.Equal(t, []*model.User{
			sanitized(u3),
		}, users)
	})

	t.Run("get not in team 2, offset 0, limit 100", func(t *testing.T) {
		users, userErr := ss.User().GetProfilesNotInTeam(teamId2, false, 0, 100, nil)
		require.NoError(t, userErr)
		assert.Equal(t, []*model.User{
			sanitized(u1),
			sanitized(u3),
		}, users)
	})

	// Ensure update at timestamp changes
	time.Sleep(time.Millisecond)

	// Add u2 to team 1
	_, nErr = ss.Team().SaveMember(&model.TeamMember{TeamId: teamId, UserId: u2.Id}, -1)
	require.NoError(t, nErr)
	u2.UpdateAt, err = ss.User().UpdateUpdateAt(u2.Id)
	require.NoError(t, err)

	t.Run("etag for profiles not in team 1 after update", func(t *testing.T) {
		etag2 = ss.User().GetEtagForProfilesNotInTeam(teamId)
		require.NotEqual(t, etag2, etag1, "etag should have changed")
	})

	t.Run("get not in team 1, offset 0, limit 100000 after update", func(t *testing.T) {
		users, userErr := ss.User().GetProfilesNotInTeam(teamId, false, 0, 100000, nil)
		require.NoError(t, userErr)
		assert.Equal(t, []*model.User{
			sanitized(u3),
		}, users)
	})

	// Ensure update at timestamp changes
	time.Sleep(time.Millisecond)

	e := ss.Team().RemoveMember(teamId, u1.Id)
	require.NoError(t, e)
	e = ss.Team().RemoveMember(teamId, u2.Id)
	require.NoError(t, e)

	u1.UpdateAt, err = ss.User().UpdateUpdateAt(u1.Id)
	require.NoError(t, err)
	u2.UpdateAt, err = ss.User().UpdateUpdateAt(u2.Id)
	require.NoError(t, err)

	t.Run("etag for profiles not in team 1 after second update", func(t *testing.T) {
		etag3 = ss.User().GetEtagForProfilesNotInTeam(teamId)
		require.NotEqual(t, etag1, etag3, "etag should have changed")
		require.NotEqual(t, etag2, etag3, "etag should have changed")
	})

	t.Run("get not in team 1, offset 0, limit 100000 after second update", func(t *testing.T) {
		users, userErr := ss.User().GetProfilesNotInTeam(teamId, false, 0, 100000, nil)
		require.NoError(t, userErr)
		assert.Equal(t, []*model.User{
			sanitized(u1),
			sanitized(u2),
			sanitized(u3),
		}, users)
	})

	// Ensure update at timestamp changes
	time.Sleep(time.Millisecond)

	u4, err := ss.User().Save(&model.User{
		Email:    MakeEmail(),
		Username: "u4" + model.NewId(),
	})
	require.NoError(t, err)
	defer func() { require.NoError(t, ss.User().PermanentDelete(u4.Id)) }()
	_, nErr = ss.Team().SaveMember(&model.TeamMember{TeamId: teamId, UserId: u4.Id}, -1)
	require.NoError(t, nErr)

	t.Run("etag for profiles not in team 1 after addition to team", func(t *testing.T) {
		etag4 := ss.User().GetEtagForProfilesNotInTeam(teamId)
		require.Equal(t, etag3, etag4, "etag should not have changed")
	})

	// Add u3 to team 2
	_, nErr = ss.Team().SaveMember(&model.TeamMember{TeamId: teamId2, UserId: u3.Id}, -1)
	require.NoError(t, nErr)
	u3.UpdateAt, err = ss.User().UpdateUpdateAt(u3.Id)
	require.NoError(t, err)

	// GetEtagForProfilesNotInTeam produces a new etag every time a member, not
	// in the team, gets a new UpdateAt value. In the case that an older member
	// in the set joins a different team, their UpdateAt value changes, thus
	// creating a new etag (even though the user set doesn't change). A hashing
	// solution, which only uses UserIds, would solve this issue.
	t.Run("etag for profiles not in team 1 after u3 added to team 2", func(t *testing.T) {
		t.Skip()
		etag4 := ss.User().GetEtagForProfilesNotInTeam(teamId)
		require.Equal(t, etag3, etag4, "etag should not have changed")
	})

	t.Run("get not in team 1, offset 0, limit 100000 after second update, setting group constrained when it's not", func(t *testing.T) {
		users, userErr := ss.User().GetProfilesNotInTeam(teamId, true, 0, 100000, nil)
		require.NoError(t, userErr)
		assert.Empty(t, users)
	})

	// create a group
	group, err := ss.Group().Create(&model.Group{
		Name:        model.NewString("n_" + model.NewId()),
		DisplayName: "dn_" + model.NewId(),
		Source:      model.GroupSourceLdap,
		RemoteId:    "ri_" + model.NewId(),
	})
	require.NoError(t, err)

	// add two members to the group
	for _, u := range []*model.User{u1, u2} {
		_, err = ss.Group().UpsertMember(group.Id, u.Id)
		require.NoError(t, err)
	}

	// associate the group with the team
	_, err = ss.Group().CreateGroupSyncable(&model.GroupSyncable{
		GroupId:    group.Id,
		SyncableId: teamId,
		Type:       model.GroupSyncableTypeTeam,
	})
	require.NoError(t, err)

	t.Run("get not in team 1, offset 0, limit 100000 after second update, setting group constrained", func(t *testing.T) {
		users, userErr := ss.User().GetProfilesNotInTeam(teamId, true, 0, 100000, nil)
		require.NoError(t, userErr)
		assert.Equal(t, []*model.User{
			sanitized(u1),
			sanitized(u2),
		}, users)
	})
}

func testUserStoreClearAllCustomRoleAssignments(t *testing.T, ss store.Store) {
	u1 := model.User{
		Email:    MakeEmail(),
		Username: model.NewId(),
		Roles:    "system_user system_admin system_post_all",
	}
	u2 := model.User{
		Email:    MakeEmail(),
		Username: model.NewId(),
		Roles:    "system_user custom_role system_admin another_custom_role",
	}
	u3 := model.User{
		Email:    MakeEmail(),
		Username: model.NewId(),
		Roles:    "system_user",
	}
	u4 := model.User{
		Email:    MakeEmail(),
		Username: model.NewId(),
		Roles:    "custom_only",
	}

	_, err := ss.User().Save(&u1)
	require.NoError(t, err)
	defer func() { require.NoError(t, ss.User().PermanentDelete(u1.Id)) }()
	_, err = ss.User().Save(&u2)
	require.NoError(t, err)
	defer func() { require.NoError(t, ss.User().PermanentDelete(u2.Id)) }()
	_, err = ss.User().Save(&u3)
	require.NoError(t, err)
	defer func() { require.NoError(t, ss.User().PermanentDelete(u3.Id)) }()
	_, err = ss.User().Save(&u4)
	require.NoError(t, err)
	defer func() { require.NoError(t, ss.User().PermanentDelete(u4.Id)) }()

	require.NoError(t, ss.User().ClearAllCustomRoleAssignments())

	r1, err := ss.User().GetByUsername(u1.Username)
	require.NoError(t, err)
	assert.Equal(t, u1.Roles, r1.Roles)

	r2, err1 := ss.User().GetByUsername(u2.Username)
	require.NoError(t, err1)
	assert.Equal(t, "system_user system_admin", r2.Roles)

	r3, err2 := ss.User().GetByUsername(u3.Username)
	require.NoError(t, err2)
	assert.Equal(t, u3.Roles, r3.Roles)

	r4, err3 := ss.User().GetByUsername(u4.Username)
	require.NoError(t, err3)
	assert.Equal(t, "", r4.Roles)
}

func testUserStoreGetAllAfter(t *testing.T, ss store.Store) {
	u1, err := ss.User().Save(&model.User{
		Email:    MakeEmail(),
		Username: model.NewId(),
		Roles:    "system_user system_admin system_post_all",
	})
	require.NoError(t, err)
	defer func() { require.NoError(t, ss.User().PermanentDelete(u1.Id)) }()

	u2, err := ss.User().Save(&model.User{
		Email:    MakeEmail(),
		Username: "u2" + model.NewId(),
	})
	require.NoError(t, err)
	defer func() { require.NoError(t, ss.User().PermanentDelete(u2.Id)) }()
	_, nErr := ss.Bot().Save(&model.Bot{
		UserId:   u2.Id,
		Username: u2.Username,
		OwnerId:  u1.Id,
	})
	require.NoError(t, nErr)
	u2.IsBot = true
	defer func() { require.NoError(t, ss.Bot().PermanentDelete(u2.Id)) }()

	expected := []*model.User{u1, u2}
	if strings.Compare(u2.Id, u1.Id) < 0 {
		expected = []*model.User{u2, u1}
	}

	t.Run("get after lowest possible id", func(t *testing.T) {
		actual, err := ss.User().GetAllAfter(10000, strings.Repeat("0", 26))
		require.NoError(t, err)

		assert.Equal(t, expected, actual)
	})

	t.Run("get after first user", func(t *testing.T) {
		actual, err := ss.User().GetAllAfter(10000, expected[0].Id)
		require.NoError(t, err)

		assert.Equal(t, []*model.User{expected[1]}, actual)
	})

	t.Run("get after second user", func(t *testing.T) {
		actual, err := ss.User().GetAllAfter(10000, expected[1].Id)
		require.NoError(t, err)

		assert.Equal(t, []*model.User{}, actual)
	})
}

func testUserStoreGetUsersBatchForIndexing(t *testing.T, ss store.Store) {
	// Set up all the objects needed
	t1, err := ss.Team().Save(&model.Team{
		DisplayName: "Team1",
		Name:        "zz" + model.NewId(),
		Type:        model.TEAM_OPEN,
	})
	require.NoError(t, err)

	ch1 := &model.Channel{
		Name: model.NewId(),
		Type: model.CHANNEL_OPEN,
	}
	cPub1, nErr := ss.Channel().Save(ch1, -1)
	require.NoError(t, nErr)

	ch2 := &model.Channel{
		Name: model.NewId(),
		Type: model.CHANNEL_OPEN,
	}
	cPub2, nErr := ss.Channel().Save(ch2, -1)
	require.NoError(t, nErr)

	ch3 := &model.Channel{
		Name: model.NewId(),
		Type: model.CHANNEL_PRIVATE,
	}

	cPriv, nErr := ss.Channel().Save(ch3, -1)
	require.NoError(t, nErr)

	u1, err := ss.User().Save(&model.User{
		Email:    MakeEmail(),
		Username: model.NewId(),
		CreateAt: model.GetMillis(),
	})
	require.NoError(t, err)

	time.Sleep(time.Millisecond)

	u2, err := ss.User().Save(&model.User{
		Email:    MakeEmail(),
		Username: model.NewId(),
		CreateAt: model.GetMillis(),
	})
	require.NoError(t, err)
	_, nErr = ss.Team().SaveMember(&model.TeamMember{
		UserId: u2.Id,
		TeamId: t1.Id,
	}, 100)
	require.NoError(t, nErr)
	_, err = ss.Channel().SaveMember(&model.ChannelMember{
		UserId:      u2.Id,
		ChannelId:   cPub1.Id,
		NotifyProps: model.GetDefaultChannelNotifyProps(),
	})
	require.NoError(t, err)
	_, err = ss.Channel().SaveMember(&model.ChannelMember{
		UserId:      u2.Id,
		ChannelId:   cPub2.Id,
		NotifyProps: model.GetDefaultChannelNotifyProps(),
	})
	require.NoError(t, err)

	startTime := u2.CreateAt
	time.Sleep(time.Millisecond)

	u3, err := ss.User().Save(&model.User{
		Email:    MakeEmail(),
		Username: model.NewId(),
		CreateAt: model.GetMillis(),
	})
	require.NoError(t, err)
	_, nErr = ss.Team().SaveMember(&model.TeamMember{
		UserId:   u3.Id,
		TeamId:   t1.Id,
		DeleteAt: model.GetMillis(),
	}, 100)
	require.NoError(t, nErr)
	_, err = ss.Channel().SaveMember(&model.ChannelMember{
		UserId:      u3.Id,
		ChannelId:   cPub2.Id,
		NotifyProps: model.GetDefaultChannelNotifyProps(),
	})
	require.NoError(t, err)
	_, err = ss.Channel().SaveMember(&model.ChannelMember{
		UserId:      u3.Id,
		ChannelId:   cPriv.Id,
		NotifyProps: model.GetDefaultChannelNotifyProps(),
	})
	require.NoError(t, err)

	endTime := u3.CreateAt

	// First and last user should be outside the range
	res1List, err := ss.User().GetUsersBatchForIndexing(startTime, endTime, 100)
	require.NoError(t, err)

	assert.Len(t, res1List, 1)
	assert.Equal(t, res1List[0].Username, u2.Username)
	assert.ElementsMatch(t, res1List[0].TeamsIds, []string{t1.Id})
	assert.ElementsMatch(t, res1List[0].ChannelsIds, []string{cPub1.Id, cPub2.Id})

	// Update startTime to include first user
	startTime = u1.CreateAt
	res2List, err := ss.User().GetUsersBatchForIndexing(startTime, endTime, 100)
	require.NoError(t, err)

	assert.Len(t, res2List, 2)
	assert.Equal(t, res2List[0].Username, u1.Username)
	assert.Equal(t, res2List[0].ChannelsIds, []string{})
	assert.Equal(t, res2List[0].TeamsIds, []string{})
	assert.Equal(t, res2List[1].Username, u2.Username)

	// Update endTime to include last user
	endTime = model.GetMillis()
	res3List, err := ss.User().GetUsersBatchForIndexing(startTime, endTime, 100)
	require.NoError(t, err)

	assert.Len(t, res3List, 3)
	assert.Equal(t, res3List[0].Username, u1.Username)
	assert.Equal(t, res3List[1].Username, u2.Username)
	assert.Equal(t, res3List[2].Username, u3.Username)
	assert.ElementsMatch(t, res3List[2].TeamsIds, []string{})
	assert.ElementsMatch(t, res3List[2].ChannelsIds, []string{cPub2.Id})

	// Testing the limit
	res4List, err := ss.User().GetUsersBatchForIndexing(startTime, endTime, 2)
	require.NoError(t, err)

	assert.Len(t, res4List, 2)
	assert.Equal(t, res4List[0].Username, u1.Username)
	assert.Equal(t, res4List[1].Username, u2.Username)
}

func testUserStoreGetTeamGroupUsers(t *testing.T, ss store.Store) {
	// create team
	id := model.NewId()
	team, err := ss.Team().Save(&model.Team{
		DisplayName: "dn_" + id,
		Name:        "n-" + id,
		Email:       id + "@test.com",
		Type:        model.TEAM_INVITE,
	})
	require.NoError(t, err)
	require.NotNil(t, team)

	// create users
	var testUsers []*model.User
	for i := 0; i < 3; i++ {
		id = model.NewId()
		user, userErr := ss.User().Save(&model.User{
			Email:     id + "@test.com",
			Username:  "un_" + id,
			Nickname:  "nn_" + id,
			FirstName: "f_" + id,
			LastName:  "l_" + id,
			Password:  "Password1",
		})
		require.NoError(t, userErr)
		require.NotNil(t, user)
		testUsers = append(testUsers, user)
	}
	require.Len(t, testUsers, 3, "testUsers length doesn't meet required length")
	userGroupA, userGroupB, userNoGroup := testUsers[0], testUsers[1], testUsers[2]

	// add non-group-member to the team (to prove that the query isn't just returning all members)
	_, nErr := ss.Team().SaveMember(&model.TeamMember{
		TeamId: team.Id,
		UserId: userNoGroup.Id,
	}, 999)
	require.NoError(t, nErr)

	// create groups
	var testGroups []*model.Group
	for i := 0; i < 2; i++ {
		id = model.NewId()

		var group *model.Group
		group, err = ss.Group().Create(&model.Group{
			Name:        model.NewString("n_" + id),
			DisplayName: "dn_" + id,
			Source:      model.GroupSourceLdap,
			RemoteId:    "ri_" + id,
		})
		require.NoError(t, err)
		require.NotNil(t, group)
		testGroups = append(testGroups, group)
	}
	require.Len(t, testGroups, 2, "testGroups length doesn't meet required length")
	groupA, groupB := testGroups[0], testGroups[1]

	// add members to groups
	_, err = ss.Group().UpsertMember(groupA.Id, userGroupA.Id)
	require.NoError(t, err)
	_, err = ss.Group().UpsertMember(groupB.Id, userGroupB.Id)
	require.NoError(t, err)

	// association one group to team
	_, err = ss.Group().CreateGroupSyncable(&model.GroupSyncable{
		GroupId:    groupA.Id,
		SyncableId: team.Id,
		Type:       model.GroupSyncableTypeTeam,
	})
	require.NoError(t, err)

	var users []*model.User

	requireNUsers := func(n int) {
		users, err = ss.User().GetTeamGroupUsers(team.Id)
		require.NoError(t, err)
		require.NotNil(t, users)
		require.Len(t, users, n)
	}

	// team not group constrained returns users
	requireNUsers(1)

	// update team to be group-constrained
	team.GroupConstrained = model.NewBool(true)
	team, err = ss.Team().Update(team)
	require.NoError(t, err)

	// still returns user (being group-constrained has no effect)
	requireNUsers(1)

	// associate other group to team
	_, err = ss.Group().CreateGroupSyncable(&model.GroupSyncable{
		GroupId:    groupB.Id,
		SyncableId: team.Id,
		Type:       model.GroupSyncableTypeTeam,
	})
	require.NoError(t, err)

	// should return users from all groups
	// 2 users now that both groups have been associated to the team
	requireNUsers(2)

	// add team membership of allowed user
	_, nErr = ss.Team().SaveMember(&model.TeamMember{
		TeamId: team.Id,
		UserId: userGroupA.Id,
	}, 999)
	require.NoError(t, nErr)

	// ensure allowed member still returned by query
	requireNUsers(2)

	// delete team membership of allowed user
	err = ss.Team().RemoveMember(team.Id, userGroupA.Id)
	require.NoError(t, err)

	// ensure removed allowed member still returned by query
	requireNUsers(2)
}

func testUserStoreGetChannelGroupUsers(t *testing.T, ss store.Store) {
	// create channel
	id := model.NewId()
	channel, nErr := ss.Channel().Save(&model.Channel{
		DisplayName: "dn_" + id,
		Name:        "n-" + id,
		Type:        model.CHANNEL_PRIVATE,
	}, 999)
	require.NoError(t, nErr)
	require.NotNil(t, channel)

	// create users
	var testUsers []*model.User
	for i := 0; i < 3; i++ {
		id = model.NewId()
		user, userErr := ss.User().Save(&model.User{
			Email:     id + "@test.com",
			Username:  "un_" + id,
			Nickname:  "nn_" + id,
			FirstName: "f_" + id,
			LastName:  "l_" + id,
			Password:  "Password1",
		})
		require.NoError(t, userErr)
		require.NotNil(t, user)
		testUsers = append(testUsers, user)
	}
	require.Len(t, testUsers, 3, "testUsers length doesn't meet required length")
	userGroupA, userGroupB, userNoGroup := testUsers[0], testUsers[1], testUsers[2]

	// add non-group-member to the channel (to prove that the query isn't just returning all members)
	_, err := ss.Channel().SaveMember(&model.ChannelMember{
		ChannelId:   channel.Id,
		UserId:      userNoGroup.Id,
		NotifyProps: model.GetDefaultChannelNotifyProps(),
	})
	require.NoError(t, err)

	// create groups
	var testGroups []*model.Group
	for i := 0; i < 2; i++ {
		id = model.NewId()
		var group *model.Group
		group, err = ss.Group().Create(&model.Group{
			Name:        model.NewString("n_" + id),
			DisplayName: "dn_" + id,
			Source:      model.GroupSourceLdap,
			RemoteId:    "ri_" + id,
		})
		require.NoError(t, err)
		require.NotNil(t, group)
		testGroups = append(testGroups, group)
	}
	require.Len(t, testGroups, 2, "testGroups length doesn't meet required length")
	groupA, groupB := testGroups[0], testGroups[1]

	// add members to groups
	_, err = ss.Group().UpsertMember(groupA.Id, userGroupA.Id)
	require.NoError(t, err)
	_, err = ss.Group().UpsertMember(groupB.Id, userGroupB.Id)
	require.NoError(t, err)

	// association one group to channel
	_, err = ss.Group().CreateGroupSyncable(&model.GroupSyncable{
		GroupId:    groupA.Id,
		SyncableId: channel.Id,
		Type:       model.GroupSyncableTypeChannel,
	})
	require.NoError(t, err)

	var users []*model.User

	requireNUsers := func(n int) {
		users, err = ss.User().GetChannelGroupUsers(channel.Id)
		require.NoError(t, err)
		require.NotNil(t, users)
		require.Len(t, users, n)
	}

	// channel not group constrained returns users
	requireNUsers(1)

	// update team to be group-constrained
	channel.GroupConstrained = model.NewBool(true)
	_, nErr = ss.Channel().Update(channel)
	require.NoError(t, nErr)

	// still returns user (being group-constrained has no effect)
	requireNUsers(1)

	// associate other group to team
	_, err = ss.Group().CreateGroupSyncable(&model.GroupSyncable{
		GroupId:    groupB.Id,
		SyncableId: channel.Id,
		Type:       model.GroupSyncableTypeChannel,
	})
	require.NoError(t, err)

	// should return users from all groups
	// 2 users now that both groups have been associated to the team
	requireNUsers(2)

	// add team membership of allowed user
	_, err = ss.Channel().SaveMember(&model.ChannelMember{
		ChannelId:   channel.Id,
		UserId:      userGroupA.Id,
		NotifyProps: model.GetDefaultChannelNotifyProps(),
	})
	require.NoError(t, err)

	// ensure allowed member still returned by query
	requireNUsers(2)

	// delete team membership of allowed user
	err = ss.Channel().RemoveMember(channel.Id, userGroupA.Id)
	require.NoError(t, err)

	// ensure removed allowed member still returned by query
	requireNUsers(2)
}

func testUserStorePromoteGuestToUser(t *testing.T, ss store.Store) {
	// create users
	t.Run("Must do nothing with regular user", func(t *testing.T) {
		id := model.NewId()
		user, err := ss.User().Save(&model.User{
			Email:     id + "@test.com",
			Username:  "un_" + id,
			Nickname:  "nn_" + id,
			FirstName: "f_" + id,
			LastName:  "l_" + id,
			Password:  "Password1",
			Roles:     "system_user",
		})
		require.NoError(t, err)
		defer func() { require.NoError(t, ss.User().PermanentDelete(user.Id)) }()

		teamId := model.NewId()
		_, nErr := ss.Team().SaveMember(&model.TeamMember{TeamId: teamId, UserId: user.Id, SchemeGuest: true, SchemeUser: false}, 999)
		require.NoError(t, nErr)

		channel, nErr := ss.Channel().Save(&model.Channel{
			TeamId:      teamId,
			DisplayName: "Channel name",
			Name:        "channel-" + model.NewId(),
			Type:        model.CHANNEL_OPEN,
		}, -1)
		require.NoError(t, nErr)
		_, nErr = ss.Channel().SaveMember(&model.ChannelMember{ChannelId: channel.Id, UserId: user.Id, SchemeGuest: true, SchemeUser: false, NotifyProps: model.GetDefaultChannelNotifyProps()})
		require.NoError(t, nErr)

		err = ss.User().PromoteGuestToUser(user.Id)
		require.NoError(t, err)
		updatedUser, err := ss.User().Get(context.Background(), user.Id)
		require.NoError(t, err)
		require.Equal(t, "system_user", updatedUser.Roles)
		require.True(t, user.UpdateAt < updatedUser.UpdateAt)

		updatedTeamMember, nErr := ss.Team().GetMember(context.Background(), teamId, user.Id)
		require.NoError(t, nErr)
		require.False(t, updatedTeamMember.SchemeGuest)
		require.True(t, updatedTeamMember.SchemeUser)

		updatedChannelMember, nErr := ss.Channel().GetMember(context.Background(), channel.Id, user.Id)
		require.NoError(t, nErr)
		require.False(t, updatedChannelMember.SchemeGuest)
		require.True(t, updatedChannelMember.SchemeUser)
	})

	t.Run("Must do nothing with admin user", func(t *testing.T) {
		id := model.NewId()
		user, err := ss.User().Save(&model.User{
			Email:     id + "@test.com",
			Username:  "un_" + id,
			Nickname:  "nn_" + id,
			FirstName: "f_" + id,
			LastName:  "l_" + id,
			Password:  "Password1",
			Roles:     "system_user system_admin",
		})
		require.NoError(t, err)
		defer func() { require.NoError(t, ss.User().PermanentDelete(user.Id)) }()

		teamId := model.NewId()
		_, nErr := ss.Team().SaveMember(&model.TeamMember{TeamId: teamId, UserId: user.Id, SchemeGuest: true, SchemeUser: false}, 999)
		require.NoError(t, nErr)

		channel, nErr := ss.Channel().Save(&model.Channel{
			TeamId:      teamId,
			DisplayName: "Channel name",
			Name:        "channel-" + model.NewId(),
			Type:        model.CHANNEL_OPEN,
		}, -1)
		require.NoError(t, nErr)
		_, nErr = ss.Channel().SaveMember(&model.ChannelMember{ChannelId: channel.Id, UserId: user.Id, SchemeGuest: true, SchemeUser: false, NotifyProps: model.GetDefaultChannelNotifyProps()})
		require.NoError(t, nErr)

		err = ss.User().PromoteGuestToUser(user.Id)
		require.NoError(t, err)
		updatedUser, err := ss.User().Get(context.Background(), user.Id)
		require.NoError(t, err)
		require.Equal(t, "system_user system_admin", updatedUser.Roles)

		updatedTeamMember, nErr := ss.Team().GetMember(context.Background(), teamId, user.Id)
		require.NoError(t, nErr)
		require.False(t, updatedTeamMember.SchemeGuest)
		require.True(t, updatedTeamMember.SchemeUser)

		updatedChannelMember, nErr := ss.Channel().GetMember(context.Background(), channel.Id, user.Id)
		require.NoError(t, nErr)
		require.False(t, updatedChannelMember.SchemeGuest)
		require.True(t, updatedChannelMember.SchemeUser)
	})

	t.Run("Must work with guest user without teams or channels", func(t *testing.T) {
		id := model.NewId()
		user, err := ss.User().Save(&model.User{
			Email:     id + "@test.com",
			Username:  "un_" + id,
			Nickname:  "nn_" + id,
			FirstName: "f_" + id,
			LastName:  "l_" + id,
			Password:  "Password1",
			Roles:     "system_guest",
		})
		require.NoError(t, err)
		defer func() { require.NoError(t, ss.User().PermanentDelete(user.Id)) }()

		err = ss.User().PromoteGuestToUser(user.Id)
		require.NoError(t, err)
		updatedUser, err := ss.User().Get(context.Background(), user.Id)
		require.NoError(t, err)
		require.Equal(t, "system_user", updatedUser.Roles)
	})

	t.Run("Must work with guest user with teams but no channels", func(t *testing.T) {
		id := model.NewId()
		user, err := ss.User().Save(&model.User{
			Email:     id + "@test.com",
			Username:  "un_" + id,
			Nickname:  "nn_" + id,
			FirstName: "f_" + id,
			LastName:  "l_" + id,
			Password:  "Password1",
			Roles:     "system_guest",
		})
		require.NoError(t, err)
		defer func() { require.NoError(t, ss.User().PermanentDelete(user.Id)) }()

		teamId := model.NewId()
		_, nErr := ss.Team().SaveMember(&model.TeamMember{TeamId: teamId, UserId: user.Id, SchemeGuest: true, SchemeUser: false}, 999)
		require.NoError(t, nErr)

		err = ss.User().PromoteGuestToUser(user.Id)
		require.NoError(t, err)
		updatedUser, err := ss.User().Get(context.Background(), user.Id)
		require.NoError(t, err)
		require.Equal(t, "system_user", updatedUser.Roles)

		updatedTeamMember, nErr := ss.Team().GetMember(context.Background(), teamId, user.Id)
		require.NoError(t, nErr)
		require.False(t, updatedTeamMember.SchemeGuest)
		require.True(t, updatedTeamMember.SchemeUser)
	})

	t.Run("Must work with guest user with teams and channels", func(t *testing.T) {
		id := model.NewId()
		user, err := ss.User().Save(&model.User{
			Email:     id + "@test.com",
			Username:  "un_" + id,
			Nickname:  "nn_" + id,
			FirstName: "f_" + id,
			LastName:  "l_" + id,
			Password:  "Password1",
			Roles:     "system_guest",
		})
		require.NoError(t, err)
		defer func() { require.NoError(t, ss.User().PermanentDelete(user.Id)) }()

		teamId := model.NewId()
		_, nErr := ss.Team().SaveMember(&model.TeamMember{TeamId: teamId, UserId: user.Id, SchemeGuest: true, SchemeUser: false}, 999)
		require.NoError(t, nErr)

		channel, nErr := ss.Channel().Save(&model.Channel{
			TeamId:      teamId,
			DisplayName: "Channel name",
			Name:        "channel-" + model.NewId(),
			Type:        model.CHANNEL_OPEN,
		}, -1)
		require.NoError(t, nErr)
		_, nErr = ss.Channel().SaveMember(&model.ChannelMember{ChannelId: channel.Id, UserId: user.Id, SchemeGuest: true, SchemeUser: false, NotifyProps: model.GetDefaultChannelNotifyProps()})
		require.NoError(t, nErr)

		err = ss.User().PromoteGuestToUser(user.Id)
		require.NoError(t, err)
		updatedUser, err := ss.User().Get(context.Background(), user.Id)
		require.NoError(t, err)
		require.Equal(t, "system_user", updatedUser.Roles)

		updatedTeamMember, nErr := ss.Team().GetMember(context.Background(), teamId, user.Id)
		require.NoError(t, nErr)
		require.False(t, updatedTeamMember.SchemeGuest)
		require.True(t, updatedTeamMember.SchemeUser)

		updatedChannelMember, nErr := ss.Channel().GetMember(context.Background(), channel.Id, user.Id)
		require.NoError(t, nErr)
		require.False(t, updatedChannelMember.SchemeGuest)
		require.True(t, updatedChannelMember.SchemeUser)
	})

	t.Run("Must work with guest user with teams and channels and custom role", func(t *testing.T) {
		id := model.NewId()
		user, err := ss.User().Save(&model.User{
			Email:     id + "@test.com",
			Username:  "un_" + id,
			Nickname:  "nn_" + id,
			FirstName: "f_" + id,
			LastName:  "l_" + id,
			Password:  "Password1",
			Roles:     "system_guest custom_role",
		})
		require.NoError(t, err)
		defer func() { require.NoError(t, ss.User().PermanentDelete(user.Id)) }()

		teamId := model.NewId()
		_, nErr := ss.Team().SaveMember(&model.TeamMember{TeamId: teamId, UserId: user.Id, SchemeGuest: true, SchemeUser: false}, 999)
		require.NoError(t, nErr)

		channel, nErr := ss.Channel().Save(&model.Channel{
			TeamId:      teamId,
			DisplayName: "Channel name",
			Name:        "channel-" + model.NewId(),
			Type:        model.CHANNEL_OPEN,
		}, -1)
		require.NoError(t, nErr)
		_, nErr = ss.Channel().SaveMember(&model.ChannelMember{ChannelId: channel.Id, UserId: user.Id, SchemeGuest: true, SchemeUser: false, NotifyProps: model.GetDefaultChannelNotifyProps()})
		require.NoError(t, nErr)

		err = ss.User().PromoteGuestToUser(user.Id)
		require.NoError(t, err)
		updatedUser, err := ss.User().Get(context.Background(), user.Id)
		require.NoError(t, err)
		require.Equal(t, "system_user custom_role", updatedUser.Roles)

		updatedTeamMember, nErr := ss.Team().GetMember(context.Background(), teamId, user.Id)
		require.NoError(t, nErr)
		require.False(t, updatedTeamMember.SchemeGuest)
		require.True(t, updatedTeamMember.SchemeUser)

		updatedChannelMember, nErr := ss.Channel().GetMember(context.Background(), channel.Id, user.Id)
		require.NoError(t, nErr)
		require.False(t, updatedChannelMember.SchemeGuest)
		require.True(t, updatedChannelMember.SchemeUser)
	})

	t.Run("Must no change any other user guest role", func(t *testing.T) {
		id := model.NewId()
		user1, err := ss.User().Save(&model.User{
			Email:     id + "@test.com",
			Username:  "un_" + id,
			Nickname:  "nn_" + id,
			FirstName: "f_" + id,
			LastName:  "l_" + id,
			Password:  "Password1",
			Roles:     "system_guest",
		})
		require.NoError(t, err)
		defer func() { require.NoError(t, ss.User().PermanentDelete(user1.Id)) }()

		teamId1 := model.NewId()
		_, nErr := ss.Team().SaveMember(&model.TeamMember{TeamId: teamId1, UserId: user1.Id, SchemeGuest: true, SchemeUser: false}, 999)
		require.NoError(t, nErr)

		channel, nErr := ss.Channel().Save(&model.Channel{
			TeamId:      teamId1,
			DisplayName: "Channel name",
			Name:        "channel-" + model.NewId(),
			Type:        model.CHANNEL_OPEN,
		}, -1)
		require.NoError(t, nErr)

		_, nErr = ss.Channel().SaveMember(&model.ChannelMember{ChannelId: channel.Id, UserId: user1.Id, SchemeGuest: true, SchemeUser: false, NotifyProps: model.GetDefaultChannelNotifyProps()})
		require.NoError(t, nErr)

		id = model.NewId()
		user2, err := ss.User().Save(&model.User{
			Email:     id + "@test.com",
			Username:  "un_" + id,
			Nickname:  "nn_" + id,
			FirstName: "f_" + id,
			LastName:  "l_" + id,
			Password:  "Password1",
			Roles:     "system_guest",
		})
		require.NoError(t, err)
		defer func() { require.NoError(t, ss.User().PermanentDelete(user2.Id)) }()

		teamId2 := model.NewId()
		_, nErr = ss.Team().SaveMember(&model.TeamMember{TeamId: teamId2, UserId: user2.Id, SchemeGuest: true, SchemeUser: false}, 999)
		require.NoError(t, nErr)

		_, nErr = ss.Channel().SaveMember(&model.ChannelMember{ChannelId: channel.Id, UserId: user2.Id, SchemeGuest: true, SchemeUser: false, NotifyProps: model.GetDefaultChannelNotifyProps()})
		require.NoError(t, nErr)

		err = ss.User().PromoteGuestToUser(user1.Id)
		require.NoError(t, err)
		updatedUser, err := ss.User().Get(context.Background(), user1.Id)
		require.NoError(t, err)
		require.Equal(t, "system_user", updatedUser.Roles)

		updatedTeamMember, nErr := ss.Team().GetMember(context.Background(), teamId1, user1.Id)
		require.NoError(t, nErr)
		require.False(t, updatedTeamMember.SchemeGuest)
		require.True(t, updatedTeamMember.SchemeUser)

		updatedChannelMember, nErr := ss.Channel().GetMember(context.Background(), channel.Id, user1.Id)
		require.NoError(t, nErr)
		require.False(t, updatedChannelMember.SchemeGuest)
		require.True(t, updatedChannelMember.SchemeUser)

		notUpdatedUser, err := ss.User().Get(context.Background(), user2.Id)
		require.NoError(t, err)
		require.Equal(t, "system_guest", notUpdatedUser.Roles)

		notUpdatedTeamMember, nErr := ss.Team().GetMember(context.Background(), teamId2, user2.Id)
		require.NoError(t, nErr)
		require.True(t, notUpdatedTeamMember.SchemeGuest)
		require.False(t, notUpdatedTeamMember.SchemeUser)

		notUpdatedChannelMember, nErr := ss.Channel().GetMember(context.Background(), channel.Id, user2.Id)
		require.NoError(t, nErr)
		require.True(t, notUpdatedChannelMember.SchemeGuest)
		require.False(t, notUpdatedChannelMember.SchemeUser)
	})
}

func testUserStoreDemoteUserToGuest(t *testing.T, ss store.Store) {
	// create users
	t.Run("Must do nothing with guest", func(t *testing.T) {
		id := model.NewId()
		user, err := ss.User().Save(&model.User{
			Email:     id + "@test.com",
			Username:  "un_" + id,
			Nickname:  "nn_" + id,
			FirstName: "f_" + id,
			LastName:  "l_" + id,
			Password:  "Password1",
			Roles:     "system_guest",
		})
		require.NoError(t, err)
		defer func() { require.NoError(t, ss.User().PermanentDelete(user.Id)) }()

		teamId := model.NewId()
		_, nErr := ss.Team().SaveMember(&model.TeamMember{TeamId: teamId, UserId: user.Id, SchemeGuest: false, SchemeUser: true}, 999)
		require.NoError(t, nErr)

		channel, nErr := ss.Channel().Save(&model.Channel{
			TeamId:      teamId,
			DisplayName: "Channel name",
			Name:        "channel-" + model.NewId(),
			Type:        model.CHANNEL_OPEN,
		}, -1)
		require.NoError(t, nErr)
		_, nErr = ss.Channel().SaveMember(&model.ChannelMember{ChannelId: channel.Id, UserId: user.Id, SchemeGuest: false, SchemeUser: true, NotifyProps: model.GetDefaultChannelNotifyProps()})
		require.NoError(t, nErr)

		updatedUser, err := ss.User().DemoteUserToGuest(user.Id)
		require.NoError(t, err)
		require.Equal(t, "system_guest", updatedUser.Roles)
		require.True(t, user.UpdateAt < updatedUser.UpdateAt)

		updatedTeamMember, nErr := ss.Team().GetMember(context.Background(), teamId, updatedUser.Id)
		require.NoError(t, nErr)
		require.True(t, updatedTeamMember.SchemeGuest)
		require.False(t, updatedTeamMember.SchemeUser)

		updatedChannelMember, nErr := ss.Channel().GetMember(context.Background(), channel.Id, updatedUser.Id)
		require.NoError(t, nErr)
		require.True(t, updatedChannelMember.SchemeGuest)
		require.False(t, updatedChannelMember.SchemeUser)
	})

	t.Run("Must demote properly an admin user", func(t *testing.T) {
		id := model.NewId()
		user, err := ss.User().Save(&model.User{
			Email:     id + "@test.com",
			Username:  "un_" + id,
			Nickname:  "nn_" + id,
			FirstName: "f_" + id,
			LastName:  "l_" + id,
			Password:  "Password1",
			Roles:     "system_user system_admin",
		})
		require.NoError(t, err)
		defer func() { require.NoError(t, ss.User().PermanentDelete(user.Id)) }()

		teamId := model.NewId()
		_, nErr := ss.Team().SaveMember(&model.TeamMember{TeamId: teamId, UserId: user.Id, SchemeGuest: true, SchemeUser: false}, 999)
		require.NoError(t, nErr)

		channel, nErr := ss.Channel().Save(&model.Channel{
			TeamId:      teamId,
			DisplayName: "Channel name",
			Name:        "channel-" + model.NewId(),
			Type:        model.CHANNEL_OPEN,
		}, -1)
		require.NoError(t, nErr)
		_, nErr = ss.Channel().SaveMember(&model.ChannelMember{ChannelId: channel.Id, UserId: user.Id, SchemeGuest: true, SchemeUser: false, NotifyProps: model.GetDefaultChannelNotifyProps()})
		require.NoError(t, nErr)

		updatedUser, err := ss.User().DemoteUserToGuest(user.Id)
		require.NoError(t, err)
		require.Equal(t, "system_guest", updatedUser.Roles)

		updatedTeamMember, nErr := ss.Team().GetMember(context.Background(), teamId, user.Id)
		require.NoError(t, nErr)
		require.True(t, updatedTeamMember.SchemeGuest)
		require.False(t, updatedTeamMember.SchemeUser)

		updatedChannelMember, nErr := ss.Channel().GetMember(context.Background(), channel.Id, user.Id)
		require.NoError(t, nErr)
		require.True(t, updatedChannelMember.SchemeGuest)
		require.False(t, updatedChannelMember.SchemeUser)
	})

	t.Run("Must work with user without teams or channels", func(t *testing.T) {
		id := model.NewId()
		user, err := ss.User().Save(&model.User{
			Email:     id + "@test.com",
			Username:  "un_" + id,
			Nickname:  "nn_" + id,
			FirstName: "f_" + id,
			LastName:  "l_" + id,
			Password:  "Password1",
			Roles:     "system_user",
		})
		require.NoError(t, err)
		defer func() { require.NoError(t, ss.User().PermanentDelete(user.Id)) }()

		updatedUser, err := ss.User().DemoteUserToGuest(user.Id)
		require.NoError(t, err)
		require.Equal(t, "system_guest", updatedUser.Roles)
	})

	t.Run("Must work with user with teams but no channels", func(t *testing.T) {
		id := model.NewId()
		user, err := ss.User().Save(&model.User{
			Email:     id + "@test.com",
			Username:  "un_" + id,
			Nickname:  "nn_" + id,
			FirstName: "f_" + id,
			LastName:  "l_" + id,
			Password:  "Password1",
			Roles:     "system_user",
		})
		require.NoError(t, err)
		defer func() { require.NoError(t, ss.User().PermanentDelete(user.Id)) }()

		teamId := model.NewId()
		_, nErr := ss.Team().SaveMember(&model.TeamMember{TeamId: teamId, UserId: user.Id, SchemeGuest: false, SchemeUser: true}, 999)
		require.NoError(t, nErr)

		updatedUser, err := ss.User().DemoteUserToGuest(user.Id)
		require.NoError(t, err)
		require.Equal(t, "system_guest", updatedUser.Roles)

		updatedTeamMember, nErr := ss.Team().GetMember(context.Background(), teamId, user.Id)
		require.NoError(t, nErr)
		require.True(t, updatedTeamMember.SchemeGuest)
		require.False(t, updatedTeamMember.SchemeUser)
	})

	t.Run("Must work with user with teams and channels", func(t *testing.T) {
		id := model.NewId()
		user, err := ss.User().Save(&model.User{
			Email:     id + "@test.com",
			Username:  "un_" + id,
			Nickname:  "nn_" + id,
			FirstName: "f_" + id,
			LastName:  "l_" + id,
			Password:  "Password1",
			Roles:     "system_user",
		})
		require.NoError(t, err)
		defer func() { require.NoError(t, ss.User().PermanentDelete(user.Id)) }()

		teamId := model.NewId()
		_, nErr := ss.Team().SaveMember(&model.TeamMember{TeamId: teamId, UserId: user.Id, SchemeGuest: false, SchemeUser: true}, 999)
		require.NoError(t, nErr)

		channel, nErr := ss.Channel().Save(&model.Channel{
			TeamId:      teamId,
			DisplayName: "Channel name",
			Name:        "channel-" + model.NewId(),
			Type:        model.CHANNEL_OPEN,
		}, -1)
		require.NoError(t, nErr)
		_, nErr = ss.Channel().SaveMember(&model.ChannelMember{ChannelId: channel.Id, UserId: user.Id, SchemeGuest: false, SchemeUser: true, NotifyProps: model.GetDefaultChannelNotifyProps()})
		require.NoError(t, nErr)

		updatedUser, err := ss.User().DemoteUserToGuest(user.Id)
		require.NoError(t, err)
		require.Equal(t, "system_guest", updatedUser.Roles)

		updatedTeamMember, nErr := ss.Team().GetMember(context.Background(), teamId, user.Id)
		require.NoError(t, nErr)
		require.True(t, updatedTeamMember.SchemeGuest)
		require.False(t, updatedTeamMember.SchemeUser)

		updatedChannelMember, nErr := ss.Channel().GetMember(context.Background(), channel.Id, user.Id)
		require.NoError(t, nErr)
		require.True(t, updatedChannelMember.SchemeGuest)
		require.False(t, updatedChannelMember.SchemeUser)
	})

	t.Run("Must work with user with teams and channels and custom role", func(t *testing.T) {
		id := model.NewId()
		user, err := ss.User().Save(&model.User{
			Email:     id + "@test.com",
			Username:  "un_" + id,
			Nickname:  "nn_" + id,
			FirstName: "f_" + id,
			LastName:  "l_" + id,
			Password:  "Password1",
			Roles:     "system_user custom_role",
		})
		require.NoError(t, err)
		defer func() { require.NoError(t, ss.User().PermanentDelete(user.Id)) }()

		teamId := model.NewId()
		_, nErr := ss.Team().SaveMember(&model.TeamMember{TeamId: teamId, UserId: user.Id, SchemeGuest: false, SchemeUser: true}, 999)
		require.NoError(t, nErr)

		channel, nErr := ss.Channel().Save(&model.Channel{
			TeamId:      teamId,
			DisplayName: "Channel name",
			Name:        "channel-" + model.NewId(),
			Type:        model.CHANNEL_OPEN,
		}, -1)
		require.NoError(t, nErr)
		_, nErr = ss.Channel().SaveMember(&model.ChannelMember{ChannelId: channel.Id, UserId: user.Id, SchemeGuest: false, SchemeUser: true, NotifyProps: model.GetDefaultChannelNotifyProps()})
		require.NoError(t, nErr)

		updatedUser, err := ss.User().DemoteUserToGuest(user.Id)
		require.NoError(t, err)
		require.Equal(t, "system_guest custom_role", updatedUser.Roles)

		updatedTeamMember, nErr := ss.Team().GetMember(context.Background(), teamId, user.Id)
		require.NoError(t, nErr)
		require.True(t, updatedTeamMember.SchemeGuest)
		require.False(t, updatedTeamMember.SchemeUser)

		updatedChannelMember, nErr := ss.Channel().GetMember(context.Background(), channel.Id, user.Id)
		require.NoError(t, nErr)
		require.True(t, updatedChannelMember.SchemeGuest)
		require.False(t, updatedChannelMember.SchemeUser)
	})

	t.Run("Must no change any other user role", func(t *testing.T) {
		id := model.NewId()
		user1, err := ss.User().Save(&model.User{
			Email:     id + "@test.com",
			Username:  "un_" + id,
			Nickname:  "nn_" + id,
			FirstName: "f_" + id,
			LastName:  "l_" + id,
			Password:  "Password1",
			Roles:     "system_user",
		})
		require.NoError(t, err)
		defer func() { require.NoError(t, ss.User().PermanentDelete(user1.Id)) }()

		teamId1 := model.NewId()
		_, nErr := ss.Team().SaveMember(&model.TeamMember{TeamId: teamId1, UserId: user1.Id, SchemeGuest: false, SchemeUser: true}, 999)
		require.NoError(t, nErr)

		channel, nErr := ss.Channel().Save(&model.Channel{
			TeamId:      teamId1,
			DisplayName: "Channel name",
			Name:        "channel-" + model.NewId(),
			Type:        model.CHANNEL_OPEN,
		}, -1)
		require.NoError(t, nErr)

		_, nErr = ss.Channel().SaveMember(&model.ChannelMember{ChannelId: channel.Id, UserId: user1.Id, SchemeGuest: false, SchemeUser: true, NotifyProps: model.GetDefaultChannelNotifyProps()})
		require.NoError(t, nErr)

		id = model.NewId()
		user2, err := ss.User().Save(&model.User{
			Email:     id + "@test.com",
			Username:  "un_" + id,
			Nickname:  "nn_" + id,
			FirstName: "f_" + id,
			LastName:  "l_" + id,
			Password:  "Password1",
			Roles:     "system_user",
		})
		require.NoError(t, err)
		defer func() { require.NoError(t, ss.User().PermanentDelete(user2.Id)) }()

		teamId2 := model.NewId()
		_, nErr = ss.Team().SaveMember(&model.TeamMember{TeamId: teamId2, UserId: user2.Id, SchemeGuest: false, SchemeUser: true}, 999)
		require.NoError(t, nErr)

		_, nErr = ss.Channel().SaveMember(&model.ChannelMember{ChannelId: channel.Id, UserId: user2.Id, SchemeGuest: false, SchemeUser: true, NotifyProps: model.GetDefaultChannelNotifyProps()})
		require.NoError(t, nErr)

		updatedUser, err := ss.User().DemoteUserToGuest(user1.Id)
		require.NoError(t, err)
		require.Equal(t, "system_guest", updatedUser.Roles)

		updatedTeamMember, nErr := ss.Team().GetMember(context.Background(), teamId1, user1.Id)
		require.NoError(t, nErr)
		require.True(t, updatedTeamMember.SchemeGuest)
		require.False(t, updatedTeamMember.SchemeUser)

		updatedChannelMember, nErr := ss.Channel().GetMember(context.Background(), channel.Id, user1.Id)
		require.NoError(t, nErr)
		require.True(t, updatedChannelMember.SchemeGuest)
		require.False(t, updatedChannelMember.SchemeUser)

		notUpdatedUser, err := ss.User().Get(context.Background(), user2.Id)
		require.NoError(t, err)
		require.Equal(t, "system_user", notUpdatedUser.Roles)

		notUpdatedTeamMember, nErr := ss.Team().GetMember(context.Background(), teamId2, user2.Id)
		require.NoError(t, nErr)
		require.False(t, notUpdatedTeamMember.SchemeGuest)
		require.True(t, notUpdatedTeamMember.SchemeUser)

		notUpdatedChannelMember, nErr := ss.Channel().GetMember(context.Background(), channel.Id, user2.Id)
		require.NoError(t, nErr)
		require.False(t, notUpdatedChannelMember.SchemeGuest)
		require.True(t, notUpdatedChannelMember.SchemeUser)
	})
}

func testDeactivateGuests(t *testing.T, ss store.Store) {
	// create users
	t.Run("Must disable all guests and no regular user or already deactivated users", func(t *testing.T) {
		guest1Random := model.NewId()
		guest1, err := ss.User().Save(&model.User{
			Email:     guest1Random + "@test.com",
			Username:  "un_" + guest1Random,
			Nickname:  "nn_" + guest1Random,
			FirstName: "f_" + guest1Random,
			LastName:  "l_" + guest1Random,
			Password:  "Password1",
			Roles:     "system_guest",
		})
		require.NoError(t, err)
		defer func() { require.NoError(t, ss.User().PermanentDelete(guest1.Id)) }()

		guest2Random := model.NewId()
		guest2, err := ss.User().Save(&model.User{
			Email:     guest2Random + "@test.com",
			Username:  "un_" + guest2Random,
			Nickname:  "nn_" + guest2Random,
			FirstName: "f_" + guest2Random,
			LastName:  "l_" + guest2Random,
			Password:  "Password1",
			Roles:     "system_guest",
		})
		require.NoError(t, err)
		defer func() { require.NoError(t, ss.User().PermanentDelete(guest2.Id)) }()

		guest3Random := model.NewId()
		guest3, err := ss.User().Save(&model.User{
			Email:     guest3Random + "@test.com",
			Username:  "un_" + guest3Random,
			Nickname:  "nn_" + guest3Random,
			FirstName: "f_" + guest3Random,
			LastName:  "l_" + guest3Random,
			Password:  "Password1",
			Roles:     "system_guest",
			DeleteAt:  10,
		})
		require.NoError(t, err)
		defer func() { require.NoError(t, ss.User().PermanentDelete(guest3.Id)) }()

		regularUserRandom := model.NewId()
		regularUser, err := ss.User().Save(&model.User{
			Email:     regularUserRandom + "@test.com",
			Username:  "un_" + regularUserRandom,
			Nickname:  "nn_" + regularUserRandom,
			FirstName: "f_" + regularUserRandom,
			LastName:  "l_" + regularUserRandom,
			Password:  "Password1",
			Roles:     "system_user",
		})
		require.NoError(t, err)
		defer func() { require.NoError(t, ss.User().PermanentDelete(regularUser.Id)) }()

		ids, err := ss.User().DeactivateGuests()
		require.NoError(t, err)
		assert.ElementsMatch(t, []string{guest1.Id, guest2.Id}, ids)

		u, err := ss.User().Get(context.Background(), guest1.Id)
		require.NoError(t, err)
		assert.NotEqual(t, u.DeleteAt, int64(0))

		u, err = ss.User().Get(context.Background(), guest2.Id)
		require.NoError(t, err)
		assert.NotEqual(t, u.DeleteAt, int64(0))

		u, err = ss.User().Get(context.Background(), guest3.Id)
		require.NoError(t, err)
		assert.Equal(t, u.DeleteAt, int64(10))

		u, err = ss.User().Get(context.Background(), regularUser.Id)
		require.NoError(t, err)
		assert.Equal(t, u.DeleteAt, int64(0))
	})
}

func testUserStoreResetLastPictureUpdate(t *testing.T, ss store.Store) {
	u1 := &model.User{}
	u1.Email = MakeEmail()
	_, err := ss.User().Save(u1)
	require.NoError(t, err)
	defer func() { require.NoError(t, ss.User().PermanentDelete(u1.Id)) }()
	_, nErr := ss.Team().SaveMember(&model.TeamMember{TeamId: model.NewId(), UserId: u1.Id}, -1)
	require.NoError(t, nErr)

	err = ss.User().UpdateLastPictureUpdate(u1.Id)
	require.NoError(t, err)

	user, err := ss.User().Get(context.Background(), u1.Id)
	require.NoError(t, err)

	assert.NotZero(t, user.LastPictureUpdate)
	assert.NotZero(t, user.UpdateAt)

	// Ensure update at timestamp changes
	time.Sleep(time.Millisecond)

	err = ss.User().ResetLastPictureUpdate(u1.Id)
	require.NoError(t, err)

	ss.User().InvalidateProfileCacheForUser(u1.Id)

	user2, err := ss.User().Get(context.Background(), u1.Id)
	require.NoError(t, err)

	assert.True(t, user2.UpdateAt > user.UpdateAt)
	assert.Zero(t, user2.LastPictureUpdate)
}

func testGetKnownUsers(t *testing.T, ss store.Store) {
	teamId := model.NewId()

	u1, err := ss.User().Save(&model.User{
		Email:    MakeEmail(),
		Username: "u1" + model.NewId(),
	})
	require.NoError(t, err)
	defer func() { require.NoError(t, ss.User().PermanentDelete(u1.Id)) }()
	_, nErr := ss.Team().SaveMember(&model.TeamMember{TeamId: teamId, UserId: u1.Id}, -1)
	require.NoError(t, nErr)

	u2, err := ss.User().Save(&model.User{
		Email:    MakeEmail(),
		Username: "u2" + model.NewId(),
	})
	require.NoError(t, err)
	defer func() { require.NoError(t, ss.User().PermanentDelete(u2.Id)) }()
	_, nErr = ss.Team().SaveMember(&model.TeamMember{TeamId: teamId, UserId: u2.Id}, -1)
	require.NoError(t, nErr)

	u3, err := ss.User().Save(&model.User{
		Email:    MakeEmail(),
		Username: "u3" + model.NewId(),
	})
	require.NoError(t, err)
	defer func() { require.NoError(t, ss.User().PermanentDelete(u3.Id)) }()
	_, nErr = ss.Team().SaveMember(&model.TeamMember{TeamId: teamId, UserId: u3.Id}, -1)
	require.NoError(t, nErr)
	_, nErr = ss.Bot().Save(&model.Bot{
		UserId:   u3.Id,
		Username: u3.Username,
		OwnerId:  u1.Id,
	})
	require.NoError(t, nErr)
	u3.IsBot = true

	defer func() { require.NoError(t, ss.Bot().PermanentDelete(u3.Id)) }()

	u4, err := ss.User().Save(&model.User{
		Email:    MakeEmail(),
		Username: "u4" + model.NewId(),
	})
	require.NoError(t, err)
	defer func() { require.NoError(t, ss.User().PermanentDelete(u4.Id)) }()
	_, nErr = ss.Team().SaveMember(&model.TeamMember{TeamId: teamId, UserId: u4.Id}, -1)
	require.NoError(t, nErr)

	ch1 := &model.Channel{
		TeamId:      teamId,
		DisplayName: "Profiles in channel",
		Name:        "profiles-" + model.NewId(),
		Type:        model.CHANNEL_OPEN,
	}
	c1, nErr := ss.Channel().Save(ch1, -1)
	require.NoError(t, nErr)

	ch2 := &model.Channel{
		TeamId:      teamId,
		DisplayName: "Profiles in private",
		Name:        "profiles-" + model.NewId(),
		Type:        model.CHANNEL_PRIVATE,
	}
	c2, nErr := ss.Channel().Save(ch2, -1)
	require.NoError(t, nErr)

	ch3 := &model.Channel{
		TeamId:      teamId,
		DisplayName: "Profiles in private",
		Name:        "profiles-" + model.NewId(),
		Type:        model.CHANNEL_PRIVATE,
	}
	c3, nErr := ss.Channel().Save(ch3, -1)
	require.NoError(t, nErr)

	_, nErr = ss.Channel().SaveMember(&model.ChannelMember{
		ChannelId:   c1.Id,
		UserId:      u1.Id,
		NotifyProps: model.GetDefaultChannelNotifyProps(),
	})
	require.NoError(t, nErr)

	_, nErr = ss.Channel().SaveMember(&model.ChannelMember{
		ChannelId:   c1.Id,
		UserId:      u2.Id,
		NotifyProps: model.GetDefaultChannelNotifyProps(),
	})
	require.NoError(t, nErr)

	_, nErr = ss.Channel().SaveMember(&model.ChannelMember{
		ChannelId:   c2.Id,
		UserId:      u3.Id,
		NotifyProps: model.GetDefaultChannelNotifyProps(),
	})
	require.NoError(t, nErr)

	_, nErr = ss.Channel().SaveMember(&model.ChannelMember{
		ChannelId:   c2.Id,
		UserId:      u1.Id,
		NotifyProps: model.GetDefaultChannelNotifyProps(),
	})
	require.NoError(t, nErr)

	_, nErr = ss.Channel().SaveMember(&model.ChannelMember{
		ChannelId:   c3.Id,
		UserId:      u4.Id,
		NotifyProps: model.GetDefaultChannelNotifyProps(),
	})
	require.NoError(t, nErr)

	t.Run("get know users sharing no channels", func(t *testing.T) {
		userIds, err := ss.User().GetKnownUsers(u4.Id)
		require.NoError(t, err)
		assert.Empty(t, userIds)
	})

	t.Run("get know users sharing one channel", func(t *testing.T) {
		userIds, err := ss.User().GetKnownUsers(u3.Id)
		require.NoError(t, err)
		assert.Len(t, userIds, 1)
		assert.Equal(t, userIds[0], u1.Id)
	})

	t.Run("get know users sharing multiple channels", func(t *testing.T) {
		userIds, err := ss.User().GetKnownUsers(u1.Id)
		require.NoError(t, err)
		assert.Len(t, userIds, 2)
		assert.ElementsMatch(t, userIds, []string{u2.Id, u3.Id})
	})
}<|MERGE_RESOLUTION|>--- conflicted
+++ resolved
@@ -2195,51 +2195,29 @@
 	resetAuthDataToID := func() {
 		_, err = ss.User().UpdateAuthData(
 			user.Id, model.USER_AUTH_SERVICE_SAML, model.NewString("some-id"), "", false)
-<<<<<<< HEAD
-		require.Nil(t, err)
-=======
-		require.NoError(t, err)
->>>>>>> 3705dc5c
+		require.NoError(t, err)
 	}
 	resetAuthDataToID()
 
 	// dry run
 	numAffected, err := ss.User().ResetAuthDataToEmailForUsers(model.USER_AUTH_SERVICE_SAML, nil, false, true)
-<<<<<<< HEAD
-	require.Nil(t, err)
+	require.NoError(t, err)
 	require.Equal(t, 1, numAffected)
 	// real run
 	numAffected, err = ss.User().ResetAuthDataToEmailForUsers(model.USER_AUTH_SERVICE_SAML, nil, false, false)
-	require.Nil(t, err)
-	require.Equal(t, 1, numAffected)
-	user, appErr := ss.User().Get(context.Background(), user.Id)
-	require.Nil(t, appErr)
-=======
-	require.NoError(t, err)
-	require.Equal(t, 1, numAffected)
-	// real run
-	numAffected, err = ss.User().ResetAuthDataToEmailForUsers(model.USER_AUTH_SERVICE_SAML, nil, false, false)
 	require.NoError(t, err)
 	require.Equal(t, 1, numAffected)
 	user, appErr := ss.User().Get(context.Background(), user.Id)
 	require.NoError(t, appErr)
->>>>>>> 3705dc5c
 	require.Equal(t, *user.AuthData, user.Email)
 
 	resetAuthDataToID()
 	// with specific user IDs
 	numAffected, err = ss.User().ResetAuthDataToEmailForUsers(model.USER_AUTH_SERVICE_SAML, []string{model.NewId()}, false, true)
-<<<<<<< HEAD
-	require.Nil(t, err)
+	require.NoError(t, err)
 	require.Equal(t, 0, numAffected)
 	numAffected, err = ss.User().ResetAuthDataToEmailForUsers(model.USER_AUTH_SERVICE_SAML, []string{user.Id}, false, true)
-	require.Nil(t, err)
-=======
-	require.NoError(t, err)
-	require.Equal(t, 0, numAffected)
-	numAffected, err = ss.User().ResetAuthDataToEmailForUsers(model.USER_AUTH_SERVICE_SAML, []string{user.Id}, false, true)
-	require.NoError(t, err)
->>>>>>> 3705dc5c
+	require.NoError(t, err)
 	require.Equal(t, 1, numAffected)
 
 	// delete user
@@ -2247,19 +2225,11 @@
 	ss.User().Update(user, true)
 	// without deleted user
 	numAffected, err = ss.User().ResetAuthDataToEmailForUsers(model.USER_AUTH_SERVICE_SAML, nil, false, true)
-<<<<<<< HEAD
-	require.Nil(t, err)
+	require.NoError(t, err)
 	require.Equal(t, 0, numAffected)
 	// with deleted user
 	numAffected, err = ss.User().ResetAuthDataToEmailForUsers(model.USER_AUTH_SERVICE_SAML, nil, true, true)
-	require.Nil(t, err)
-=======
-	require.NoError(t, err)
-	require.Equal(t, 0, numAffected)
-	// with deleted user
-	numAffected, err = ss.User().ResetAuthDataToEmailForUsers(model.USER_AUTH_SERVICE_SAML, nil, true, true)
-	require.NoError(t, err)
->>>>>>> 3705dc5c
+	require.NoError(t, err)
 	require.Equal(t, 1, numAffected)
 }
 
