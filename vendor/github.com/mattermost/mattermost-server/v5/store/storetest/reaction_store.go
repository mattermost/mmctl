// Copyright (c) 2015-present Mattermost, Inc. All Rights Reserved.
// See LICENSE.txt for license information.

package storetest

import (
	"context"
	"errors"
	"sync"
	"testing"
	"time"

	"github.com/stretchr/testify/assert"
	"github.com/stretchr/testify/require"

	"github.com/mattermost/mattermost-server/v5/model"
	"github.com/mattermost/mattermost-server/v5/store"
	"github.com/mattermost/mattermost-server/v5/store/retrylayer"
)

func TestReactionStore(t *testing.T, ss store.Store, s SqlStore) {
	t.Run("ReactionSave", func(t *testing.T) { testReactionSave(t, ss) })
	t.Run("ReactionDelete", func(t *testing.T) { testReactionDelete(t, ss) })
	t.Run("ReactionGetForPost", func(t *testing.T) { testReactionGetForPost(t, ss) })
	t.Run("ReactionGetForPostSince", func(t *testing.T) { testReactionGetForPostSince(t, ss, s) })
	t.Run("ReactionDeleteAllWithEmojiName", func(t *testing.T) { testReactionDeleteAllWithEmojiName(t, ss, s) })
	t.Run("PermanentDeleteBatch", func(t *testing.T) { testReactionStorePermanentDeleteBatch(t, ss) })
	t.Run("ReactionBulkGetForPosts", func(t *testing.T) { testReactionBulkGetForPosts(t, ss) })
	t.Run("ReactionDeadlock", func(t *testing.T) { testReactionDeadlock(t, ss) })
}

func testReactionSave(t *testing.T, ss store.Store) {
	post, err := ss.Post().Save(&model.Post{
		ChannelId: model.NewId(),
		UserId:    model.NewId(),
	})
	require.NoError(t, err)
	firstUpdateAt := post.UpdateAt

	reaction1 := &model.Reaction{
		UserId:    model.NewId(),
		PostId:    post.Id,
		EmojiName: model.NewId(),
	}

	time.Sleep(time.Millisecond)
	reaction, nErr := ss.Reaction().Save(reaction1)
	require.NoError(t, nErr)

	saved := reaction
	assert.Equal(t, saved.UserId, reaction1.UserId, "should've saved reaction user_id and returned it")
	assert.Equal(t, saved.PostId, reaction1.PostId, "should've saved reaction post_id and returned it")
	assert.Equal(t, saved.EmojiName, reaction1.EmojiName, "should've saved reaction emoji_name and returned it")
	assert.NotZero(t, saved.UpdateAt, "should've saved reaction update_at and returned it")
	assert.Zero(t, saved.DeleteAt, "should've saved reaction delete_at with zero value and returned it")

	var secondUpdateAt int64
	postList, err := ss.Post().Get(context.Background(), reaction1.PostId, false, false, false, "")
	require.NoError(t, err)

	assert.True(t, postList.Posts[post.Id].HasReactions, "should've set HasReactions = true on post")
	assert.NotEqual(t, postList.Posts[post.Id].UpdateAt, firstUpdateAt, "should've marked post as updated when HasReactions changed")

	if postList.Posts[post.Id].HasReactions && postList.Posts[post.Id].UpdateAt != firstUpdateAt {
		secondUpdateAt = postList.Posts[post.Id].UpdateAt
	}

	_, nErr = ss.Reaction().Save(reaction1)
	assert.NoError(t, nErr, "should've allowed saving a duplicate reaction")

	// different user
	reaction2 := &model.Reaction{
		UserId:    model.NewId(),
		PostId:    reaction1.PostId,
		EmojiName: reaction1.EmojiName,
	}

	time.Sleep(time.Millisecond)
	_, nErr = ss.Reaction().Save(reaction2)
	require.NoError(t, nErr)

	postList, err = ss.Post().Get(context.Background(), reaction2.PostId, false, false, false, "")
	require.NoError(t, err)

	assert.NotEqual(t, postList.Posts[post.Id].UpdateAt, secondUpdateAt, "should've marked post as updated even if HasReactions doesn't change")

	// different post
	reaction3 := &model.Reaction{
		UserId:    reaction1.UserId,
		PostId:    model.NewId(),
		EmojiName: reaction1.EmojiName,
	}
	_, nErr = ss.Reaction().Save(reaction3)
	require.NoError(t, nErr)

	// different emoji
	reaction4 := &model.Reaction{
		UserId:    reaction1.UserId,
		PostId:    reaction1.PostId,
		EmojiName: model.NewId(),
	}
	_, nErr = ss.Reaction().Save(reaction4)
	require.NoError(t, nErr)

	// invalid reaction
	reaction5 := &model.Reaction{
		UserId: reaction1.UserId,
		PostId: reaction1.PostId,
	}
	_, nErr = ss.Reaction().Save(reaction5)
	require.Error(t, nErr, "should've failed for invalid reaction")

}

func testReactionDelete(t *testing.T, ss store.Store) {
	t.Run("Delete", func(t *testing.T) {
		post, err := ss.Post().Save(&model.Post{
			ChannelId: model.NewId(),
			UserId:    model.NewId(),
		})
		require.NoError(t, err)

		reaction := &model.Reaction{
			UserId:    model.NewId(),
			PostId:    post.Id,
			EmojiName: model.NewId(),
		}

		_, nErr := ss.Reaction().Save(reaction)
		require.NoError(t, nErr)

		result, err := ss.Post().Get(context.Background(), reaction.PostId, false, false, false, "")
		require.NoError(t, err)

		firstUpdateAt := result.Posts[post.Id].UpdateAt

		_, nErr = ss.Reaction().Delete(reaction)
		require.NoError(t, nErr)

		reactions, rErr := ss.Reaction().GetForPost(post.Id, false)
		require.NoError(t, rErr)

		assert.Empty(t, reactions, "should've deleted reaction")

		postList, err := ss.Post().Get(context.Background(), post.Id, false, false, false, "")
		require.NoError(t, err)

		assert.False(t, postList.Posts[post.Id].HasReactions, "should've set HasReactions = false on post")
		assert.NotEqual(t, postList.Posts[post.Id].UpdateAt, firstUpdateAt, "should mark post as updated after deleting reactions")
	})

	t.Run("Undelete", func(t *testing.T) {
		post, err := ss.Post().Save(&model.Post{
			ChannelId: model.NewId(),
			UserId:    model.NewId(),
		})
		require.NoError(t, err)

		reaction := &model.Reaction{
			UserId:    model.NewId(),
			PostId:    post.Id,
			EmojiName: model.NewId(),
		}

		savedReaction, nErr := ss.Reaction().Save(reaction)
		require.NoError(t, nErr)

		updateAt := savedReaction.UpdateAt

		_, nErr = ss.Reaction().Delete(savedReaction)
		require.NoError(t, nErr)

		// add same reaction back and ensure update_at is set
		_, nErr = ss.Reaction().Save(savedReaction)
		require.NoError(t, nErr)

		reactions, err := ss.Reaction().GetForPost(post.Id, false)
		require.NoError(t, err)

		assert.Len(t, reactions, 1)
		assert.GreaterOrEqual(t, reactions[0].UpdateAt, updateAt)
	})
}

func testReactionGetForPost(t *testing.T, ss store.Store) {
	postId := model.NewId()

	userId := model.NewId()

	reactions := []*model.Reaction{
		{
			UserId:    userId,
			PostId:    postId,
			EmojiName: "smile",
		},
		{
			UserId:    model.NewId(),
			PostId:    postId,
			EmojiName: "smile",
		},
		{
			UserId:    userId,
			PostId:    postId,
			EmojiName: "sad",
		},
		{
			UserId:    userId,
			PostId:    model.NewId(),
			EmojiName: "angry",
		},
	}

	for _, reaction := range reactions {
		_, err := ss.Reaction().Save(reaction)
		require.NoError(t, err)
	}

	// save and delete an additional reaction to test soft deletion
	temp := &model.Reaction{
		UserId:    userId,
		PostId:    postId,
		EmojiName: "grin",
	}
	savedTmp, err := ss.Reaction().Save(temp)
	require.NoError(t, err)
	_, err = ss.Reaction().Delete(savedTmp)
	require.NoError(t, err)

	returned, err := ss.Reaction().GetForPost(postId, false)
	require.NoError(t, err)
	require.Len(t, returned, 3, "should've returned 3 reactions")

	for _, reaction := range reactions {
		found := false

		for _, returnedReaction := range returned {
			if returnedReaction.UserId == reaction.UserId && returnedReaction.PostId == reaction.PostId &&
				returnedReaction.EmojiName == reaction.EmojiName && returnedReaction.UpdateAt > 0 {
				found = true
				break
			}
		}

		if !found {
			assert.NotEqual(t, reaction.PostId, postId, "should've returned reaction for post %v", reaction)
		} else if found {
			assert.Equal(t, reaction.PostId, postId, "shouldn't have returned reaction for another post")
		}
	}

	// Should return cached item
	returned, err = ss.Reaction().GetForPost(postId, true)
	require.NoError(t, err)
	require.Len(t, returned, 3, "should've returned 3 reactions")

	for _, reaction := range reactions {
		found := false

		for _, returnedReaction := range returned {
			if returnedReaction.UserId == reaction.UserId && returnedReaction.PostId == reaction.PostId &&
				returnedReaction.EmojiName == reaction.EmojiName {
				found = true
				break
			}
		}

		if !found {
			assert.NotEqual(t, reaction.PostId, postId, "should've returned reaction for post %v", reaction)
		} else if found {
			assert.Equal(t, reaction.PostId, postId, "shouldn't have returned reaction for another post")
		}
	}
}

func testReactionGetForPostSince(t *testing.T, ss store.Store, s SqlStore) {
	now := model.GetMillis()
	later := now + 1800000 // add 30 minutes
	remoteId := model.NewId()

	postId := model.NewId()
	userId := model.NewId()
	reactions := []*model.Reaction{
		{
			UserId:    userId,
			PostId:    postId,
			EmojiName: "smile",
			UpdateAt:  later,
		},
		{
			UserId:    model.NewId(),
			PostId:    postId,
			EmojiName: "smile",
		},
		{
			UserId:    userId,
			PostId:    postId,
			EmojiName: "sad",
			UpdateAt:  later,
			RemoteId:  &remoteId,
		},
		{
			UserId:    userId,
			PostId:    model.NewId(),
			EmojiName: "angry",
		},
		{
			UserId:    userId,
			PostId:    postId,
			EmojiName: "angry",
			DeleteAt:  now + 1,
			UpdateAt:  later,
		},
	}

	for _, reaction := range reactions {
		delete := reaction.DeleteAt
		update := reaction.UpdateAt

		_, err := ss.Reaction().Save(reaction)
<<<<<<< HEAD
		require.Nil(t, err)

		if delete > 0 {
			_, err = ss.Reaction().Delete(reaction)
			require.Nil(t, err)
		}
		if update > 0 {
			err = forceUpdateAt(reaction, update, s)
			require.Nil(t, err)
		}
		err = forceNULL(reaction, s) // test COALESCE
		require.Nil(t, err)
=======
		require.NoError(t, err)

		if delete > 0 {
			_, err = ss.Reaction().Delete(reaction)
			require.NoError(t, err)
		}
		if update > 0 {
			err = forceUpdateAt(reaction, update, s)
			require.NoError(t, err)
		}
		err = forceNULL(reaction, s) // test COALESCE
		require.NoError(t, err)
>>>>>>> 3705dc5c
	}

	t.Run("reactions since", func(t *testing.T) {
		// should return 2 reactions that are not deleted for post
		returned, err := ss.Reaction().GetForPostSince(postId, later-1, "", false)
<<<<<<< HEAD
		require.Nil(t, err)
=======
		require.NoError(t, err)
>>>>>>> 3705dc5c
		require.Len(t, returned, 2, "should've returned 2 non-deleted reactions")
		for _, r := range returned {
			assert.Zero(t, r.DeleteAt, "should not have returned deleted reaction")
		}

	})

	t.Run("reactions since, incl deleted", func(t *testing.T) {
		// should return 3 reactions for post, including one deleted
		returned, err := ss.Reaction().GetForPostSince(postId, later-1, "", true)
<<<<<<< HEAD
		require.Nil(t, err)
=======
		require.NoError(t, err)
>>>>>>> 3705dc5c
		require.Len(t, returned, 3, "should've returned 3 reactions")
		var count int
		for _, r := range returned {
			if r.DeleteAt > 0 {
				count++
			}
		}
		assert.Equal(t, 1, count, "should not have returned 1 deleted reaction")

	})

	t.Run("reactions since, filter remoteId", func(t *testing.T) {
		// should return 1 reactions that are not deleted for post and have no remoteId
		returned, err := ss.Reaction().GetForPostSince(postId, later-1, remoteId, false)
<<<<<<< HEAD
		require.Nil(t, err)
=======
		require.NoError(t, err)
>>>>>>> 3705dc5c
		require.Len(t, returned, 1, "should've returned 1 filtered reactions")
		for _, r := range returned {
			assert.Zero(t, r.DeleteAt, "should not have returned deleted reaction")
		}
	})

	t.Run("reactions since, invalid post", func(t *testing.T) {
		// should return 0 reactions for invalid post
		returned, err := ss.Reaction().GetForPostSince(model.NewId(), later-1, "", true)
<<<<<<< HEAD
		require.Nil(t, err)
=======
		require.NoError(t, err)
>>>>>>> 3705dc5c
		require.Empty(t, returned, "should've returned 0 reactions")
	})

	t.Run("reactions since, far future", func(t *testing.T) {
		// should return 0 reactions for since far in the future
		returned, err := ss.Reaction().GetForPostSince(postId, later*2, "", true)
<<<<<<< HEAD
		require.Nil(t, err)
=======
		require.NoError(t, err)
>>>>>>> 3705dc5c
		require.Empty(t, returned, "should've returned 0 reactions")
	})
}

func forceUpdateAt(reaction *model.Reaction, updateAt int64, s SqlStore) error {
	params := map[string]interface{}{
		"UserId":    reaction.UserId,
		"PostId":    reaction.PostId,
		"EmojiName": reaction.EmojiName,
		"UpdateAt":  updateAt,
	}

	sqlResult, err := s.GetMaster().Exec(`
		UPDATE 
			Reactions 
		SET 
			UpdateAt=:UpdateAt 
		WHERE 
			UserId = :UserId AND 
			PostId = :PostId AND 
			EmojiName = :EmojiName`, params,
	)

	if err != nil {
		return err
	}

	rows, err := sqlResult.RowsAffected()
	if err != nil {
		return err
	}

	if rows != 1 {
		return errors.New("expected one row affected")
	}
	return nil
}

func forceNULL(reaction *model.Reaction, s SqlStore) error {
	if _, err := s.GetMaster().Exec(`UPDATE Reactions SET UpdateAt = NULL WHERE UpdateAt = 0`); err != nil {
		return err
	}
	if _, err := s.GetMaster().Exec(`UPDATE Reactions SET DeleteAt = NULL WHERE DeleteAt = 0`); err != nil {
		return err
	}
	return nil
}

func testReactionDeleteAllWithEmojiName(t *testing.T, ss store.Store, s SqlStore) {
	emojiToDelete := model.NewId()

	post, err1 := ss.Post().Save(&model.Post{
		ChannelId: model.NewId(),
		UserId:    model.NewId(),
	})
	require.NoError(t, err1)
	post2, err2 := ss.Post().Save(&model.Post{
		ChannelId: model.NewId(),
		UserId:    model.NewId(),
	})
	require.NoError(t, err2)
	post3, err3 := ss.Post().Save(&model.Post{
		ChannelId: model.NewId(),
		UserId:    model.NewId(),
	})
	require.NoError(t, err3)

	userId := model.NewId()

	reactions := []*model.Reaction{
		{
			UserId:    userId,
			PostId:    post.Id,
			EmojiName: emojiToDelete,
		},
		{
			UserId:    model.NewId(),
			PostId:    post.Id,
			EmojiName: emojiToDelete,
		},
		{
			UserId:    userId,
			PostId:    post.Id,
			EmojiName: "sad",
		},
		{
			UserId:    userId,
			PostId:    post2.Id,
			EmojiName: "angry",
		},
		{
			UserId:    userId,
			PostId:    post3.Id,
			EmojiName: emojiToDelete,
		},
	}

	for _, reaction := range reactions {
		_, err := ss.Reaction().Save(reaction)
<<<<<<< HEAD
		require.Nil(t, err)
=======
		require.NoError(t, err)
>>>>>>> 3705dc5c

		// make at least one Reaction record contain NULL for Update and DeleteAt to simulate post schema upgrade case.
		if reaction.EmojiName == emojiToDelete {
			err = forceNULL(reaction, s)
<<<<<<< HEAD
			require.Nil(t, err)
=======
			require.NoError(t, err)
>>>>>>> 3705dc5c
		}
	}

	err := ss.Reaction().DeleteAllWithEmojiName(emojiToDelete)
	require.NoError(t, err)

	// check that the reactions were deleted
	returned, err := ss.Reaction().GetForPost(post.Id, false)
	require.NoError(t, err)
	require.Len(t, returned, 1, "should've only removed reactions with emoji name")

	for _, reaction := range returned {
		assert.NotEqual(t, reaction.EmojiName, "smile", "should've removed reaction with emoji name")
	}

	returned, err = ss.Reaction().GetForPost(post2.Id, false)
	require.NoError(t, err)
	assert.Len(t, returned, 1, "should've only removed reactions with emoji name")

	returned, err = ss.Reaction().GetForPost(post3.Id, false)
	require.NoError(t, err)
	assert.Empty(t, returned, "should've only removed reactions with emoji name")

	// check that the posts are updated
	postList, err := ss.Post().Get(context.Background(), post.Id, false, false, false, "")
	require.NoError(t, err)
	assert.True(t, postList.Posts[post.Id].HasReactions, "post should still have reactions")

	postList, err = ss.Post().Get(context.Background(), post2.Id, false, false, false, "")
	require.NoError(t, err)
	assert.True(t, postList.Posts[post2.Id].HasReactions, "post should still have reactions")

	postList, err = ss.Post().Get(context.Background(), post3.Id, false, false, false, "")
	require.NoError(t, err)
	assert.False(t, postList.Posts[post3.Id].HasReactions, "post shouldn't have reactions any more")

}

func testReactionStorePermanentDeleteBatch(t *testing.T, ss store.Store) {
	post, err1 := ss.Post().Save(&model.Post{
		ChannelId: model.NewId(),
		UserId:    model.NewId(),
	})
	require.NoError(t, err1)

	reactions := []*model.Reaction{
		{
			UserId:    model.NewId(),
			PostId:    post.Id,
			EmojiName: "sad",
			CreateAt:  1000,
		},
		{
			UserId:    model.NewId(),
			PostId:    post.Id,
			EmojiName: "sad",
			CreateAt:  1500,
		},
		{
			UserId:    model.NewId(),
			PostId:    post.Id,
			EmojiName: "sad",
			CreateAt:  2000,
		},
		{
			UserId:    model.NewId(),
			PostId:    post.Id,
			EmojiName: "sad",
			CreateAt:  2000,
		},
	}

	// Need to hang on to a reaction to delete later in order to clear the cache, as "allowFromCache" isn't honoured any more.
	var lastReaction *model.Reaction
	for _, reaction := range reactions {
		var nErr error
		lastReaction, nErr = ss.Reaction().Save(reaction)
		require.NoError(t, nErr)
	}

	returned, err := ss.Reaction().GetForPost(post.Id, false)
	require.NoError(t, err)
	require.Len(t, returned, 4, "expected 4 reactions")

	_, err = ss.Reaction().PermanentDeleteBatch(1800, 1000)
	require.NoError(t, err)

	// This is to force a clear of the cache.
	_, err = ss.Reaction().Delete(lastReaction)
	require.NoError(t, err)

	returned, err = ss.Reaction().GetForPost(post.Id, false)
	require.NoError(t, err)
	require.Len(t, returned, 1, "expected 1 reaction. Got: %v", len(returned))
}

func testReactionBulkGetForPosts(t *testing.T, ss store.Store) {
	postId := model.NewId()
	post2Id := model.NewId()
	post3Id := model.NewId()
	post4Id := model.NewId()

	userId := model.NewId()

	reactions := []*model.Reaction{
		{
			UserId:    userId,
			PostId:    postId,
			EmojiName: "smile",
		},
		{
			UserId:    model.NewId(),
			PostId:    post2Id,
			EmojiName: "smile",
		},
		{
			UserId:    userId,
			PostId:    post3Id,
			EmojiName: "sad",
		},
		{
			UserId:    userId,
			PostId:    postId,
			EmojiName: "angry",
		},
		{
			UserId:    userId,
			PostId:    post2Id,
			EmojiName: "angry",
		},
		{
			UserId:    userId,
			PostId:    post4Id,
			EmojiName: "angry",
		},
	}

	for _, reaction := range reactions {
		_, err := ss.Reaction().Save(reaction)
		require.NoError(t, err)
	}

	postIds := []string{postId, post2Id, post3Id}
	returned, err := ss.Reaction().BulkGetForPosts(postIds)
	require.NoError(t, err)
	require.Len(t, returned, 5, "should've returned 5 reactions")

	post4IdFound := false
	for _, reaction := range returned {
		if reaction.PostId == post4Id {
			post4IdFound = true
			break
		}
	}

	require.False(t, post4IdFound, "Wrong reaction returned")

}

// testReactionDeadlock is a best-case attempt to recreate the deadlock scenario.
// It at least deadlocks 2 times out of 5.
func testReactionDeadlock(t *testing.T, ss store.Store) {
	ss = retrylayer.New(ss)

	post, err := ss.Post().Save(&model.Post{
		ChannelId: model.NewId(),
		UserId:    model.NewId(),
	})
	require.NoError(t, err)

	reaction1 := &model.Reaction{
		UserId:    model.NewId(),
		PostId:    post.Id,
		EmojiName: model.NewId(),
	}
	_, nErr := ss.Reaction().Save(reaction1)
	require.NoError(t, nErr)

	// different user
	reaction2 := &model.Reaction{
		UserId:    model.NewId(),
		PostId:    reaction1.PostId,
		EmojiName: reaction1.EmojiName,
	}
	_, nErr = ss.Reaction().Save(reaction2)
	require.NoError(t, nErr)

	// different post
	reaction3 := &model.Reaction{
		UserId:    reaction1.UserId,
		PostId:    model.NewId(),
		EmojiName: reaction1.EmojiName,
	}
	_, nErr = ss.Reaction().Save(reaction3)
	require.NoError(t, nErr)

	// different emoji
	reaction4 := &model.Reaction{
		UserId:    reaction1.UserId,
		PostId:    reaction1.PostId,
		EmojiName: model.NewId(),
	}
	_, nErr = ss.Reaction().Save(reaction4)
	require.NoError(t, nErr)

	var wg sync.WaitGroup
	wg.Add(2)
	// 1st tx
	go func() {
		defer wg.Done()
		err := ss.Reaction().DeleteAllWithEmojiName(reaction1.EmojiName)
		require.NoError(t, err)
	}()

	// 2nd tx
	go func() {
		defer wg.Done()
		_, err := ss.Reaction().Delete(reaction2)
		require.NoError(t, err)
	}()
	wg.Wait()
}<|MERGE_RESOLUTION|>--- conflicted
+++ resolved
@@ -317,20 +317,6 @@
 		update := reaction.UpdateAt
 
 		_, err := ss.Reaction().Save(reaction)
-<<<<<<< HEAD
-		require.Nil(t, err)
-
-		if delete > 0 {
-			_, err = ss.Reaction().Delete(reaction)
-			require.Nil(t, err)
-		}
-		if update > 0 {
-			err = forceUpdateAt(reaction, update, s)
-			require.Nil(t, err)
-		}
-		err = forceNULL(reaction, s) // test COALESCE
-		require.Nil(t, err)
-=======
 		require.NoError(t, err)
 
 		if delete > 0 {
@@ -343,17 +329,12 @@
 		}
 		err = forceNULL(reaction, s) // test COALESCE
 		require.NoError(t, err)
->>>>>>> 3705dc5c
 	}
 
 	t.Run("reactions since", func(t *testing.T) {
 		// should return 2 reactions that are not deleted for post
 		returned, err := ss.Reaction().GetForPostSince(postId, later-1, "", false)
-<<<<<<< HEAD
-		require.Nil(t, err)
-=======
-		require.NoError(t, err)
->>>>>>> 3705dc5c
+		require.NoError(t, err)
 		require.Len(t, returned, 2, "should've returned 2 non-deleted reactions")
 		for _, r := range returned {
 			assert.Zero(t, r.DeleteAt, "should not have returned deleted reaction")
@@ -364,11 +345,7 @@
 	t.Run("reactions since, incl deleted", func(t *testing.T) {
 		// should return 3 reactions for post, including one deleted
 		returned, err := ss.Reaction().GetForPostSince(postId, later-1, "", true)
-<<<<<<< HEAD
-		require.Nil(t, err)
-=======
-		require.NoError(t, err)
->>>>>>> 3705dc5c
+		require.NoError(t, err)
 		require.Len(t, returned, 3, "should've returned 3 reactions")
 		var count int
 		for _, r := range returned {
@@ -383,11 +360,7 @@
 	t.Run("reactions since, filter remoteId", func(t *testing.T) {
 		// should return 1 reactions that are not deleted for post and have no remoteId
 		returned, err := ss.Reaction().GetForPostSince(postId, later-1, remoteId, false)
-<<<<<<< HEAD
-		require.Nil(t, err)
-=======
-		require.NoError(t, err)
->>>>>>> 3705dc5c
+		require.NoError(t, err)
 		require.Len(t, returned, 1, "should've returned 1 filtered reactions")
 		for _, r := range returned {
 			assert.Zero(t, r.DeleteAt, "should not have returned deleted reaction")
@@ -397,22 +370,14 @@
 	t.Run("reactions since, invalid post", func(t *testing.T) {
 		// should return 0 reactions for invalid post
 		returned, err := ss.Reaction().GetForPostSince(model.NewId(), later-1, "", true)
-<<<<<<< HEAD
-		require.Nil(t, err)
-=======
-		require.NoError(t, err)
->>>>>>> 3705dc5c
+		require.NoError(t, err)
 		require.Empty(t, returned, "should've returned 0 reactions")
 	})
 
 	t.Run("reactions since, far future", func(t *testing.T) {
 		// should return 0 reactions for since far in the future
 		returned, err := ss.Reaction().GetForPostSince(postId, later*2, "", true)
-<<<<<<< HEAD
-		require.Nil(t, err)
-=======
-		require.NoError(t, err)
->>>>>>> 3705dc5c
+		require.NoError(t, err)
 		require.Empty(t, returned, "should've returned 0 reactions")
 	})
 }
@@ -512,20 +477,12 @@
 
 	for _, reaction := range reactions {
 		_, err := ss.Reaction().Save(reaction)
-<<<<<<< HEAD
-		require.Nil(t, err)
-=======
-		require.NoError(t, err)
->>>>>>> 3705dc5c
+		require.NoError(t, err)
 
 		// make at least one Reaction record contain NULL for Update and DeleteAt to simulate post schema upgrade case.
 		if reaction.EmojiName == emojiToDelete {
 			err = forceNULL(reaction, s)
-<<<<<<< HEAD
-			require.Nil(t, err)
-=======
 			require.NoError(t, err)
->>>>>>> 3705dc5c
 		}
 	}
 
