--- conflicted
+++ resolved
@@ -314,8 +314,6 @@
 // of users who *would* be affected is returned; otherwise, the number of
 // users who actually were affected is returned.
 func (us SqlUserStore) ResetAuthDataToEmailForUsers(service string, userIDs []string, includeDeleted bool, dryRun bool) (int, error) {
-<<<<<<< HEAD
-=======
 	whereEquals := sq.Eq{"AuthService": service}
 	if len(userIDs) > 0 {
 		whereEquals["Id"] = userIDs
@@ -324,22 +322,11 @@
 		whereEquals["DeleteAt"] = 0
 	}
 
->>>>>>> 3705dc5c
 	if dryRun {
 		builder := us.getQueryBuilder().
 			Select("COUNT(*)").
 			From("Users").
-<<<<<<< HEAD
-			Where(sq.Eq{"AuthService": service})
-		if len(userIDs) > 0 {
-			builder = builder.Where(sq.Eq{"Id": userIDs})
-		}
-		if !includeDeleted {
-			builder = builder.Where(sq.Eq{"DeleteAt": 0})
-		}
-=======
 			Where(whereEquals)
->>>>>>> 3705dc5c
 		query, args, err := builder.ToSql()
 		if err != nil {
 			return 0, errors.Wrap(err, "select_count_users_tosql")
@@ -350,17 +337,7 @@
 	builder := us.getQueryBuilder().
 		Update("Users").
 		Set("AuthData", sq.Expr("Email")).
-<<<<<<< HEAD
-		Where(sq.Eq{"AuthService": service})
-	if len(userIDs) > 0 {
-		builder = builder.Where(sq.Eq{"Id": userIDs})
-	}
-	if !includeDeleted {
-		builder = builder.Where(sq.Eq{"DeleteAt": 0})
-	}
-=======
 		Where(whereEquals)
->>>>>>> 3705dc5c
 	query, args, err := builder.ToSql()
 	if err != nil {
 		return 0, errors.Wrap(err, "update_users_tosql")
