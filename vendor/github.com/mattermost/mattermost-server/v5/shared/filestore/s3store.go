--- conflicted
+++ resolved
@@ -48,8 +48,6 @@
 	bucketNotFound = "NoSuchBucket"
 )
 
-// ErrNoS3Bucket is returned when testing a connection and no S3 bucket is found
-var ErrNoS3Bucket = errors.New("no such bucket")
 var (
 	imageExtensions = map[string]bool{".jpg": true, ".jpeg": true, ".gif": true, ".bmp": true, ".png": true, ".tiff": true, "tif": true}
 	imageMimeTypes  = map[string]string{".jpg": "image/jpeg", ".jpeg": "image/jpeg", ".gif": "image/gif", ".bmp": "image/bmp", ".png": "image/png", ".tiff": "image/tiff", ".tif": "image/tif"}
@@ -175,11 +173,7 @@
 	}
 
 	if !exists {
-<<<<<<< HEAD
-		return ErrNoS3Bucket
-=======
 		return &S3FileBackendNoBucketError{}
->>>>>>> 3705dc5c
 	}
 	mlog.Debug("Connection to S3 or minio is good. Bucket exists.")
 	return nil
