// Copyright (c) 2015-present Mattermost, Inc. All Rights Reserved.
// See LICENSE.txt for license information.

package commands

import (
	"fmt"
	"io/ioutil"
	"net/http"
	"os"
	"strings"

<<<<<<< HEAD
	gomock "github.com/golang/mock/gomock"
	"github.com/mattermost/mmctl/printer"

=======
>>>>>>> 10c95715
	"github.com/mattermost/mattermost-server/v5/model"

	"github.com/spf13/cobra"
)

func (s *MmctlUnitTestSuite) TestAddPermissionsCmd() {
	s.Run("Adding a new permission to an existing role", func() {
		mockRole := &model.Role{
			Id:          "mock-id",
			Name:        "mock-role",
			Permissions: []string{"view", "edit"},
		}
		newPermission := "delete"

		expectedPermissions := append(mockRole.Permissions, newPermission)
		expectedPatch := &model.RolePatch{
			Permissions: &expectedPermissions,
		}

		s.client.
			EXPECT().
			GetRoleByName(mockRole.Name).
			Return(mockRole, &model.Response{Error: nil}).
			Times(1)

		s.client.
			EXPECT().
			PatchRole(mockRole.Id, expectedPatch).
			Return(&model.Role{}, &model.Response{Error: nil}).
			Times(1)

		args := []string{mockRole.Name, newPermission}
		err := addPermissionsCmdF(s.client, &cobra.Command{}, args)
		s.Require().Nil(err)
	})

	s.Run("Trying to add a new permission to a non existing role", func() {
		expectedError := model.NewAppError("Role", "role_not_found", nil, "", http.StatusNotFound)

		s.client.
			EXPECT().
			GetRoleByName(gomock.Any()).
			Return(nil, &model.Response{Error: expectedError}).
			Times(1)

		args := []string{"mockRole", "newPermission"}
		err := addPermissionsCmdF(s.client, &cobra.Command{}, args)
		s.Require().Equal(expectedError, err)
	})

	s.Run("Adding a new sysconsole_* permission to a role", func() {
		mockRole := &model.Role{
			Id:          "mock-id",
			Name:        "mock-role",
			Permissions: []string{},
		}
		newPermission := "sysconsole_read_user_management_channels"

		s.client.
			EXPECT().
			GetRoleByName(mockRole.Name).
			Return(mockRole, &model.Response{Error: nil}).
			Times(2)

		s.Run("without the ancillary flag", func() {
			expectedPermissions := append(mockRole.Permissions, newPermission)
			expectedPatch := &model.RolePatch{
				Permissions: &expectedPermissions,
			}
			s.client.
				EXPECT().
				PatchRole(mockRole.Id, expectedPatch).
				Return(&model.Role{}, &model.Response{Error: nil}).
				Times(1)
			args := []string{mockRole.Name, newPermission}

			err := addPermissionsCmdF(s.client, &cobra.Command{}, args)
			s.Require().Nil(err)
		})

		s.Run("with the ancillary flag", func() {
			expectedPermissions := append(mockRole.Permissions, []string{newPermission, "read_public_channel", "read_channel", "read_channel_groups"}...)
			expectedPatch := &model.RolePatch{
				Permissions: &expectedPermissions,
			}
			s.client.
				EXPECT().
				PatchRole(mockRole.Id, expectedPatch).
				Return(&model.Role{}, &model.Response{Error: nil}).
				Times(1)
			args := []string{mockRole.Name, newPermission}
			cmd := &cobra.Command{}
			cmd.Flags().Bool("ancillary", true, "")
			err := addPermissionsCmdF(s.client, cmd, args)
			s.Require().Nil(err)
		})
	})
}

func (s *MmctlUnitTestSuite) TestRemovePermissionsCmd() {
	s.Run("Removing a permission from an existing role", func() {
		mockRole := &model.Role{
			Id:          "mock-id",
			Name:        "mock-role",
			Permissions: []string{"view", "edit", "delete"},
		}

		expectedPatch := &model.RolePatch{
			Permissions: &[]string{"view", "edit"},
		}
		s.client.
			EXPECT().
			GetRoleByName(mockRole.Name).
			Return(mockRole, &model.Response{Error: nil}).
			Times(1)
		s.client.
			EXPECT().
			PatchRole(mockRole.Id, expectedPatch).
			Return(&model.Role{}, &model.Response{Error: nil}).
			Times(1)

		args := []string{mockRole.Name, "delete"}
		err := removePermissionsCmdF(s.client, &cobra.Command{}, args)
		s.Require().Nil(err)
	})

	s.Run("Removing multiple permissions from an existing role", func() {
		mockRole := &model.Role{
			Id:          "mock-id",
			Name:        "mock-role",
			Permissions: []string{"view", "edit", "delete"},
		}

		expectedPatch := &model.RolePatch{
			Permissions: &[]string{"edit"},
		}
		s.client.
			EXPECT().
			GetRoleByName(mockRole.Name).
			Return(mockRole, &model.Response{Error: nil}).
			Times(1)
		s.client.
			EXPECT().
			PatchRole(mockRole.Id, expectedPatch).
			Return(&model.Role{}, &model.Response{Error: nil}).
			Times(1)

		args := []string{mockRole.Name, "view", "delete"}
		err := removePermissionsCmdF(s.client, &cobra.Command{}, args)
		s.Require().Nil(err)
	})

	s.Run("Removing a non-existing permission from an existing role", func() {
		mockRole := &model.Role{
			Id:          "mock-id",
			Name:        "mock-role",
			Permissions: []string{"view", "edit"},
		}

		expectedPatch := &model.RolePatch{
			Permissions: &[]string{"view", "edit"},
		}
		s.client.
			EXPECT().
			GetRoleByName(mockRole.Name).
			Return(mockRole, &model.Response{Error: nil}).
			Times(1)
		s.client.
			EXPECT().
			PatchRole(mockRole.Id, expectedPatch).
			Return(&model.Role{}, &model.Response{Error: nil}).
			Times(1)

		args := []string{mockRole.Name, "delete"}
		err := removePermissionsCmdF(s.client, &cobra.Command{}, args)
		s.Require().Nil(err)
	})

	s.Run("Removing a permission from a non-existing role", func() {
		mockRole := model.Role{
			Name:        "exampleName",
			Permissions: []string{"view", "edit", "delete"},
		}

		mockError := model.NewAppError("Role", "role_not_found", nil, "", http.StatusNotFound)
		s.client.
			EXPECT().
			GetRoleByName(mockRole.Name).
			Return(nil, &model.Response{Error: mockError}).
			Times(1)

		args := []string{mockRole.Name, "delete"}
		err := removePermissionsCmdF(s.client, &cobra.Command{}, args)
		s.Require().EqualError(err, "Role: role_not_found, ")
	})
<<<<<<< HEAD
}

func (s *MmctlUnitTestSuite) TestShowRoleCmd() {
	s.Run("Show custom role", func() {
		commandArg := "example-role-name"
		mockRole := &model.Role{
			Id:   "example-mock-id",
			Name: commandArg,
		}

		s.client.
			EXPECT().
			GetRoleByName(mockRole.Name).
			Return(mockRole, &model.Response{Error: nil}).
			Times(1)

		output := runCapturingStdout(func() {
			err := showRoleCmdF(s.client, &cobra.Command{}, []string{commandArg})
			s.Require().Nil(err)
		})

		s.Equal(`Property      Value
--------      -----
Name          example-role-name
DisplayName   
BuiltIn       false
SchemeManaged false
`, output)
	})

	s.Run("Show a role with a sysconsole_* permission", func() {
		commandArg := "example-role-name"
		mockRole := &model.Role{
			Id:          "example-mock-id",
			Name:        commandArg,
			Permissions: []string{"sysconsole_write_site", "edit_brand"},
		}

		s.client.
			EXPECT().
			GetRoleByName(mockRole.Name).
			Return(mockRole, &model.Response{Error: nil}).
			Times(1)

		output := runCapturingStdout(func() {
			err := showRoleCmdF(s.client, &cobra.Command{}, []string{commandArg})
			s.Require().Nil(err)
		})

		s.Equal(`Property      Value                 Used by
--------      -----                 -------
Name          example-role-name     
DisplayName                         
BuiltIn       false                 
SchemeManaged false                 
Permissions   edit_brand            sysconsole_write_site
              sysconsole_write_site 
`, output)
	})

	s.Run("Show custom role with invalid name", func() {
		printer.Clean()

		expectedError := model.NewAppError("Role", "role_not_found", nil, "", http.StatusNotFound)

		commandArgBogus := "bogus-role-name"

		// showRoleCmdF will look up role by name
		s.client.
			EXPECT().
			GetRoleByName(commandArgBogus).
			Return(nil, &model.Response{Error: expectedError}).
			Times(1)

		err := showRoleCmdF(s.client, &cobra.Command{}, []string{commandArgBogus})
		s.Require().NotNil(err)
		s.Require().Equal(expectedError, err)
		s.Require().Len(printer.GetLines(), 0)
		s.Require().Len(printer.GetErrorLines(), 0)
	})
}

func (s *MmctlUnitTestSuite) TestAssignUsersCmd() {
	s.Run("Assigning a user to a role", func() {
		mockRole := &model.Role{
			Id:          "mock-id",
			Name:        "mock-role",
			Permissions: []string{"view", "edit"},
		}

		mockUser := &model.User{
			Id:       model.NewId(),
			Username: "user1",
			Roles:    "system_user",
		}

		s.client.
			EXPECT().
			GetRoleByName(mockRole.Name).
			Return(mockRole, &model.Response{Error: nil}).
			Times(1)

		s.client.
			EXPECT().
			GetUserByUsername(mockUser.Username, "").
			Return(mockUser, &model.Response{Error: nil}).
			Times(1)

		s.client.
			EXPECT().
			UpdateUserRoles(mockUser.Id, fmt.Sprintf("%s %s", mockUser.Roles, mockRole.Name)).
			Return(true, &model.Response{Error: nil}).
			Times(1)

		args := []string{mockRole.Name, mockUser.Username}
		err := assignUsersCmdF(s.client, &cobra.Command{}, args)
		s.Require().Nil(err)
	})

	s.Run("Assigning multiple users to a role", func() {
		mockRole := &model.Role{
			Id:          "mock-id",
			Name:        "mock-role",
			Permissions: []string{"view", "edit"},
		}

		mockUser1 := &model.User{
			Id:       model.NewId(),
			Username: "user1",
			Roles:    "system_user",
		}

		mockUser2 := &model.User{
			Id:       model.NewId(),
			Username: "user2",
			Roles:    "system_user system_admin",
		}

		s.client.
			EXPECT().
			GetRoleByName(mockRole.Name).
			Return(mockRole, &model.Response{Error: nil}).
			Times(1)

		for _, user := range []*model.User{mockUser1, mockUser2} {
			s.client.
				EXPECT().
				GetUserByUsername(user.Username, "").
				Return(user, &model.Response{Error: nil}).
				Times(1)

			s.client.
				EXPECT().
				UpdateUserRoles(user.Id, fmt.Sprintf("%s %s", user.Roles, mockRole.Name)).
				Return(true, &model.Response{Error: nil}).
				Times(1)
		}

		args := []string{mockRole.Name, mockUser1.Username, mockUser2.Username}
		err := assignUsersCmdF(s.client, &cobra.Command{}, args)
		s.Require().Nil(err)
	})

	s.Run("Assigning to a non-existent role", func() {
		expectedError := model.NewAppError("Role", "role_not_found", nil, "", http.StatusNotFound)

		s.client.
			EXPECT().
			GetRoleByName("non-existent").
			Return(nil, &model.Response{Error: expectedError}).
			Times(1)

		args := []string{"non-existent", "user1"}
		err := assignUsersCmdF(s.client, &cobra.Command{}, args)
		s.Require().NotNil(err)
		s.Require().Equal(expectedError, err)
	})

	s.Run("Assigning a user to a role that is already assigned", func() {
		mockRole := &model.Role{
			Id:          "mock-id",
			Name:        "mock-role",
			Permissions: []string{"view", "edit"},
		}

		mockUser := &model.User{
			Id:       model.NewId(),
			Username: "user1",
			Roles:    "system_user mock-role",
		}

		s.client.
			EXPECT().
			GetRoleByName(mockRole.Name).
			Return(mockRole, &model.Response{Error: nil}).
			Times(1)

		s.client.
			EXPECT().
			GetUserByUsername(mockUser.Username, "").
			Return(mockUser, &model.Response{Error: nil}).
			Times(1)

		args := []string{mockRole.Name, mockUser.Username}
		err := assignUsersCmdF(s.client, &cobra.Command{}, args)
		s.Require().Nil(err)
	})
}

func (s *MmctlUnitTestSuite) TestUnassignUsersCmd() {
	s.Run("Unassigning a user from a role", func() {
		roleName := "mock-role"

		mockUser := &model.User{
			Id:       model.NewId(),
			Username: "user1",
			Roles:    fmt.Sprintf("system_user %s team_admin", roleName),
		}

		s.client.
			EXPECT().
			GetUserByUsername(mockUser.Username, "").
			Return(mockUser, &model.Response{Error: nil}).
			Times(1)

		s.client.
			EXPECT().
			UpdateUserRoles(mockUser.Id, "system_user team_admin").
			Return(true, &model.Response{Error: nil}).
			Times(1)

		args := []string{roleName, mockUser.Username}
		err := unassignUsersCmdF(s.client, &cobra.Command{}, args)
		s.Require().Nil(err)
	})

	s.Run("Unassign multiple users from a role", func() {
		roleName := "mock-role"

		mockUser1 := &model.User{
			Id:       model.NewId(),
			Username: "user1",
			Roles:    "system_user mock-role",
		}

		mockUser2 := &model.User{
			Id:       model.NewId(),
			Username: "user2",
			Roles:    "system_user system_admin mock-role",
		}

		for _, user := range []*model.User{mockUser1, mockUser2} {
			s.client.
				EXPECT().
				GetUserByUsername(user.Username, "").
				Return(user, &model.Response{Error: nil}).
				Times(1)

			s.client.
				EXPECT().
				UpdateUserRoles(user.Id, strings.TrimSpace(strings.ReplaceAll(user.Roles, roleName, ""))).
				Return(true, &model.Response{Error: nil}).
				Times(1)
		}

		args := []string{roleName, mockUser1.Username, mockUser2.Username}
		err := unassignUsersCmdF(s.client, &cobra.Command{}, args)
		s.Require().Nil(err)
	})

	s.Run("Unassign from a non-assigned or role", func() {
		roleName := "mock-role"

		mockUser := &model.User{
			Id:       model.NewId(),
			Username: "user1",
			Roles:    "system_user",
		}

		s.client.
			EXPECT().
			GetUserByUsername(mockUser.Username, "").
			Return(mockUser, &model.Response{Error: nil}).
			Times(1)

		args := []string{roleName, mockUser.Username}
		err := unassignUsersCmdF(s.client, &cobra.Command{}, args)
		s.Require().Nil(err)
	})
}

func runCapturingStdout(f func()) string {
	rescueStdout := os.Stdout
	r, w, _ := os.Pipe()
	os.Stdout = w

	f()

	w.Close()
	out, _ := ioutil.ReadAll(r)
	os.Stdout = rescueStdout
	return string(out)
=======
>>>>>>> 10c95715
}<|MERGE_RESOLUTION|>--- conflicted
+++ resolved
@@ -4,18 +4,10 @@
 package commands
 
 import (
-	"fmt"
-	"io/ioutil"
 	"net/http"
-	"os"
-	"strings"
-
-<<<<<<< HEAD
+
 	gomock "github.com/golang/mock/gomock"
-	"github.com/mattermost/mmctl/printer"
-
-=======
->>>>>>> 10c95715
+
 	"github.com/mattermost/mattermost-server/v5/model"
 
 	"github.com/spf13/cobra"
@@ -211,309 +203,4 @@
 		err := removePermissionsCmdF(s.client, &cobra.Command{}, args)
 		s.Require().EqualError(err, "Role: role_not_found, ")
 	})
-<<<<<<< HEAD
-}
-
-func (s *MmctlUnitTestSuite) TestShowRoleCmd() {
-	s.Run("Show custom role", func() {
-		commandArg := "example-role-name"
-		mockRole := &model.Role{
-			Id:   "example-mock-id",
-			Name: commandArg,
-		}
-
-		s.client.
-			EXPECT().
-			GetRoleByName(mockRole.Name).
-			Return(mockRole, &model.Response{Error: nil}).
-			Times(1)
-
-		output := runCapturingStdout(func() {
-			err := showRoleCmdF(s.client, &cobra.Command{}, []string{commandArg})
-			s.Require().Nil(err)
-		})
-
-		s.Equal(`Property      Value
---------      -----
-Name          example-role-name
-DisplayName   
-BuiltIn       false
-SchemeManaged false
-`, output)
-	})
-
-	s.Run("Show a role with a sysconsole_* permission", func() {
-		commandArg := "example-role-name"
-		mockRole := &model.Role{
-			Id:          "example-mock-id",
-			Name:        commandArg,
-			Permissions: []string{"sysconsole_write_site", "edit_brand"},
-		}
-
-		s.client.
-			EXPECT().
-			GetRoleByName(mockRole.Name).
-			Return(mockRole, &model.Response{Error: nil}).
-			Times(1)
-
-		output := runCapturingStdout(func() {
-			err := showRoleCmdF(s.client, &cobra.Command{}, []string{commandArg})
-			s.Require().Nil(err)
-		})
-
-		s.Equal(`Property      Value                 Used by
---------      -----                 -------
-Name          example-role-name     
-DisplayName                         
-BuiltIn       false                 
-SchemeManaged false                 
-Permissions   edit_brand            sysconsole_write_site
-              sysconsole_write_site 
-`, output)
-	})
-
-	s.Run("Show custom role with invalid name", func() {
-		printer.Clean()
-
-		expectedError := model.NewAppError("Role", "role_not_found", nil, "", http.StatusNotFound)
-
-		commandArgBogus := "bogus-role-name"
-
-		// showRoleCmdF will look up role by name
-		s.client.
-			EXPECT().
-			GetRoleByName(commandArgBogus).
-			Return(nil, &model.Response{Error: expectedError}).
-			Times(1)
-
-		err := showRoleCmdF(s.client, &cobra.Command{}, []string{commandArgBogus})
-		s.Require().NotNil(err)
-		s.Require().Equal(expectedError, err)
-		s.Require().Len(printer.GetLines(), 0)
-		s.Require().Len(printer.GetErrorLines(), 0)
-	})
-}
-
-func (s *MmctlUnitTestSuite) TestAssignUsersCmd() {
-	s.Run("Assigning a user to a role", func() {
-		mockRole := &model.Role{
-			Id:          "mock-id",
-			Name:        "mock-role",
-			Permissions: []string{"view", "edit"},
-		}
-
-		mockUser := &model.User{
-			Id:       model.NewId(),
-			Username: "user1",
-			Roles:    "system_user",
-		}
-
-		s.client.
-			EXPECT().
-			GetRoleByName(mockRole.Name).
-			Return(mockRole, &model.Response{Error: nil}).
-			Times(1)
-
-		s.client.
-			EXPECT().
-			GetUserByUsername(mockUser.Username, "").
-			Return(mockUser, &model.Response{Error: nil}).
-			Times(1)
-
-		s.client.
-			EXPECT().
-			UpdateUserRoles(mockUser.Id, fmt.Sprintf("%s %s", mockUser.Roles, mockRole.Name)).
-			Return(true, &model.Response{Error: nil}).
-			Times(1)
-
-		args := []string{mockRole.Name, mockUser.Username}
-		err := assignUsersCmdF(s.client, &cobra.Command{}, args)
-		s.Require().Nil(err)
-	})
-
-	s.Run("Assigning multiple users to a role", func() {
-		mockRole := &model.Role{
-			Id:          "mock-id",
-			Name:        "mock-role",
-			Permissions: []string{"view", "edit"},
-		}
-
-		mockUser1 := &model.User{
-			Id:       model.NewId(),
-			Username: "user1",
-			Roles:    "system_user",
-		}
-
-		mockUser2 := &model.User{
-			Id:       model.NewId(),
-			Username: "user2",
-			Roles:    "system_user system_admin",
-		}
-
-		s.client.
-			EXPECT().
-			GetRoleByName(mockRole.Name).
-			Return(mockRole, &model.Response{Error: nil}).
-			Times(1)
-
-		for _, user := range []*model.User{mockUser1, mockUser2} {
-			s.client.
-				EXPECT().
-				GetUserByUsername(user.Username, "").
-				Return(user, &model.Response{Error: nil}).
-				Times(1)
-
-			s.client.
-				EXPECT().
-				UpdateUserRoles(user.Id, fmt.Sprintf("%s %s", user.Roles, mockRole.Name)).
-				Return(true, &model.Response{Error: nil}).
-				Times(1)
-		}
-
-		args := []string{mockRole.Name, mockUser1.Username, mockUser2.Username}
-		err := assignUsersCmdF(s.client, &cobra.Command{}, args)
-		s.Require().Nil(err)
-	})
-
-	s.Run("Assigning to a non-existent role", func() {
-		expectedError := model.NewAppError("Role", "role_not_found", nil, "", http.StatusNotFound)
-
-		s.client.
-			EXPECT().
-			GetRoleByName("non-existent").
-			Return(nil, &model.Response{Error: expectedError}).
-			Times(1)
-
-		args := []string{"non-existent", "user1"}
-		err := assignUsersCmdF(s.client, &cobra.Command{}, args)
-		s.Require().NotNil(err)
-		s.Require().Equal(expectedError, err)
-	})
-
-	s.Run("Assigning a user to a role that is already assigned", func() {
-		mockRole := &model.Role{
-			Id:          "mock-id",
-			Name:        "mock-role",
-			Permissions: []string{"view", "edit"},
-		}
-
-		mockUser := &model.User{
-			Id:       model.NewId(),
-			Username: "user1",
-			Roles:    "system_user mock-role",
-		}
-
-		s.client.
-			EXPECT().
-			GetRoleByName(mockRole.Name).
-			Return(mockRole, &model.Response{Error: nil}).
-			Times(1)
-
-		s.client.
-			EXPECT().
-			GetUserByUsername(mockUser.Username, "").
-			Return(mockUser, &model.Response{Error: nil}).
-			Times(1)
-
-		args := []string{mockRole.Name, mockUser.Username}
-		err := assignUsersCmdF(s.client, &cobra.Command{}, args)
-		s.Require().Nil(err)
-	})
-}
-
-func (s *MmctlUnitTestSuite) TestUnassignUsersCmd() {
-	s.Run("Unassigning a user from a role", func() {
-		roleName := "mock-role"
-
-		mockUser := &model.User{
-			Id:       model.NewId(),
-			Username: "user1",
-			Roles:    fmt.Sprintf("system_user %s team_admin", roleName),
-		}
-
-		s.client.
-			EXPECT().
-			GetUserByUsername(mockUser.Username, "").
-			Return(mockUser, &model.Response{Error: nil}).
-			Times(1)
-
-		s.client.
-			EXPECT().
-			UpdateUserRoles(mockUser.Id, "system_user team_admin").
-			Return(true, &model.Response{Error: nil}).
-			Times(1)
-
-		args := []string{roleName, mockUser.Username}
-		err := unassignUsersCmdF(s.client, &cobra.Command{}, args)
-		s.Require().Nil(err)
-	})
-
-	s.Run("Unassign multiple users from a role", func() {
-		roleName := "mock-role"
-
-		mockUser1 := &model.User{
-			Id:       model.NewId(),
-			Username: "user1",
-			Roles:    "system_user mock-role",
-		}
-
-		mockUser2 := &model.User{
-			Id:       model.NewId(),
-			Username: "user2",
-			Roles:    "system_user system_admin mock-role",
-		}
-
-		for _, user := range []*model.User{mockUser1, mockUser2} {
-			s.client.
-				EXPECT().
-				GetUserByUsername(user.Username, "").
-				Return(user, &model.Response{Error: nil}).
-				Times(1)
-
-			s.client.
-				EXPECT().
-				UpdateUserRoles(user.Id, strings.TrimSpace(strings.ReplaceAll(user.Roles, roleName, ""))).
-				Return(true, &model.Response{Error: nil}).
-				Times(1)
-		}
-
-		args := []string{roleName, mockUser1.Username, mockUser2.Username}
-		err := unassignUsersCmdF(s.client, &cobra.Command{}, args)
-		s.Require().Nil(err)
-	})
-
-	s.Run("Unassign from a non-assigned or role", func() {
-		roleName := "mock-role"
-
-		mockUser := &model.User{
-			Id:       model.NewId(),
-			Username: "user1",
-			Roles:    "system_user",
-		}
-
-		s.client.
-			EXPECT().
-			GetUserByUsername(mockUser.Username, "").
-			Return(mockUser, &model.Response{Error: nil}).
-			Times(1)
-
-		args := []string{roleName, mockUser.Username}
-		err := unassignUsersCmdF(s.client, &cobra.Command{}, args)
-		s.Require().Nil(err)
-	})
-}
-
-func runCapturingStdout(f func()) string {
-	rescueStdout := os.Stdout
-	r, w, _ := os.Pipe()
-	os.Stdout = w
-
-	f()
-
-	w.Close()
-	out, _ := ioutil.ReadAll(r)
-	os.Stdout = rescueStdout
-	return string(out)
-=======
->>>>>>> 10c95715
 }