// Copyright (c) 2015-present Mattermost, Inc. All Rights Reserved.
// See LICENSE.txt for license information.

package commands

import (
<<<<<<< HEAD
	"fmt"
=======
	"github.com/mattermost/mattermost-server/v5/model"
>>>>>>> 0ed04e8f

	"github.com/spf13/cobra"

	"github.com/mattermost/mattermost-server/v5/model"

	"github.com/mattermost/mmctl/client"
	"github.com/mattermost/mmctl/printer"
)

func (s *MmctlE2ETestSuite) TestRenameTeamCmdF() {
	s.SetupTestHelper().InitBasic()

	s.RunForAllClients("Error renaming team which does not exist", func(c client.Client) {
		printer.Clean()
		nonExistentTeamName := "existingName"
		cmd := &cobra.Command{}
		args := []string{nonExistentTeamName}
		cmd.Flags().String("display_name", "newDisplayName", "Team Display Name")

		err := renameTeamCmdF(c, cmd, args)
		s.Require().EqualError(err, "Unable to find team 'existingName', to see the all teams try 'team list' command")
	})

	s.RunForSystemAdminAndLocal("Rename an existing team", func(c client.Client) {
		printer.Clean()

		cmd := &cobra.Command{}
		args := []string{s.th.BasicTeam.Name}
		cmd.Flags().String("display_name", "newDisplayName", "Team Display Name")

		err := renameTeamCmdF(c, cmd, args)
		s.Require().Nil(err)
		s.Len(printer.GetLines(), 1)
		s.Equal("'"+s.th.BasicTeam.Name+"' team renamed", printer.GetLines()[0])
		s.Len(printer.GetErrorLines(), 0)
	})

	s.Run("Permission error renaming an existing team", func() {
		printer.Clean()

		cmd := &cobra.Command{}
		args := []string{s.th.BasicTeam.Name}
		cmd.Flags().String("display_name", "newDisplayName", "Team Display Name")

		err := renameTeamCmdF(s.th.Client, cmd, args)
		s.Require().Error(err)
		s.Len(printer.GetLines(), 0)
		s.Equal("Cannot rename team '"+s.th.BasicTeam.Name+"', error : : You do not have the appropriate permissions., ", err.Error())
	})
}

func (s *MmctlE2ETestSuite) TestModifyTeamsCmdF() {
	s.SetupTestHelper().InitBasic()
	s.RunForSystemAdminAndLocal("system & local accounts can set a team to private", func(c client.Client) {
		printer.Clean()
		teamID := s.th.BasicTeam.Id
		cmd := &cobra.Command{}
		cmd.Flags().Bool("private", true, "")
		err := modifyTeamsCmdF(c, cmd, []string{teamID})
		s.Require().NoError(err)

		s.Require().Equal(model.TEAM_INVITE, printer.GetLines()[0].(*model.Team).Type)
		// teardown
		appErr := s.th.App.UpdateTeamPrivacy(teamID, model.TEAM_OPEN, true)
		s.Require().Nil(appErr)
		t, err := s.th.App.GetTeam(teamID)
		s.Require().Nil(err)
		s.th.BasicTeam = t
	})
	s.Run("user that creates the team can't set team's privacy due to permissions", func() {
		printer.Clean()
		teamID := s.th.BasicTeam.Id
		cmd := &cobra.Command{}
		cmd.Flags().Bool("private", true, "")
		err := modifyTeamsCmdF(s.th.Client, cmd, []string{teamID})
		s.Require().NoError(err)
		s.Require().Equal(
			fmt.Sprintf("Unable to modify team '%s' error: : You do not have the appropriate permissions., ", s.th.BasicTeam.Name),
			printer.GetErrorLines()[0],
		)
		t, appErr := s.th.App.GetTeam(teamID)
		s.Require().Nil(appErr)
		s.Require().Equal(model.TEAM_OPEN, t.Type)
	})
	s.Run("basic user with normal permissions that hasn't created the team can't set team's privacy", func() {
		printer.Clean()
		teamID := s.th.BasicTeam.Id
		cmd := &cobra.Command{}
		cmd.Flags().Bool("private", true, "")
		s.th.LoginBasic2()
		err := modifyTeamsCmdF(s.th.Client, cmd, []string{teamID})
		s.Require().NoError(err)
		s.Require().Equal(
			fmt.Sprintf("Unable to modify team '%s' error: : You do not have the appropriate permissions., ", s.th.BasicTeam.Name),
			printer.GetErrorLines()[0],
		)
		t, appErr := s.th.App.GetTeam(teamID)
		s.Require().Nil(appErr)
		s.Require().Equal(model.TEAM_OPEN, t.Type)

	})
}

func (s *MmctlE2ETestSuite) TestTeamCreateCmdF() {
	s.SetupTestHelper().InitBasic()

	s.RunForAllClients("Should not create a team w/o name", func(c client.Client) {
		printer.Clean()
		cmd := &cobra.Command{}
		cmd.Flags().String("display_name", "somedisplayname", "")

		err := createTeamCmdF(c, cmd, []string{})
		s.EqualError(err, "name is required")
		s.Require().Empty(printer.GetLines())
	})

	s.RunForAllClients("Should not create a team w/o display_name", func(c client.Client) {
		printer.Clean()
		cmd := &cobra.Command{}
		cmd.Flags().String("name", model.NewId(), "")

		err := createTeamCmdF(c, cmd, []string{})
		s.EqualError(err, "display Name is required")
		s.Require().Empty(printer.GetLines())
	})

	s.Run("Should create a new team w/ email using LocalClient", func() {
		printer.Clean()
		cmd := &cobra.Command{}
		teamName := model.NewId()
		cmd.Flags().String("name", teamName, "")
		cmd.Flags().String("display_name", "somedisplayname", "")
		email := "someemail@example.com"
		cmd.Flags().String("email", email, "")

		err := createTeamCmdF(s.th.LocalClient, cmd, []string{})
		s.Require().Nil(err)
		s.Len(printer.GetLines(), 1)
		newTeam, err := s.th.App.GetTeamByName(teamName)
		s.Require().Nil(err)
		s.Equal(email, newTeam.Email)
	})

	s.Run("Should create a new team w/ assigned email using SystemAdminClient", func() {
		printer.Clean()
		cmd := &cobra.Command{}
		teamName := model.NewId()
		cmd.Flags().String("name", teamName, "")
		cmd.Flags().String("display_name", "somedisplayname", "")
		email := "someemail@example.com"
		cmd.Flags().String("email", email, "")

		err := createTeamCmdF(s.th.SystemAdminClient, cmd, []string{})
		s.Require().Nil(err)
		s.Len(printer.GetLines(), 1)
		newTeam, err := s.th.App.GetTeamByName(teamName)
		s.Require().Nil(err)
		s.NotEqual(email, newTeam.Email)
	})

	s.Run("Should create a new team w/ assigned email using Client", func() {
		printer.Clean()
		cmd := &cobra.Command{}
		teamName := model.NewId()
		cmd.Flags().String("name", teamName, "")
		cmd.Flags().String("display_name", "somedisplayname", "")
		email := "someemail@example.com"
		cmd.Flags().String("email", email, "")

		err := createTeamCmdF(s.th.Client, cmd, []string{})
		s.Require().Nil(err)
		s.Len(printer.GetLines(), 1)
		newTeam, err := s.th.App.GetTeamByName(teamName)
		s.Require().Nil(err)
		s.NotEqual(email, newTeam.Email)
	})

	s.RunForAllClients("Should create a new open team", func(c client.Client) {
		printer.Clean()
		cmd := &cobra.Command{}
		teamName := model.NewId()
		cmd.Flags().String("name", teamName, "")
		cmd.Flags().String("display_name", "somedisplayname", "")

		err := createTeamCmdF(c, cmd, []string{})
		s.Require().Nil(err)
		s.Len(printer.GetLines(), 1)
		newTeam, err := s.th.App.GetTeamByName(teamName)
		s.Require().Nil(err)
		s.Equal(newTeam.Type, model.TEAM_OPEN)
	})

	s.RunForAllClients("Should create a new private team", func(c client.Client) {
		printer.Clean()
		cmd := &cobra.Command{}
		teamName := model.NewId()
		cmd.Flags().String("name", teamName, "")
		cmd.Flags().String("display_name", "somedisplayname", "")
		cmd.Flags().Bool("private", true, "")

		err := createTeamCmdF(c, cmd, []string{})
		s.Require().Nil(err)
		s.Len(printer.GetLines(), 1)
		newTeam, err := s.th.App.GetTeamByName(teamName)
		s.Require().Nil(err)
		s.Equal(newTeam.Type, model.TEAM_INVITE)
	})
}

func (s *MmctlE2ETestSuite) TestSearchTeamCmdF() {
	s.SetupTestHelper().InitBasic()

	s.RunForSystemAdminAndLocal("Search for existing team", func(c client.Client) {
		printer.Clean()

		err := searchTeamCmdF(c, &cobra.Command{}, []string{s.th.BasicTeam.Name})
		s.Require().Nil(err)
		s.Len(printer.GetLines(), 1)
		team := printer.GetLines()[0].(*model.Team)
		s.Equal(s.th.BasicTeam.Name, team.Name)
	})

	s.Run("Search for existing team with Client", func() {
		printer.Clean()

		err := searchTeamCmdF(s.th.Client, &cobra.Command{}, []string{s.th.BasicTeam.Name})
		s.Require().Nil(err)
		s.Len(printer.GetLines(), 0)
		s.Len(printer.GetErrorLines(), 1)
		s.Equal("Unable to find team '"+s.th.BasicTeam.Name+"'", printer.GetErrorLines()[0])
	})

	s.RunForAllClients("Search of nonexistent team", func(c client.Client) {
		printer.Clean()

		teamnameArg := "nonexistentteam"
		err := searchTeamCmdF(c, &cobra.Command{}, []string{teamnameArg})
		s.Require().Nil(err)
		s.Len(printer.GetLines(), 0)
		s.Len(printer.GetErrorLines(), 1)
		s.Equal("Unable to find team '"+teamnameArg+"'", printer.GetErrorLines()[0])
	})
}

func (s *MmctlE2ETestSuite) TestArchiveTeamsCmd() {
	s.SetupTestHelper().InitBasic()

	cmd := &cobra.Command{}
	cmd.Flags().Bool("confirm", true, "Confirm you really want to archive the team and a DB backup has been performed.")

	s.RunForAllClients("Archive nonexistent team", func(c client.Client) {
		printer.Clean()

		err := archiveTeamsCmdF(c, cmd, []string{"unknown-team"})
		s.Require().Nil(err)
		s.Require().Len(printer.GetLines(), 0)
		s.Require().Len(printer.GetErrorLines(), 1)
		s.Require().Equal("Unable to find team 'unknown-team'", printer.GetErrorLines()[0])
	})

	s.RunForSystemAdminAndLocal("Archive basic team", func(c client.Client) {
		printer.Clean()

		err := archiveTeamsCmdF(c, cmd, []string{s.th.BasicTeam.Name})
		s.Require().Nil(err)
		s.Require().Len(printer.GetLines(), 1)
		team := printer.GetLines()[0].(*model.Team)
		s.Require().Equal(s.th.BasicTeam.Name, team.Name)
		s.Require().Len(printer.GetErrorLines(), 0)

		basicTeam, err := s.th.App.GetTeam(s.th.BasicTeam.Id)
		s.Require().Nil(err)
		s.Require().NotZero(basicTeam.DeleteAt)

		err = s.th.App.RestoreTeam(s.th.BasicTeam.Id)
		s.Require().Nil(err)
	})

	s.Run("Archive team without permissions", func() {
		printer.Clean()

		err := archiveTeamsCmdF(s.th.Client, cmd, []string{s.th.BasicTeam.Name})
		s.Require().Nil(err)
		s.Require().Len(printer.GetLines(), 0)
		s.Require().Len(printer.GetErrorLines(), 1)
		s.Require().Contains(printer.GetErrorLines()[0], "You do not have the appropriate permissions.")

		basicTeam, err := s.th.App.GetTeam(s.th.BasicTeam.Id)
		s.Require().Nil(err)
		s.Require().Zero(basicTeam.DeleteAt)
	})
}

func (s *MmctlE2ETestSuite) TestListTeamsCmdF() {
	s.SetupTestHelper().InitBasic()
	mockTeamName := "mockteam" + model.NewId()
	mockTeamDisplayname := "mockteam_display"
	_, err := s.th.App.CreateTeam(&model.Team{Name: mockTeamName, DisplayName: mockTeamDisplayname, Type: model.TEAM_OPEN, DeleteAt: 1})
	s.Require().Nil(err)

	s.RunForSystemAdminAndLocal("Should print both active and archived teams for syasdmin and local clients", func(c client.Client) {
		printer.Clean()

		err := listTeamsCmdF(c, &cobra.Command{}, []string{})
		s.Require().Nil(err)
		s.Len(printer.GetLines(), 2)
		team := printer.GetLines()[0].(*model.Team)
		s.Equal(s.th.BasicTeam.Name, team.Name)

		archivedTeam := printer.GetLines()[1].(*model.Team)
		s.Equal(mockTeamName, archivedTeam.Name)
	})

	s.Run("Should not list teams for Client", func() {
		printer.Clean()

		err := listTeamsCmdF(s.th.Client, &cobra.Command{}, []string{})
		s.Require().Nil(err)
		s.Len(printer.GetLines(), 0)
	})
}

func (s *MmctlE2ETestSuite) TestRestoreTeamsCmd() {
	s.SetupTestHelper().InitBasic()

	s.RunForAllClients("Restore team", func(c client.Client) {
		printer.Clean()

		team := s.th.CreateTeam()
		appErr := s.th.App.SoftDeleteTeam(team.Id)
		s.Require().Nil(appErr)

		err := restoreTeamsCmdF(c, &cobra.Command{}, []string{team.Name})
		s.Require().Nil(err)
		s.Require().Len(printer.GetErrorLines(), 0)
		s.Require().Len(printer.GetLines(), 1)
		s.Require().Zero(printer.GetLines()[0].(*model.Team).DeleteAt)
	})

	s.RunForAllClients("Restore non-existent team", func(c client.Client) {
		printer.Clean()

		teamName := "non-existent-team"

		err := restoreTeamsCmdF(c, &cobra.Command{}, []string{teamName})
		s.Require().Nil(err)

		errMessage := "Unable to find team '" + teamName + "'"
		s.Require().Len(printer.GetErrorLines(), 1)
		s.Require().Equal(errMessage, printer.GetErrorLines()[0])
	})

	s.Run("Restore team without permissions", func() {
		printer.Clean()

		team := s.th.CreateTeamWithClient(s.th.SystemAdminClient)
		appErr := s.th.App.SoftDeleteTeam(team.Id)
		s.Require().Nil(appErr)

		err := restoreTeamsCmdF(s.th.Client, &cobra.Command{}, []string{team.Name})
		s.Require().Nil(err)

		errMessage := "Unable to find team '" + team.Name + "'"
		s.Require().Len(printer.GetErrorLines(), 1)
		s.Require().Equal(errMessage, printer.GetErrorLines()[0])
	})
}<|MERGE_RESOLUTION|>--- conflicted
+++ resolved
@@ -4,11 +4,7 @@
 package commands
 
 import (
-<<<<<<< HEAD
 	"fmt"
-=======
-	"github.com/mattermost/mattermost-server/v5/model"
->>>>>>> 0ed04e8f
 
 	"github.com/spf13/cobra"
 
@@ -62,6 +58,7 @@
 
 func (s *MmctlE2ETestSuite) TestModifyTeamsCmdF() {
 	s.SetupTestHelper().InitBasic()
+
 	s.RunForSystemAdminAndLocal("system & local accounts can set a team to private", func(c client.Client) {
 		printer.Clean()
 		teamID := s.th.BasicTeam.Id
@@ -76,8 +73,9 @@
 		s.Require().Nil(appErr)
 		t, err := s.th.App.GetTeam(teamID)
 		s.Require().Nil(err)
-		s.th.BasicTeam = t
-	})
+		s.Require().Equal(model.TEAM_OPEN, t.Type)
+	})
+
 	s.Run("user that creates the team can't set team's privacy due to permissions", func() {
 		printer.Clean()
 		teamID := s.th.BasicTeam.Id
@@ -93,6 +91,7 @@
 		s.Require().Nil(appErr)
 		s.Require().Equal(model.TEAM_OPEN, t.Type)
 	})
+
 	s.Run("basic user with normal permissions that hasn't created the team can't set team's privacy", func() {
 		printer.Clean()
 		teamID := s.th.BasicTeam.Id
@@ -108,7 +107,6 @@
 		t, appErr := s.th.App.GetTeam(teamID)
 		s.Require().Nil(appErr)
 		s.Require().Equal(model.TEAM_OPEN, t.Type)
-
 	})
 }
 
