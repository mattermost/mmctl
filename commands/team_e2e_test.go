--- conflicted
+++ resolved
@@ -53,7 +53,6 @@
 	})
 }
 
-<<<<<<< HEAD
 func (s *MmctlE2ETestSuite) TestTeamCreateCmdF() {
 	s.SetupTestHelper().InitBasic()
 
@@ -159,7 +158,7 @@
 		s.Equal(newTeam.Type, model.TEAM_INVITE)
 	})
 }
-=======
+
 func (s *MmctlE2ETestSuite) TestSearchTeamCmdF() {
 	s.SetupTestHelper().InitBasic()
 
@@ -195,7 +194,6 @@
 	})
 }
 
->>>>>>> ae0ef432
 func (s *MmctlE2ETestSuite) TestArchiveTeamsCmd() {
 	s.SetupTestHelper().InitBasic()
 
