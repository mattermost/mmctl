// Copyright (c) 2015-present Mattermost, Inc. All Rights Reserved.
// See LICENSE.txt for license information.

package commands

import (
	"github.com/mattermost/mattermost-server/v5/model"
	"github.com/spf13/cobra"

	"github.com/mattermost/mmctl/client"
	"github.com/mattermost/mmctl/printer"
)

func (s *MmctlE2ETestSuite) TestRenameTeamCmdF() {
	s.SetupTestHelper().InitBasic()

	s.RunForAllClients("Error renaming team which does not exist", func(c client.Client) {
		printer.Clean()
		nonExistentTeamName := "existingName"
		cmd := &cobra.Command{}
		args := []string{nonExistentTeamName}
		cmd.Flags().String("display_name", "newDisplayName", "Team Display Name")

		err := renameTeamCmdF(c, cmd, args)
		s.Require().EqualError(err, "Unable to find team 'existingName', to see the all teams try 'team list' command")
	})

	s.RunForSystemAdminAndLocal("Rename an existing team", func(c client.Client) {
		printer.Clean()

		cmd := &cobra.Command{}
		args := []string{s.th.BasicTeam.Name}
		cmd.Flags().String("display_name", "newDisplayName", "Team Display Name")

		err := renameTeamCmdF(c, cmd, args)
		s.Require().Nil(err)
		s.Len(printer.GetLines(), 1)
		s.Equal("'"+s.th.BasicTeam.Name+"' team renamed", printer.GetLines()[0])
		s.Len(printer.GetErrorLines(), 0)
	})

	s.Run("Permission error renaming an existing team", func() {
		printer.Clean()

		cmd := &cobra.Command{}
		args := []string{s.th.BasicTeam.Name}
		cmd.Flags().String("display_name", "newDisplayName", "Team Display Name")

		err := renameTeamCmdF(s.th.Client, cmd, args)
		s.Require().Error(err)
		s.Len(printer.GetLines(), 0)
		s.Equal("Cannot rename team '"+s.th.BasicTeam.Name+"', error : : You do not have the appropriate permissions., ", err.Error())
	})
}

<<<<<<< HEAD
=======
func (s *MmctlE2ETestSuite) TestTeamCreateCmdF() {
	s.SetupTestHelper().InitBasic()

	s.RunForAllClients("Should not create a team w/o name", func(c client.Client) {
		printer.Clean()
		cmd := &cobra.Command{}
		cmd.Flags().String("display_name", "somedisplayname", "")

		err := createTeamCmdF(c, cmd, []string{})
		s.EqualError(err, "name is required")
		s.Require().Empty(printer.GetLines())
	})

	s.RunForAllClients("Should not create a team w/o display_name", func(c client.Client) {
		printer.Clean()
		cmd := &cobra.Command{}
		cmd.Flags().String("name", model.NewId(), "")

		err := createTeamCmdF(c, cmd, []string{})
		s.EqualError(err, "display Name is required")
		s.Require().Empty(printer.GetLines())
	})

	s.Run("Should create a new team w/ email using LocalClient", func() {
		printer.Clean()
		cmd := &cobra.Command{}
		teamName := model.NewId()
		cmd.Flags().String("name", teamName, "")
		cmd.Flags().String("display_name", "somedisplayname", "")
		email := "someemail@example.com"
		cmd.Flags().String("email", email, "")

		err := createTeamCmdF(s.th.LocalClient, cmd, []string{})
		s.Require().Nil(err)
		s.Len(printer.GetLines(), 1)
		newTeam, err := s.th.App.GetTeamByName(teamName)
		s.Require().Nil(err)
		s.Equal(email, newTeam.Email)
	})

	s.Run("Should create a new team w/ assigned email using SystemAdminClient", func() {
		printer.Clean()
		cmd := &cobra.Command{}
		teamName := model.NewId()
		cmd.Flags().String("name", teamName, "")
		cmd.Flags().String("display_name", "somedisplayname", "")
		email := "someemail@example.com"
		cmd.Flags().String("email", email, "")

		err := createTeamCmdF(s.th.SystemAdminClient, cmd, []string{})
		s.Require().Nil(err)
		s.Len(printer.GetLines(), 1)
		newTeam, err := s.th.App.GetTeamByName(teamName)
		s.Require().Nil(err)
		s.NotEqual(email, newTeam.Email)
	})

	s.Run("Should create a new team w/ assigned email using Client", func() {
		printer.Clean()
		cmd := &cobra.Command{}
		teamName := model.NewId()
		cmd.Flags().String("name", teamName, "")
		cmd.Flags().String("display_name", "somedisplayname", "")
		email := "someemail@example.com"
		cmd.Flags().String("email", email, "")

		err := createTeamCmdF(s.th.Client, cmd, []string{})
		s.Require().Nil(err)
		s.Len(printer.GetLines(), 1)
		newTeam, err := s.th.App.GetTeamByName(teamName)
		s.Require().Nil(err)
		s.NotEqual(email, newTeam.Email)
	})

	s.RunForAllClients("Should create a new open team", func(c client.Client) {
		printer.Clean()
		cmd := &cobra.Command{}
		teamName := model.NewId()
		cmd.Flags().String("name", teamName, "")
		cmd.Flags().String("display_name", "somedisplayname", "")

		err := createTeamCmdF(c, cmd, []string{})
		s.Require().Nil(err)
		s.Len(printer.GetLines(), 1)
		newTeam, err := s.th.App.GetTeamByName(teamName)
		s.Require().Nil(err)
		s.Equal(newTeam.Type, model.TEAM_OPEN)
	})

	s.RunForAllClients("Should create a new private team", func(c client.Client) {
		printer.Clean()
		cmd := &cobra.Command{}
		teamName := model.NewId()
		cmd.Flags().String("name", teamName, "")
		cmd.Flags().String("display_name", "somedisplayname", "")
		cmd.Flags().Bool("private", true, "")

		err := createTeamCmdF(c, cmd, []string{})
		s.Require().Nil(err)
		s.Len(printer.GetLines(), 1)
		newTeam, err := s.th.App.GetTeamByName(teamName)
		s.Require().Nil(err)
		s.Equal(newTeam.Type, model.TEAM_INVITE)
	})
}

>>>>>>> 85708807
func (s *MmctlE2ETestSuite) TestSearchTeamCmdF() {
	s.SetupTestHelper().InitBasic()

	s.RunForSystemAdminAndLocal("Search for existing team", func(c client.Client) {
		printer.Clean()

		err := searchTeamCmdF(c, &cobra.Command{}, []string{s.th.BasicTeam.Name})
		s.Require().Nil(err)
		s.Len(printer.GetLines(), 1)
		team := printer.GetLines()[0].(*model.Team)
		s.Equal(s.th.BasicTeam.Name, team.Name)
	})

	s.Run("Search for existing team with Client", func() {
		printer.Clean()

		err := searchTeamCmdF(s.th.Client, &cobra.Command{}, []string{s.th.BasicTeam.Name})
		s.Require().Nil(err)
		s.Len(printer.GetLines(), 0)
		s.Len(printer.GetErrorLines(), 1)
		s.Equal("Unable to find team '"+s.th.BasicTeam.Name+"'", printer.GetErrorLines()[0])
	})

	s.RunForAllClients("Search of nonexistent team", func(c client.Client) {
		printer.Clean()

		teamnameArg := "nonexistentteam"
		err := searchTeamCmdF(c, &cobra.Command{}, []string{teamnameArg})
		s.Require().Nil(err)
		s.Len(printer.GetLines(), 0)
		s.Len(printer.GetErrorLines(), 1)
		s.Equal("Unable to find team '"+teamnameArg+"'", printer.GetErrorLines()[0])
	})
}

func (s *MmctlE2ETestSuite) TestArchiveTeamsCmd() {
	s.SetupTestHelper().InitBasic()

	cmd := &cobra.Command{}
	cmd.Flags().Bool("confirm", true, "Confirm you really want to archive the team and a DB backup has been performed.")

	s.RunForAllClients("Archive nonexistent team", func(c client.Client) {
		printer.Clean()

		err := archiveTeamsCmdF(c, cmd, []string{"unknown-team"})
		s.Require().Nil(err)
		s.Require().Len(printer.GetLines(), 0)
		s.Require().Len(printer.GetErrorLines(), 1)
		s.Require().Equal("Unable to find team 'unknown-team'", printer.GetErrorLines()[0])
	})

	s.RunForSystemAdminAndLocal("Archive basic team", func(c client.Client) {
		printer.Clean()

		err := archiveTeamsCmdF(c, cmd, []string{s.th.BasicTeam.Name})
		s.Require().Nil(err)
		s.Require().Len(printer.GetLines(), 1)
		team := printer.GetLines()[0].(*model.Team)
		s.Require().Equal(s.th.BasicTeam.Name, team.Name)
		s.Require().Len(printer.GetErrorLines(), 0)

		basicTeam, err := s.th.App.GetTeam(s.th.BasicTeam.Id)
		s.Require().Nil(err)
		s.Require().NotZero(basicTeam.DeleteAt)

		err = s.th.App.RestoreTeam(s.th.BasicTeam.Id)
		s.Require().Nil(err)
	})

	s.Run("Archive team without permissions", func() {
		printer.Clean()

		err := archiveTeamsCmdF(s.th.Client, cmd, []string{s.th.BasicTeam.Name})
		s.Require().Nil(err)
		s.Require().Len(printer.GetLines(), 0)
		s.Require().Len(printer.GetErrorLines(), 1)
		s.Require().Contains(printer.GetErrorLines()[0], "You do not have the appropriate permissions.")

		basicTeam, err := s.th.App.GetTeam(s.th.BasicTeam.Id)
		s.Require().Nil(err)
		s.Require().Zero(basicTeam.DeleteAt)
	})
}

func (s *MmctlE2ETestSuite) TestRestoreTeamsCmd() {
	s.SetupTestHelper().InitBasic()

	s.RunForAllClients("Restore team", func(c client.Client) {
		printer.Clean()

		team := s.th.CreateTeam()
		appErr := s.th.App.SoftDeleteTeam(team.Id)
		s.Require().Nil(appErr)

		err := restoreTeamsCmdF(c, &cobra.Command{}, []string{team.Name})
		s.Require().Nil(err)
		s.Require().Len(printer.GetErrorLines(), 0)
		s.Require().Len(printer.GetLines(), 1)
		s.Require().Zero(printer.GetLines()[0].(*model.Team).DeleteAt)
	})

	s.RunForAllClients("Restore non-existent team", func(c client.Client) {
		printer.Clean()

		teamName := "non-existent-team"

		err := restoreTeamsCmdF(c, &cobra.Command{}, []string{teamName})
		s.Require().Nil(err)

		errMessage := "Unable to find team '" + teamName + "'"
		s.Require().Len(printer.GetErrorLines(), 1)
		s.Require().Equal(errMessage, printer.GetErrorLines()[0])
	})

	s.Run("Restore team without permissions", func() {
		printer.Clean()

		team := s.th.CreateTeamWithClient(s.th.SystemAdminClient)
		appErr := s.th.App.SoftDeleteTeam(team.Id)
		s.Require().Nil(appErr)

		err := restoreTeamsCmdF(s.th.Client, &cobra.Command{}, []string{team.Name})
		s.Require().Nil(err)

		errMessage := "Unable to find team '" + team.Name + "'"
		s.Require().Len(printer.GetErrorLines(), 1)
		s.Require().Equal(errMessage, printer.GetErrorLines()[0])
	})
}<|MERGE_RESOLUTION|>--- conflicted
+++ resolved
@@ -53,8 +53,6 @@
 	})
 }
 
-<<<<<<< HEAD
-=======
 func (s *MmctlE2ETestSuite) TestTeamCreateCmdF() {
 	s.SetupTestHelper().InitBasic()
 
@@ -161,7 +159,6 @@
 	})
 }
 
->>>>>>> 85708807
 func (s *MmctlE2ETestSuite) TestSearchTeamCmdF() {
 	s.SetupTestHelper().InitBasic()
 
