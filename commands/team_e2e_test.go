// Copyright (c) 2015-present Mattermost, Inc. All Rights Reserved.
// See LICENSE.txt for license information.

package commands

import (
	"github.com/mattermost/mattermost-server/v5/model"
	"github.com/spf13/cobra"

	"github.com/spf13/cobra"

	"github.com/mattermost/mmctl/client"
	"github.com/mattermost/mmctl/printer"
)

func (s *MmctlE2ETestSuite) TestRenameTeamCmdF() {
	s.SetupTestHelper().InitBasic()

	s.RunForAllClients("Error renaming team which does not exist", func(c client.Client) {
		printer.Clean()
		nonExistentTeamName := "existingName"
		cmd := &cobra.Command{}
		args := []string{nonExistentTeamName}
		cmd.Flags().String("display_name", "newDisplayName", "Team Display Name")

		err := renameTeamCmdF(c, cmd, args)
		s.Require().EqualError(err, "Unable to find team 'existingName', to see the all teams try 'team list' command")
	})

	s.RunForSystemAdminAndLocal("Rename an existing team", func(c client.Client) {
		printer.Clean()

		cmd := &cobra.Command{}
		args := []string{s.th.BasicTeam.Name}
		cmd.Flags().String("display_name", "newDisplayName", "Team Display Name")

		err := renameTeamCmdF(c, cmd, args)
		s.Require().Nil(err)
		s.Len(printer.GetLines(), 1)
		s.Equal("'"+s.th.BasicTeam.Name+"' team renamed", printer.GetLines()[0])
		s.Len(printer.GetErrorLines(), 0)
	})

	s.Run("Permission error renaming an existing team", func() {
		printer.Clean()

		cmd := &cobra.Command{}
		args := []string{s.th.BasicTeam.Name}
		cmd.Flags().String("display_name", "newDisplayName", "Team Display Name")

		err := renameTeamCmdF(s.th.Client, cmd, args)
		s.Require().Error(err)
		s.Len(printer.GetLines(), 0)
		s.Equal("Cannot rename team '"+s.th.BasicTeam.Name+"', error : : You do not have the appropriate permissions., ", err.Error())
	})
}

func (s *MmctlE2ETestSuite) TestTeamCreateCmdF() {
	s.SetupTestHelper().InitBasic()

	s.RunForAllClients("Should not create a team w/o name", func(c client.Client) {
		printer.Clean()
		cmd := &cobra.Command{}
		cmd.Flags().String("display_name", "somedisplayname", "")

		err := createTeamCmdF(c, cmd, []string{})
		s.EqualError(err, "name is required")
		s.Require().Empty(printer.GetLines())
	})

	s.RunForAllClients("Should not create a team w/o display_name", func(c client.Client) {
		printer.Clean()
		cmd := &cobra.Command{}
		cmd.Flags().String("name", model.NewId(), "")

		err := createTeamCmdF(c, cmd, []string{})
		s.EqualError(err, "display Name is required")
		s.Require().Empty(printer.GetLines())
	})

	s.Run("Should create a new team w/ email using LocalClient", func() {
		printer.Clean()
		cmd := &cobra.Command{}
		teamName := model.NewId()
		cmd.Flags().String("name", teamName, "")
		cmd.Flags().String("display_name", "somedisplayname", "")
		email := "someemail@example.com"
		cmd.Flags().String("email", email, "")

		err := createTeamCmdF(s.th.LocalClient, cmd, []string{})
		s.Require().Nil(err)
		s.Len(printer.GetLines(), 1)
		newTeam, err := s.th.App.GetTeamByName(teamName)
		s.Require().Nil(err)
		s.Equal(email, newTeam.Email)
	})

	s.Run("Should create a new team w/ assigned email using SystemAdminClient", func() {
		printer.Clean()
		cmd := &cobra.Command{}
		teamName := model.NewId()
		cmd.Flags().String("name", teamName, "")
		cmd.Flags().String("display_name", "somedisplayname", "")
		email := "someemail@example.com"
		cmd.Flags().String("email", email, "")

		err := createTeamCmdF(s.th.SystemAdminClient, cmd, []string{})
		s.Require().Nil(err)
		s.Len(printer.GetLines(), 1)
		newTeam, err := s.th.App.GetTeamByName(teamName)
		s.Require().Nil(err)
		s.NotEqual(email, newTeam.Email)
	})

	s.Run("Should create a new team w/ assigned email using Client", func() {
		printer.Clean()
		cmd := &cobra.Command{}
		teamName := model.NewId()
		cmd.Flags().String("name", teamName, "")
		cmd.Flags().String("display_name", "somedisplayname", "")
		email := "someemail@example.com"
		cmd.Flags().String("email", email, "")

		err := createTeamCmdF(s.th.Client, cmd, []string{})
		s.Require().Nil(err)
		s.Len(printer.GetLines(), 1)
		newTeam, err := s.th.App.GetTeamByName(teamName)
		s.Require().Nil(err)
		s.NotEqual(email, newTeam.Email)
	})

	s.RunForAllClients("Should create a new open team", func(c client.Client) {
		printer.Clean()
		cmd := &cobra.Command{}
		teamName := model.NewId()
		cmd.Flags().String("name", teamName, "")
		cmd.Flags().String("display_name", "somedisplayname", "")

		err := createTeamCmdF(c, cmd, []string{})
		s.Require().Nil(err)
		s.Len(printer.GetLines(), 1)
		newTeam, err := s.th.App.GetTeamByName(teamName)
		s.Require().Nil(err)
		s.Equal(newTeam.Type, model.TEAM_OPEN)
	})

	s.RunForAllClients("Should create a new private team", func(c client.Client) {
		printer.Clean()
		cmd := &cobra.Command{}
		teamName := model.NewId()
		cmd.Flags().String("name", teamName, "")
		cmd.Flags().String("display_name", "somedisplayname", "")
		cmd.Flags().Bool("private", true, "")

		err := createTeamCmdF(c, cmd, []string{})
		s.Require().Nil(err)
		s.Len(printer.GetLines(), 1)
		newTeam, err := s.th.App.GetTeamByName(teamName)
		s.Require().Nil(err)
		s.Equal(newTeam.Type, model.TEAM_INVITE)
	})
}

func (s *MmctlE2ETestSuite) TestSearchTeamCmdF() {
	s.SetupTestHelper().InitBasic()

	s.RunForSystemAdminAndLocal("Search for existing team", func(c client.Client) {
		printer.Clean()

		err := searchTeamCmdF(c, &cobra.Command{}, []string{s.th.BasicTeam.Name})
		s.Require().Nil(err)
		s.Len(printer.GetLines(), 1)
		team := printer.GetLines()[0].(*model.Team)
		s.Equal(s.th.BasicTeam.Name, team.Name)
	})

	s.Run("Search for existing team with Client", func() {
		printer.Clean()

		err := searchTeamCmdF(s.th.Client, &cobra.Command{}, []string{s.th.BasicTeam.Name})
		s.Require().Nil(err)
		s.Len(printer.GetLines(), 0)
		s.Len(printer.GetErrorLines(), 1)
		s.Equal("Unable to find team '"+s.th.BasicTeam.Name+"'", printer.GetErrorLines()[0])
	})

	s.RunForAllClients("Search of nonexistent team", func(c client.Client) {
		printer.Clean()

		teamnameArg := "nonexistentteam"
		err := searchTeamCmdF(c, &cobra.Command{}, []string{teamnameArg})
		s.Require().Nil(err)
		s.Len(printer.GetLines(), 0)
		s.Len(printer.GetErrorLines(), 1)
		s.Equal("Unable to find team '"+teamnameArg+"'", printer.GetErrorLines()[0])
	})
}

func (s *MmctlE2ETestSuite) TestArchiveTeamsCmd() {
	s.SetupTestHelper().InitBasic()

	cmd := &cobra.Command{}
	cmd.Flags().Bool("confirm", true, "Confirm you really want to archive the team and a DB backup has been performed.")

	s.RunForAllClients("Archive nonexistent team", func(c client.Client) {
		printer.Clean()

		err := archiveTeamsCmdF(c, cmd, []string{"unknown-team"})
		s.Require().Nil(err)
		s.Require().Len(printer.GetLines(), 0)
		s.Require().Len(printer.GetErrorLines(), 1)
		s.Require().Equal("Unable to find team 'unknown-team'", printer.GetErrorLines()[0])
	})

	s.RunForSystemAdminAndLocal("Archive basic team", func(c client.Client) {
		printer.Clean()

		err := archiveTeamsCmdF(c, cmd, []string{s.th.BasicTeam.Name})
		s.Require().Nil(err)
		s.Require().Len(printer.GetLines(), 1)
		team := printer.GetLines()[0].(*model.Team)
		s.Require().Equal(s.th.BasicTeam.Name, team.Name)
		s.Require().Len(printer.GetErrorLines(), 0)

		basicTeam, err := s.th.App.GetTeam(s.th.BasicTeam.Id)
		s.Require().Nil(err)
		s.Require().NotZero(basicTeam.DeleteAt)

		err = s.th.App.RestoreTeam(s.th.BasicTeam.Id)
		s.Require().Nil(err)
	})

	s.Run("Archive team without permissions", func() {
		printer.Clean()

		err := archiveTeamsCmdF(s.th.Client, cmd, []string{s.th.BasicTeam.Name})
		s.Require().Nil(err)
		s.Require().Len(printer.GetLines(), 0)
		s.Require().Len(printer.GetErrorLines(), 1)
		s.Require().Contains(printer.GetErrorLines()[0], "You do not have the appropriate permissions.")

		basicTeam, err := s.th.App.GetTeam(s.th.BasicTeam.Id)
		s.Require().Nil(err)
		s.Require().Zero(basicTeam.DeleteAt)
	})
}

<<<<<<< HEAD
func (s *MmctlE2ETestSuite) TestListTeamsCmdF() {
	s.SetupTestHelper().InitBasic()
	mockTeamName := "mockteam" + model.NewId()
	mockTeamDisplayname := "mockteam_display"
	_, err := s.th.App.CreateTeam(&model.Team{Name: mockTeamName, DisplayName: mockTeamDisplayname, Type: model.TEAM_OPEN, DeleteAt: 1})
	s.Require().Nil(err)

	s.RunForSystemAdminAndLocal("Should print both active and archived teams for syasdmin and local clients", func(c client.Client) {
		printer.Clean()

		err := listTeamsCmdF(c, &cobra.Command{}, []string{})
		s.Require().Nil(err)
		s.Len(printer.GetLines(), 2)
		team := printer.GetLines()[0].(*model.Team)
		s.Equal(s.th.BasicTeam.Name, team.Name)

		archivedTeam := printer.GetLines()[1].(*model.Team)
		s.Equal(mockTeamName, archivedTeam.Name)
	})

	s.Run("Should not list teams for Client", func() {
		printer.Clean()

		err := listTeamsCmdF(s.th.Client, &cobra.Command{}, []string{})
		s.Require().Nil(err)
		s.Len(printer.GetLines(), 0)
=======
func (s *MmctlE2ETestSuite) TestRestoreTeamsCmd() {
	s.SetupTestHelper().InitBasic()

	s.RunForAllClients("Restore team", func(c client.Client) {
		printer.Clean()

		team := s.th.CreateTeam()
		appErr := s.th.App.SoftDeleteTeam(team.Id)
		s.Require().Nil(appErr)

		err := restoreTeamsCmdF(c, &cobra.Command{}, []string{team.Name})
		s.Require().Nil(err)
		s.Require().Len(printer.GetErrorLines(), 0)
		s.Require().Len(printer.GetLines(), 1)
		s.Require().Zero(printer.GetLines()[0].(*model.Team).DeleteAt)
	})

	s.RunForAllClients("Restore non-existent team", func(c client.Client) {
		printer.Clean()

		teamName := "non-existent-team"

		err := restoreTeamsCmdF(c, &cobra.Command{}, []string{teamName})
		s.Require().Nil(err)

		errMessage := "Unable to find team '" + teamName + "'"
		s.Require().Len(printer.GetErrorLines(), 1)
		s.Require().Equal(errMessage, printer.GetErrorLines()[0])
	})

	s.Run("Restore team without permissions", func() {
		printer.Clean()

		team := s.th.CreateTeamWithClient(s.th.SystemAdminClient)
		appErr := s.th.App.SoftDeleteTeam(team.Id)
		s.Require().Nil(appErr)

		err := restoreTeamsCmdF(s.th.Client, &cobra.Command{}, []string{team.Name})
		s.Require().Nil(err)

		errMessage := "Unable to find team '" + team.Name + "'"
		s.Require().Len(printer.GetErrorLines(), 1)
		s.Require().Equal(errMessage, printer.GetErrorLines()[0])
>>>>>>> 5f5af958
	})
}<|MERGE_RESOLUTION|>--- conflicted
+++ resolved
@@ -5,7 +5,6 @@
 
 import (
 	"github.com/mattermost/mattermost-server/v5/model"
-	"github.com/spf13/cobra"
 
 	"github.com/spf13/cobra"
 
@@ -245,7 +244,6 @@
 	})
 }
 
-<<<<<<< HEAD
 func (s *MmctlE2ETestSuite) TestListTeamsCmdF() {
 	s.SetupTestHelper().InitBasic()
 	mockTeamName := "mockteam" + model.NewId()
@@ -272,7 +270,9 @@
 		err := listTeamsCmdF(s.th.Client, &cobra.Command{}, []string{})
 		s.Require().Nil(err)
 		s.Len(printer.GetLines(), 0)
-=======
+	})
+}
+
 func (s *MmctlE2ETestSuite) TestRestoreTeamsCmd() {
 	s.SetupTestHelper().InitBasic()
 
@@ -316,6 +316,5 @@
 		errMessage := "Unable to find team '" + team.Name + "'"
 		s.Require().Len(printer.GetErrorLines(), 1)
 		s.Require().Equal(errMessage, printer.GetErrorLines()[0])
->>>>>>> 5f5af958
 	})
 }