--- conflicted
+++ resolved
@@ -141,7 +141,6 @@
 	})
 }
 
-<<<<<<< HEAD
 func (s *MmctlE2ETestSuite) TestResetUserMfaCmd() {
 	s.SetupTestHelper().InitBasic()
 
@@ -200,7 +199,9 @@
 		s.Require().Len(printer.GetLines(), 0)
 		s.Require().Len(printer.GetErrorLines(), 1)
 		s.Require().Equal(printer.GetErrorLines()[0], fmt.Sprintf(`Unable to reset user '%s' MFA. Error: : You do not have the appropriate permissions., `, user.Email))
-=======
+	})
+}
+
 func (s *MmctlE2ETestSuite) TestVerifyUserEmailWithoutTokenCmd() {
 	s.SetupTestHelper().InitBasic()
 
@@ -234,7 +235,6 @@
 		s.Require().Len(printer.GetLines(), 0)
 		s.Require().Len(printer.GetErrorLines(), 1)
 		s.Require().Equal(printer.GetErrorLines()[0], "can't find user 'nonexistent@email'")
->>>>>>> 85708807
 	})
 }
 
