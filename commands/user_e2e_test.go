--- conflicted
+++ resolved
@@ -141,7 +141,218 @@
 	})
 }
 
-<<<<<<< HEAD
+func (s *MmctlE2ETestSuite) TestUpdateUserEmailCmd() {
+	s.SetupTestHelper().InitBasic()
+
+	s.RunForSystemAdminAndLocal("admin and local user can change user email", func(c client.Client) {
+		printer.Clean()
+		oldEmail := s.th.BasicUser2.Email
+		newEmail := "basicuser2@fakedomain.com"
+		err := updateUserEmailCmdF(c, &cobra.Command{}, []string{s.th.BasicUser2.Email, newEmail})
+		s.Require().Nil(err)
+
+		u, err := s.th.App.GetUser(s.th.BasicUser2.Id)
+		s.Require().Nil(err)
+		s.Require().Equal(newEmail, u.Email)
+
+		u.Email = oldEmail
+		_, err = s.th.App.UpdateUser(u, false)
+		s.Require().Nil(err)
+	})
+
+	s.Run("normal user doesn't have permission to change another user's email", func() {
+		printer.Clean()
+		newEmail := "basicuser2-change@fakedomain.com"
+		err := updateUserEmailCmdF(s.th.Client, &cobra.Command{}, []string{s.th.BasicUser2.Id, newEmail})
+		s.Require().EqualError(err, ": You do not have the appropriate permissions., ")
+
+		u, err := s.th.App.GetUser(s.th.BasicUser2.Id)
+		s.Require().Nil(err)
+		s.Require().Equal(s.th.BasicUser2.Email, u.Email)
+	})
+
+	s.Run("normal users can't update their own email due to security reasons", func() {
+		printer.Clean()
+
+		newEmail := "basicuser-change@fakedomain.com"
+		err := updateUserEmailCmdF(s.th.Client, &cobra.Command{}, []string{s.th.BasicUser.Id, newEmail})
+		s.Require().EqualError(err, ": Invalid or missing password in request body., ")
+	})
+}
+
+func (s *MmctlE2ETestSuite) TestDeleteUsersCmd() {
+	s.SetupTestHelper().InitBasic()
+
+	s.RunForSystemAdminAndLocal("Delete user", func(c client.Client) {
+		printer.Clean()
+
+		previousVal := s.th.App.Config().ServiceSettings.EnableAPIUserDeletion
+		s.th.App.UpdateConfig(func(cfg *model.Config) { *cfg.ServiceSettings.EnableAPIUserDeletion = true })
+		defer s.th.App.UpdateConfig(func(cfg *model.Config) { *cfg.ServiceSettings.EnableAPIUserDeletion = *previousVal })
+
+		cmd := &cobra.Command{}
+		confirm := true
+		cmd.Flags().BoolVar(&confirm, "confirm", confirm, "confirm")
+
+		newUser := s.th.CreateUser()
+		err := deleteUsersCmdF(c, cmd, []string{newUser.Email})
+		s.Require().Nil(err)
+		s.Len(printer.GetLines(), 1)
+		s.Len(printer.GetErrorLines(), 0)
+
+		deletedUser := printer.GetLines()[0].(*model.User)
+		s.Require().Equal(newUser.Username, deletedUser.Username)
+
+		// expect user deleted
+		_, err = s.th.App.GetUser(newUser.Id)
+		s.Require().NotNil(err)
+		s.Require().Equal(err.Error(), "SqlUserStore.Get: Unable to find the user., user_id=store.sql_user.missing_account.const, sql: no rows in result set")
+	})
+
+	s.RunForSystemAdminAndLocal("Delete user confirm using prompt", func(c client.Client) {
+		printer.Clean()
+
+		previousVal := s.th.App.Config().ServiceSettings.EnableAPIUserDeletion
+		s.th.App.UpdateConfig(func(cfg *model.Config) { *cfg.ServiceSettings.EnableAPIUserDeletion = true })
+		defer func() {
+			s.th.App.UpdateConfig(func(cfg *model.Config) { *cfg.ServiceSettings.EnableAPIUserDeletion = *previousVal })
+		}()
+
+		cmd := &cobra.Command{}
+
+		// create temp file to replace stdin
+		content := []byte("YES\nYES\n")
+		tmpfile, err := ioutil.TempFile("", "inputfile")
+		s.Require().Nil(err)
+		defer os.Remove(tmpfile.Name()) // remove temp file
+
+		_, err = tmpfile.Write(content)
+		s.Require().Nil(err)
+		_, err = tmpfile.Seek(0, 0)
+		s.Require().Nil(err)
+
+		// replace stdin to do input in testing
+		oldStdin := os.Stdin
+		defer func() { os.Stdin = oldStdin }() // restore
+		os.Stdin = tmpfile
+
+		newUser := s.th.CreateUser()
+		err = deleteUsersCmdF(c, cmd, []string{newUser.Email})
+		s.Require().Nil(err)
+		s.Len(printer.GetLines(), 1)
+		s.Len(printer.GetErrorLines(), 0)
+
+		deletedUser := printer.GetLines()[0].(*model.User)
+		s.Require().Equal(newUser.Username, deletedUser.Username)
+
+		// expect user deleted
+		_, err = s.th.App.GetUser(newUser.Id)
+		s.Require().NotNil(err)
+		s.Require().Equal(err.Error(), "SqlUserStore.Get: Unable to find the user., user_id=store.sql_user.missing_account.const, sql: no rows in result set")
+	})
+
+	s.RunForSystemAdminAndLocal("Delete nonexistent user", func(c client.Client) {
+		printer.Clean()
+		emailArg := "nonexistentUser@example.com"
+
+		previousVal := s.th.App.Config().ServiceSettings.EnableAPIUserDeletion
+		s.th.App.UpdateConfig(func(cfg *model.Config) { *cfg.ServiceSettings.EnableAPIUserDeletion = true })
+		defer func() {
+			s.th.App.UpdateConfig(func(cfg *model.Config) { *cfg.ServiceSettings.EnableAPIUserDeletion = *previousVal })
+		}()
+
+		cmd := &cobra.Command{}
+		confirm := true
+		cmd.Flags().BoolVar(&confirm, "confirm", confirm, "confirm")
+
+		err := deleteUsersCmdF(c, cmd, []string{emailArg})
+		s.Require().Nil(err)
+		s.Len(printer.GetLines(), 0)
+		s.Len(printer.GetErrorLines(), 1)
+		s.Equal("Unable to find user '"+emailArg+"'", printer.GetErrorLines()[0])
+	})
+
+	s.Run("Delete user without permission", func() {
+		printer.Clean()
+
+		previousVal := s.th.App.Config().ServiceSettings.EnableAPIUserDeletion
+		s.th.App.UpdateConfig(func(cfg *model.Config) { *cfg.ServiceSettings.EnableAPIUserDeletion = true })
+		defer func() {
+			s.th.App.UpdateConfig(func(cfg *model.Config) { *cfg.ServiceSettings.EnableAPIUserDeletion = *previousVal })
+		}()
+
+		cmd := &cobra.Command{}
+		confirm := true
+		cmd.Flags().BoolVar(&confirm, "confirm", confirm, "confirm")
+
+		newUser := s.th.CreateUser()
+		err := deleteUsersCmdF(s.th.Client, cmd, []string{newUser.Email})
+		s.Require().Nil(err)
+		s.Len(printer.GetLines(), 0)
+		s.Len(printer.GetErrorLines(), 1)
+		s.Require().Equal(printer.GetErrorLines()[0], fmt.Sprintf("Unable to delete user '%s' error: : You do not have the appropriate permissions., ", newUser.Username))
+
+		// expect user not deleted
+		user, err := s.th.App.GetUser(newUser.Id)
+		s.Require().Nil(err)
+		s.Require().Equal(newUser.Username, user.Username)
+	})
+
+	s.Run("Delete user with disabled config as system admin", func() {
+		printer.Clean()
+
+		previousVal := s.th.App.Config().ServiceSettings.EnableAPIUserDeletion
+		s.th.App.UpdateConfig(func(cfg *model.Config) { *cfg.ServiceSettings.EnableAPIUserDeletion = false })
+		defer func() {
+			s.th.App.UpdateConfig(func(cfg *model.Config) { *cfg.ServiceSettings.EnableAPIUserDeletion = *previousVal })
+		}()
+
+		cmd := &cobra.Command{}
+		confirm := true
+		cmd.Flags().BoolVar(&confirm, "confirm", confirm, "confirm")
+
+		newUser := s.th.CreateUser()
+		err := deleteUsersCmdF(s.th.SystemAdminClient, cmd, []string{newUser.Email})
+		s.Require().Nil(err)
+		s.Len(printer.GetLines(), 0)
+		s.Len(printer.GetErrorLines(), 1)
+		s.Require().Equal(printer.GetErrorLines()[0], fmt.Sprintf("Unable to delete user '%s' error: : Permanent user deletion feature is not enabled. Please contact your System Administrator., ", newUser.Username))
+
+		// expect user not deleted
+		user, err := s.th.App.GetUser(newUser.Id)
+		s.Require().Nil(err)
+		s.Require().Equal(newUser.Username, user.Username)
+	})
+
+	s.Run("Delete user with disabled config as local client", func() {
+		printer.Clean()
+
+		previousVal := s.th.App.Config().ServiceSettings.EnableAPIUserDeletion
+		s.th.App.UpdateConfig(func(cfg *model.Config) { *cfg.ServiceSettings.EnableAPIUserDeletion = false })
+		defer func() {
+			s.th.App.UpdateConfig(func(cfg *model.Config) { *cfg.ServiceSettings.EnableAPIUserDeletion = *previousVal })
+		}()
+
+		cmd := &cobra.Command{}
+		confirm := true
+		cmd.Flags().BoolVar(&confirm, "confirm", confirm, "confirm")
+
+		newUser := s.th.CreateUser()
+		err := deleteUsersCmdF(s.th.LocalClient, cmd, []string{newUser.Email})
+		s.Require().Nil(err)
+		s.Len(printer.GetLines(), 1)
+		s.Len(printer.GetErrorLines(), 0)
+
+		deletedUser := printer.GetLines()[0].(*model.User)
+		s.Require().Equal(newUser.Username, deletedUser.Username)
+
+		// expect user deleted
+		_, err = s.th.App.GetUser(newUser.Id)
+		s.Require().NotNil(err)
+		s.Require().Equal(err.Error(), "SqlUserStore.Get: Unable to find the user., user_id=store.sql_user.missing_account.const, sql: no rows in result set")
+	})
+}
+
 func (s *MmctlE2ETestSuite) TestUserConvertCmdF() {
 	s.SetupTestHelper().InitBasic()
 
@@ -233,216 +444,5 @@
 		s.Equal(": You do not have the appropriate permissions., ", err.Error())
 		s.Require().Len(printer.GetLines(), 0)
 		s.Require().Len(printer.GetErrorLines(), 0)
-=======
-func (s *MmctlE2ETestSuite) TestUpdateUserEmailCmd() {
-	s.SetupTestHelper().InitBasic()
-
-	s.RunForSystemAdminAndLocal("admin and local user can change user email", func(c client.Client) {
-		printer.Clean()
-		oldEmail := s.th.BasicUser2.Email
-		newEmail := "basicuser2@fakedomain.com"
-		err := updateUserEmailCmdF(c, &cobra.Command{}, []string{s.th.BasicUser2.Email, newEmail})
-		s.Require().Nil(err)
-
-		u, err := s.th.App.GetUser(s.th.BasicUser2.Id)
-		s.Require().Nil(err)
-		s.Require().Equal(newEmail, u.Email)
-
-		u.Email = oldEmail
-		_, err = s.th.App.UpdateUser(u, false)
-		s.Require().Nil(err)
-	})
-
-	s.Run("normal user doesn't have permission to change another user's email", func() {
-		printer.Clean()
-		newEmail := "basicuser2-change@fakedomain.com"
-		err := updateUserEmailCmdF(s.th.Client, &cobra.Command{}, []string{s.th.BasicUser2.Id, newEmail})
-		s.Require().EqualError(err, ": You do not have the appropriate permissions., ")
-
-		u, err := s.th.App.GetUser(s.th.BasicUser2.Id)
-		s.Require().Nil(err)
-		s.Require().Equal(s.th.BasicUser2.Email, u.Email)
-	})
-
-	s.Run("normal users can't update their own email due to security reasons", func() {
-		printer.Clean()
-
-		newEmail := "basicuser-change@fakedomain.com"
-		err := updateUserEmailCmdF(s.th.Client, &cobra.Command{}, []string{s.th.BasicUser.Id, newEmail})
-		s.Require().EqualError(err, ": Invalid or missing password in request body., ")
-	})
-}
-
-func (s *MmctlE2ETestSuite) TestDeleteUsersCmd() {
-	s.SetupTestHelper().InitBasic()
-
-	s.RunForSystemAdminAndLocal("Delete user", func(c client.Client) {
-		printer.Clean()
-
-		previousVal := s.th.App.Config().ServiceSettings.EnableAPIUserDeletion
-		s.th.App.UpdateConfig(func(cfg *model.Config) { *cfg.ServiceSettings.EnableAPIUserDeletion = true })
-		defer s.th.App.UpdateConfig(func(cfg *model.Config) { *cfg.ServiceSettings.EnableAPIUserDeletion = *previousVal })
-
-		cmd := &cobra.Command{}
-		confirm := true
-		cmd.Flags().BoolVar(&confirm, "confirm", confirm, "confirm")
-
-		newUser := s.th.CreateUser()
-		err := deleteUsersCmdF(c, cmd, []string{newUser.Email})
-		s.Require().Nil(err)
-		s.Len(printer.GetLines(), 1)
-		s.Len(printer.GetErrorLines(), 0)
-
-		deletedUser := printer.GetLines()[0].(*model.User)
-		s.Require().Equal(newUser.Username, deletedUser.Username)
-
-		// expect user deleted
-		_, err = s.th.App.GetUser(newUser.Id)
-		s.Require().NotNil(err)
-		s.Require().Equal(err.Error(), "SqlUserStore.Get: Unable to find the user., user_id=store.sql_user.missing_account.const, sql: no rows in result set")
-	})
-
-	s.RunForSystemAdminAndLocal("Delete user confirm using prompt", func(c client.Client) {
-		printer.Clean()
-
-		previousVal := s.th.App.Config().ServiceSettings.EnableAPIUserDeletion
-		s.th.App.UpdateConfig(func(cfg *model.Config) { *cfg.ServiceSettings.EnableAPIUserDeletion = true })
-		defer func() {
-			s.th.App.UpdateConfig(func(cfg *model.Config) { *cfg.ServiceSettings.EnableAPIUserDeletion = *previousVal })
-		}()
-
-		cmd := &cobra.Command{}
-
-		// create temp file to replace stdin
-		content := []byte("YES\nYES\n")
-		tmpfile, err := ioutil.TempFile("", "inputfile")
-		s.Require().Nil(err)
-		defer os.Remove(tmpfile.Name()) // remove temp file
-
-		_, err = tmpfile.Write(content)
-		s.Require().Nil(err)
-		_, err = tmpfile.Seek(0, 0)
-		s.Require().Nil(err)
-
-		// replace stdin to do input in testing
-		oldStdin := os.Stdin
-		defer func() { os.Stdin = oldStdin }() // restore
-		os.Stdin = tmpfile
-
-		newUser := s.th.CreateUser()
-		err = deleteUsersCmdF(c, cmd, []string{newUser.Email})
-		s.Require().Nil(err)
-		s.Len(printer.GetLines(), 1)
-		s.Len(printer.GetErrorLines(), 0)
-
-		deletedUser := printer.GetLines()[0].(*model.User)
-		s.Require().Equal(newUser.Username, deletedUser.Username)
-
-		// expect user deleted
-		_, err = s.th.App.GetUser(newUser.Id)
-		s.Require().NotNil(err)
-		s.Require().Equal(err.Error(), "SqlUserStore.Get: Unable to find the user., user_id=store.sql_user.missing_account.const, sql: no rows in result set")
-	})
-
-	s.RunForSystemAdminAndLocal("Delete nonexistent user", func(c client.Client) {
-		printer.Clean()
-		emailArg := "nonexistentUser@example.com"
-
-		previousVal := s.th.App.Config().ServiceSettings.EnableAPIUserDeletion
-		s.th.App.UpdateConfig(func(cfg *model.Config) { *cfg.ServiceSettings.EnableAPIUserDeletion = true })
-		defer func() {
-			s.th.App.UpdateConfig(func(cfg *model.Config) { *cfg.ServiceSettings.EnableAPIUserDeletion = *previousVal })
-		}()
-
-		cmd := &cobra.Command{}
-		confirm := true
-		cmd.Flags().BoolVar(&confirm, "confirm", confirm, "confirm")
-
-		err := deleteUsersCmdF(c, cmd, []string{emailArg})
-		s.Require().Nil(err)
-		s.Len(printer.GetLines(), 0)
-		s.Len(printer.GetErrorLines(), 1)
-		s.Equal("Unable to find user '"+emailArg+"'", printer.GetErrorLines()[0])
-	})
-
-	s.Run("Delete user without permission", func() {
-		printer.Clean()
-
-		previousVal := s.th.App.Config().ServiceSettings.EnableAPIUserDeletion
-		s.th.App.UpdateConfig(func(cfg *model.Config) { *cfg.ServiceSettings.EnableAPIUserDeletion = true })
-		defer func() {
-			s.th.App.UpdateConfig(func(cfg *model.Config) { *cfg.ServiceSettings.EnableAPIUserDeletion = *previousVal })
-		}()
-
-		cmd := &cobra.Command{}
-		confirm := true
-		cmd.Flags().BoolVar(&confirm, "confirm", confirm, "confirm")
-
-		newUser := s.th.CreateUser()
-		err := deleteUsersCmdF(s.th.Client, cmd, []string{newUser.Email})
-		s.Require().Nil(err)
-		s.Len(printer.GetLines(), 0)
-		s.Len(printer.GetErrorLines(), 1)
-		s.Require().Equal(printer.GetErrorLines()[0], fmt.Sprintf("Unable to delete user '%s' error: : You do not have the appropriate permissions., ", newUser.Username))
-
-		// expect user not deleted
-		user, err := s.th.App.GetUser(newUser.Id)
-		s.Require().Nil(err)
-		s.Require().Equal(newUser.Username, user.Username)
-	})
-
-	s.Run("Delete user with disabled config as system admin", func() {
-		printer.Clean()
-
-		previousVal := s.th.App.Config().ServiceSettings.EnableAPIUserDeletion
-		s.th.App.UpdateConfig(func(cfg *model.Config) { *cfg.ServiceSettings.EnableAPIUserDeletion = false })
-		defer func() {
-			s.th.App.UpdateConfig(func(cfg *model.Config) { *cfg.ServiceSettings.EnableAPIUserDeletion = *previousVal })
-		}()
-
-		cmd := &cobra.Command{}
-		confirm := true
-		cmd.Flags().BoolVar(&confirm, "confirm", confirm, "confirm")
-
-		newUser := s.th.CreateUser()
-		err := deleteUsersCmdF(s.th.SystemAdminClient, cmd, []string{newUser.Email})
-		s.Require().Nil(err)
-		s.Len(printer.GetLines(), 0)
-		s.Len(printer.GetErrorLines(), 1)
-		s.Require().Equal(printer.GetErrorLines()[0], fmt.Sprintf("Unable to delete user '%s' error: : Permanent user deletion feature is not enabled. Please contact your System Administrator., ", newUser.Username))
-
-		// expect user not deleted
-		user, err := s.th.App.GetUser(newUser.Id)
-		s.Require().Nil(err)
-		s.Require().Equal(newUser.Username, user.Username)
-	})
-
-	s.Run("Delete user with disabled config as local client", func() {
-		printer.Clean()
-
-		previousVal := s.th.App.Config().ServiceSettings.EnableAPIUserDeletion
-		s.th.App.UpdateConfig(func(cfg *model.Config) { *cfg.ServiceSettings.EnableAPIUserDeletion = false })
-		defer func() {
-			s.th.App.UpdateConfig(func(cfg *model.Config) { *cfg.ServiceSettings.EnableAPIUserDeletion = *previousVal })
-		}()
-
-		cmd := &cobra.Command{}
-		confirm := true
-		cmd.Flags().BoolVar(&confirm, "confirm", confirm, "confirm")
-
-		newUser := s.th.CreateUser()
-		err := deleteUsersCmdF(s.th.LocalClient, cmd, []string{newUser.Email})
-		s.Require().Nil(err)
-		s.Len(printer.GetLines(), 1)
-		s.Len(printer.GetErrorLines(), 0)
-
-		deletedUser := printer.GetLines()[0].(*model.User)
-		s.Require().Equal(newUser.Username, deletedUser.Username)
-
-		// expect user deleted
-		_, err = s.th.App.GetUser(newUser.Id)
-		s.Require().NotNil(err)
-		s.Require().Equal(err.Error(), "SqlUserStore.Get: Unable to find the user., user_id=store.sql_user.missing_account.const, sql: no rows in result set")
->>>>>>> 9044d65a
 	})
 }