// Copyright (c) 2015-present Mattermost, Inc. All Rights Reserved.
// See LICENSE.txt for license information.

package commands

import (
	"fmt"
	"io/ioutil"
	"os"

	"github.com/mattermost/mattermost-server/v5/model"
	"github.com/spf13/cobra"

	"github.com/mattermost/mmctl/client"
	"github.com/mattermost/mmctl/printer"
)

func (s *MmctlE2ETestSuite) TestUserActivateCmd() {
	s.SetupTestHelper().InitBasic()

	user, appErr := s.th.App.CreateUser(&model.User{Email: s.th.GenerateTestEmail(), Username: model.NewId(), Password: model.NewId()})
	s.Require().Nil(appErr)

	s.RunForSystemAdminAndLocal("Activate user", func(c client.Client) {
		printer.Clean()

		_, appErr := s.th.App.UpdateActive(user, false)
		s.Require().Nil(appErr)

		err := userActivateCmdF(c, &cobra.Command{}, []string{user.Email})
		s.Require().Nil(err)
		s.Require().Len(printer.GetLines(), 0)
		s.Require().Len(printer.GetErrorLines(), 0)

		ruser, err := s.th.App.GetUser(user.Id)
		s.Require().Nil(err)
		s.Require().Zero(ruser.DeleteAt)
	})

	s.Run("Activate user without permissions", func() {
		printer.Clean()

		_, appErr := s.th.App.UpdateActive(user, false)
		s.Require().Nil(appErr)

		err := userActivateCmdF(s.th.Client, &cobra.Command{}, []string{user.Email})
		s.Require().Nil(err)
		s.Require().Len(printer.GetLines(), 0)
		s.Require().Len(printer.GetErrorLines(), 1)
		s.Require().Equal(printer.GetErrorLines()[0], "unable to change activation status of user: "+user.Email)

		ruser, err := s.th.App.GetUser(user.Id)
		s.Require().Nil(err)
		s.Require().NotZero(ruser.DeleteAt)
	})

	s.RunForAllClients("Activate nonexistent user", func(c client.Client) {
		printer.Clean()

		err := userActivateCmdF(c, &cobra.Command{}, []string{"nonexistent@email"})
		s.Require().Nil(err)
		s.Require().Len(printer.GetLines(), 0)
		s.Require().Len(printer.GetErrorLines(), 1)
		s.Require().Equal(printer.GetErrorLines()[0], "can't find user 'nonexistent@email'")
	})
}

func (s *MmctlE2ETestSuite) TestUserDeactivateCmd() {
	s.SetupTestHelper().InitBasic()

	user, appErr := s.th.App.CreateUser(&model.User{Email: s.th.GenerateTestEmail(), Username: model.NewId(), Password: model.NewId()})
	s.Require().Nil(appErr)

	s.RunForSystemAdminAndLocal("Deactivate user", func(c client.Client) {
		printer.Clean()

		_, appErr := s.th.App.UpdateActive(user, true)
		s.Require().Nil(appErr)

		err := userDeactivateCmdF(c, &cobra.Command{}, []string{user.Email})
		s.Require().Nil(err)
		s.Require().Len(printer.GetLines(), 0)
		s.Require().Len(printer.GetErrorLines(), 0)

		ruser, err := s.th.App.GetUser(user.Id)
		s.Require().Nil(err)
		s.Require().NotZero(ruser.DeleteAt)
	})

	s.Run("Deactivate user without permissions", func() {
		printer.Clean()

		_, appErr := s.th.App.UpdateActive(user, true)
		s.Require().Nil(appErr)

		err := userDeactivateCmdF(s.th.Client, &cobra.Command{}, []string{user.Email})
		s.Require().Nil(err)
		s.Require().Len(printer.GetLines(), 0)
		s.Require().Len(printer.GetErrorLines(), 1)
		s.Require().Equal(printer.GetErrorLines()[0], "unable to change activation status of user: "+user.Email)

		ruser, err := s.th.App.GetUser(user.Id)
		s.Require().Nil(err)
		s.Require().Zero(ruser.DeleteAt)
	})

	s.RunForAllClients("Deactivate nonexistent user", func(c client.Client) {
		printer.Clean()

		err := userDeactivateCmdF(c, &cobra.Command{}, []string{"nonexistent@email"})
		s.Require().Nil(err)
		s.Require().Len(printer.GetLines(), 0)
		s.Require().Len(printer.GetErrorLines(), 1)
		s.Require().Equal(printer.GetErrorLines()[0], "can't find user 'nonexistent@email'")
	})
}

func (s *MmctlE2ETestSuite) TestSearchUserCmd() {
	s.SetupTestHelper().InitBasic()

	s.RunForAllClients("Search for an existing user", func(c client.Client) {
		printer.Clean()

		err := searchUserCmdF(c, &cobra.Command{}, []string{s.th.BasicUser.Email})
		s.Require().Nil(err)
		s.Len(printer.GetLines(), 1)
		user := printer.GetLines()[0].(*model.User)
		s.Equal(s.th.BasicUser.Username, user.Username)
		s.Len(printer.GetErrorLines(), 0)
	})

	s.RunForAllClients("Search for a nonexistent user", func(c client.Client) {
		printer.Clean()
		emailArg := "nonexistentUser@example.com"

		err := searchUserCmdF(c, &cobra.Command{}, []string{emailArg})
		s.Require().Nil(err)
		s.Len(printer.GetLines(), 0)
		s.Len(printer.GetErrorLines(), 1)
		s.Equal("Unable to find user '"+emailArg+"'", printer.GetErrorLines()[0])
	})
}

<<<<<<< HEAD
func (s *MmctlE2ETestSuite) TestUpdateUserEmailCmd() {
	s.SetupTestHelper().InitBasic()

	s.RunForSystemAdminAndLocal("admin and local user can change user email", func(c client.Client) {
		printer.Clean()
		oldEmail := s.th.BasicUser2.Email
		newEmail := "basicuser2@fakedomain.com"
		err := updateUserEmailCmdF(c, &cobra.Command{}, []string{s.th.BasicUser2.Email, newEmail})
		s.Require().Nil(err)

		u, err := s.th.App.GetUser(s.th.BasicUser2.Id)
		s.Require().Nil(err)
		s.Require().Equal(newEmail, u.Email)

		u.Email = oldEmail
		_, err = s.th.App.UpdateUser(u, false)
		s.Require().Nil(err)
	})

	s.Run("normal user doesn't have permission to change another user's email", func() {
		printer.Clean()
		newEmail := "basicuser2-change@fakedomain.com"
		err := updateUserEmailCmdF(s.th.Client, &cobra.Command{}, []string{s.th.BasicUser2.Id, newEmail})
		s.Require().EqualError(err, ": You do not have the appropriate permissions., ")

		u, err := s.th.App.GetUser(s.th.BasicUser2.Id)
		s.Require().Nil(err)
		s.Require().Equal(s.th.BasicUser2.Email, u.Email)
	})

	s.Run("normal users can't update their own email due to security reasons", func() {
		printer.Clean()

		newEmail := "basicuser-change@fakedomain.com"
		err := updateUserEmailCmdF(s.th.Client, &cobra.Command{}, []string{s.th.BasicUser.Id, newEmail})
		s.Require().EqualError(err, ": Invalid or missing password in request body., ")
=======
func (s *MmctlE2ETestSuite) TestDeleteUsersCmd() {
	s.SetupTestHelper().InitBasic()

	s.RunForSystemAdminAndLocal("Delete user", func(c client.Client) {
		printer.Clean()

		previousVal := s.th.App.Config().ServiceSettings.EnableAPIUserDeletion
		s.th.App.UpdateConfig(func(cfg *model.Config) { *cfg.ServiceSettings.EnableAPIUserDeletion = true })
		defer s.th.App.UpdateConfig(func(cfg *model.Config) { *cfg.ServiceSettings.EnableAPIUserDeletion = *previousVal })

		cmd := &cobra.Command{}
		confirm := true
		cmd.Flags().BoolVar(&confirm, "confirm", confirm, "confirm")

		newUser := s.th.CreateUser()
		err := deleteUsersCmdF(c, cmd, []string{newUser.Email})
		s.Require().Nil(err)
		s.Len(printer.GetLines(), 1)
		s.Len(printer.GetErrorLines(), 0)

		deletedUser := printer.GetLines()[0].(*model.User)
		s.Require().Equal(newUser.Username, deletedUser.Username)

		// expect user deleted
		_, err = s.th.App.GetUser(newUser.Id)
		s.Require().NotNil(err)
		s.Require().Equal(err.Error(), "SqlUserStore.Get: Unable to find the user., user_id=store.sql_user.missing_account.const, sql: no rows in result set")
	})

	s.RunForSystemAdminAndLocal("Delete user confirm using prompt", func(c client.Client) {
		printer.Clean()

		previousVal := s.th.App.Config().ServiceSettings.EnableAPIUserDeletion
		s.th.App.UpdateConfig(func(cfg *model.Config) { *cfg.ServiceSettings.EnableAPIUserDeletion = true })
		defer func() {
			s.th.App.UpdateConfig(func(cfg *model.Config) { *cfg.ServiceSettings.EnableAPIUserDeletion = *previousVal })
		}()

		cmd := &cobra.Command{}

		// create temp file to replace stdin
		content := []byte("YES\nYES\n")
		tmpfile, err := ioutil.TempFile("", "inputfile")
		s.Require().Nil(err)
		defer os.Remove(tmpfile.Name()) // remove temp file

		_, err = tmpfile.Write(content)
		s.Require().Nil(err)
		_, err = tmpfile.Seek(0, 0)
		s.Require().Nil(err)

		// replace stdin to do input in testing
		oldStdin := os.Stdin
		defer func() { os.Stdin = oldStdin }() // restore
		os.Stdin = tmpfile

		newUser := s.th.CreateUser()
		err = deleteUsersCmdF(c, cmd, []string{newUser.Email})
		s.Require().Nil(err)
		s.Len(printer.GetLines(), 1)
		s.Len(printer.GetErrorLines(), 0)

		deletedUser := printer.GetLines()[0].(*model.User)
		s.Require().Equal(newUser.Username, deletedUser.Username)

		// expect user deleted
		_, err = s.th.App.GetUser(newUser.Id)
		s.Require().NotNil(err)
		s.Require().Equal(err.Error(), "SqlUserStore.Get: Unable to find the user., user_id=store.sql_user.missing_account.const, sql: no rows in result set")
	})

	s.RunForSystemAdminAndLocal("Delete nonexistent user", func(c client.Client) {
		printer.Clean()
		emailArg := "nonexistentUser@example.com"

		previousVal := s.th.App.Config().ServiceSettings.EnableAPIUserDeletion
		s.th.App.UpdateConfig(func(cfg *model.Config) { *cfg.ServiceSettings.EnableAPIUserDeletion = true })
		defer func() {
			s.th.App.UpdateConfig(func(cfg *model.Config) { *cfg.ServiceSettings.EnableAPIUserDeletion = *previousVal })
		}()

		cmd := &cobra.Command{}
		confirm := true
		cmd.Flags().BoolVar(&confirm, "confirm", confirm, "confirm")

		err := deleteUsersCmdF(c, cmd, []string{emailArg})
		s.Require().Nil(err)
		s.Len(printer.GetLines(), 0)
		s.Len(printer.GetErrorLines(), 1)
		s.Equal("Unable to find user '"+emailArg+"'", printer.GetErrorLines()[0])
	})

	s.Run("Delete user without permission", func() {
		printer.Clean()

		previousVal := s.th.App.Config().ServiceSettings.EnableAPIUserDeletion
		s.th.App.UpdateConfig(func(cfg *model.Config) { *cfg.ServiceSettings.EnableAPIUserDeletion = true })
		defer func() {
			s.th.App.UpdateConfig(func(cfg *model.Config) { *cfg.ServiceSettings.EnableAPIUserDeletion = *previousVal })
		}()

		cmd := &cobra.Command{}
		confirm := true
		cmd.Flags().BoolVar(&confirm, "confirm", confirm, "confirm")

		newUser := s.th.CreateUser()
		err := deleteUsersCmdF(s.th.Client, cmd, []string{newUser.Email})
		s.Require().Nil(err)
		s.Len(printer.GetLines(), 0)
		s.Len(printer.GetErrorLines(), 1)
		s.Require().Equal(printer.GetErrorLines()[0], fmt.Sprintf("Unable to delete user '%s' error: : You do not have the appropriate permissions., ", newUser.Username))

		// expect user not deleted
		user, err := s.th.App.GetUser(newUser.Id)
		s.Require().Nil(err)
		s.Require().Equal(newUser.Username, user.Username)
	})

	s.Run("Delete user with disabled config as system admin", func() {
		printer.Clean()

		previousVal := s.th.App.Config().ServiceSettings.EnableAPIUserDeletion
		s.th.App.UpdateConfig(func(cfg *model.Config) { *cfg.ServiceSettings.EnableAPIUserDeletion = false })
		defer func() {
			s.th.App.UpdateConfig(func(cfg *model.Config) { *cfg.ServiceSettings.EnableAPIUserDeletion = *previousVal })
		}()

		cmd := &cobra.Command{}
		confirm := true
		cmd.Flags().BoolVar(&confirm, "confirm", confirm, "confirm")

		newUser := s.th.CreateUser()
		err := deleteUsersCmdF(s.th.SystemAdminClient, cmd, []string{newUser.Email})
		s.Require().Nil(err)
		s.Len(printer.GetLines(), 0)
		s.Len(printer.GetErrorLines(), 1)
		s.Require().Equal(printer.GetErrorLines()[0], fmt.Sprintf("Unable to delete user '%s' error: : Permanent user deletion feature is not enabled. Please contact your System Administrator., ", newUser.Username))

		// expect user not deleted
		user, err := s.th.App.GetUser(newUser.Id)
		s.Require().Nil(err)
		s.Require().Equal(newUser.Username, user.Username)
	})

	s.Run("Delete user with disabled config as local client", func() {
		printer.Clean()

		previousVal := s.th.App.Config().ServiceSettings.EnableAPIUserDeletion
		s.th.App.UpdateConfig(func(cfg *model.Config) { *cfg.ServiceSettings.EnableAPIUserDeletion = false })
		defer func() {
			s.th.App.UpdateConfig(func(cfg *model.Config) { *cfg.ServiceSettings.EnableAPIUserDeletion = *previousVal })
		}()

		cmd := &cobra.Command{}
		confirm := true
		cmd.Flags().BoolVar(&confirm, "confirm", confirm, "confirm")

		newUser := s.th.CreateUser()
		err := deleteUsersCmdF(s.th.LocalClient, cmd, []string{newUser.Email})
		s.Require().Nil(err)
		s.Len(printer.GetLines(), 1)
		s.Len(printer.GetErrorLines(), 0)

		deletedUser := printer.GetLines()[0].(*model.User)
		s.Require().Equal(newUser.Username, deletedUser.Username)

		// expect user deleted
		_, err = s.th.App.GetUser(newUser.Id)
		s.Require().NotNil(err)
		s.Require().Equal(err.Error(), "SqlUserStore.Get: Unable to find the user., user_id=store.sql_user.missing_account.const, sql: no rows in result set")
>>>>>>> 86e1c932
	})
}<|MERGE_RESOLUTION|>--- conflicted
+++ resolved
@@ -141,7 +141,6 @@
 	})
 }
 
-<<<<<<< HEAD
 func (s *MmctlE2ETestSuite) TestUpdateUserEmailCmd() {
 	s.SetupTestHelper().InitBasic()
 
@@ -178,7 +177,9 @@
 		newEmail := "basicuser-change@fakedomain.com"
 		err := updateUserEmailCmdF(s.th.Client, &cobra.Command{}, []string{s.th.BasicUser.Id, newEmail})
 		s.Require().EqualError(err, ": Invalid or missing password in request body., ")
-=======
+	})
+}
+
 func (s *MmctlE2ETestSuite) TestDeleteUsersCmd() {
 	s.SetupTestHelper().InitBasic()
 
@@ -349,6 +350,5 @@
 		_, err = s.th.App.GetUser(newUser.Id)
 		s.Require().NotNil(err)
 		s.Require().Equal(err.Error(), "SqlUserStore.Get: Unable to find the user., user_id=store.sql_user.missing_account.const, sql: no rows in result set")
->>>>>>> 86e1c932
 	})
 }