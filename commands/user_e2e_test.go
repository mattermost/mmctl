// Copyright (c) 2015-present Mattermost, Inc. All Rights Reserved.
// See LICENSE.txt for license information.

package commands

import (
	"fmt"
	"io/ioutil"
	"os"

	"github.com/mattermost/mattermost-server/v5/model"
	"github.com/spf13/cobra"

	"github.com/mattermost/mmctl/client"
	"github.com/mattermost/mmctl/printer"
)

func (s *MmctlE2ETestSuite) TestUserActivateCmd() {
	s.SetupTestHelper().InitBasic()

	user, appErr := s.th.App.CreateUser(&model.User{Email: s.th.GenerateTestEmail(), Username: model.NewId(), Password: model.NewId()})
	s.Require().Nil(appErr)

	s.RunForSystemAdminAndLocal("Activate user", func(c client.Client) {
		printer.Clean()

		_, appErr := s.th.App.UpdateActive(user, false)
		s.Require().Nil(appErr)

		err := userActivateCmdF(c, &cobra.Command{}, []string{user.Email})
		s.Require().Nil(err)
		s.Require().Len(printer.GetLines(), 0)
		s.Require().Len(printer.GetErrorLines(), 0)

		ruser, err := s.th.App.GetUser(user.Id)
		s.Require().Nil(err)
		s.Require().Zero(ruser.DeleteAt)
	})

	s.Run("Activate user without permissions", func() {
		printer.Clean()

		_, appErr := s.th.App.UpdateActive(user, false)
		s.Require().Nil(appErr)

		err := userActivateCmdF(s.th.Client, &cobra.Command{}, []string{user.Email})
		s.Require().Nil(err)
		s.Require().Len(printer.GetLines(), 0)
		s.Require().Len(printer.GetErrorLines(), 1)
		s.Require().Equal(printer.GetErrorLines()[0], "unable to change activation status of user: "+user.Email)

		ruser, err := s.th.App.GetUser(user.Id)
		s.Require().Nil(err)
		s.Require().NotZero(ruser.DeleteAt)
	})

	s.RunForAllClients("Activate nonexistent user", func(c client.Client) {
		printer.Clean()

		err := userActivateCmdF(c, &cobra.Command{}, []string{"nonexistent@email"})
		s.Require().Nil(err)
		s.Require().Len(printer.GetLines(), 0)
		s.Require().Len(printer.GetErrorLines(), 1)
		s.Require().Equal(printer.GetErrorLines()[0], "can't find user 'nonexistent@email'")
	})
}

func (s *MmctlE2ETestSuite) TestUserDeactivateCmd() {
	s.SetupTestHelper().InitBasic()

	user, appErr := s.th.App.CreateUser(&model.User{Email: s.th.GenerateTestEmail(), Username: model.NewId(), Password: model.NewId()})
	s.Require().Nil(appErr)

	s.RunForSystemAdminAndLocal("Deactivate user", func(c client.Client) {
		printer.Clean()

		_, appErr := s.th.App.UpdateActive(user, true)
		s.Require().Nil(appErr)

		err := userDeactivateCmdF(c, &cobra.Command{}, []string{user.Email})
		s.Require().Nil(err)
		s.Require().Len(printer.GetLines(), 0)
		s.Require().Len(printer.GetErrorLines(), 0)

		ruser, err := s.th.App.GetUser(user.Id)
		s.Require().Nil(err)
		s.Require().NotZero(ruser.DeleteAt)
	})

	s.Run("Deactivate user without permissions", func() {
		printer.Clean()

		_, appErr := s.th.App.UpdateActive(user, true)
		s.Require().Nil(appErr)

		err := userDeactivateCmdF(s.th.Client, &cobra.Command{}, []string{user.Email})
		s.Require().Nil(err)
		s.Require().Len(printer.GetLines(), 0)
		s.Require().Len(printer.GetErrorLines(), 1)
		s.Require().Equal(printer.GetErrorLines()[0], "unable to change activation status of user: "+user.Email)

		ruser, err := s.th.App.GetUser(user.Id)
		s.Require().Nil(err)
		s.Require().Zero(ruser.DeleteAt)
	})

	s.RunForAllClients("Deactivate nonexistent user", func(c client.Client) {
		printer.Clean()

		err := userDeactivateCmdF(c, &cobra.Command{}, []string{"nonexistent@email"})
		s.Require().Nil(err)
		s.Require().Len(printer.GetLines(), 0)
		s.Require().Len(printer.GetErrorLines(), 1)
		s.Require().Equal(printer.GetErrorLines()[0], "can't find user 'nonexistent@email'")
	})
}

func (s *MmctlE2ETestSuite) TestSearchUserCmd() {
	s.SetupTestHelper().InitBasic()

	s.RunForAllClients("Search for an existing user", func(c client.Client) {
		printer.Clean()

		err := searchUserCmdF(c, &cobra.Command{}, []string{s.th.BasicUser.Email})
		s.Require().Nil(err)
		s.Len(printer.GetLines(), 1)
		user := printer.GetLines()[0].(*model.User)
		s.Equal(s.th.BasicUser.Username, user.Username)
		s.Len(printer.GetErrorLines(), 0)
	})

	s.RunForAllClients("Search for a nonexistent user", func(c client.Client) {
		printer.Clean()
		emailArg := "nonexistentUser@example.com"

		err := searchUserCmdF(c, &cobra.Command{}, []string{emailArg})
		s.Require().Nil(err)
		s.Len(printer.GetLines(), 0)
		s.Len(printer.GetErrorLines(), 1)
		s.Equal("Unable to find user '"+emailArg+"'", printer.GetErrorLines()[0])
	})
}

<<<<<<< HEAD
func (s *MmctlE2ETestSuite) TestVerifyUserEmailWithoutTokenCmd() {
	s.SetupTestHelper().InitBasic()

	user, appErr := s.th.App.CreateUser(&model.User{Email: s.th.GenerateTestEmail(), Username: model.NewId(), Password: model.NewId()})
	s.Require().Nil(appErr)

	s.RunForSystemAdminAndLocal("Verify user email without token", func(c client.Client) {
		printer.Clean()

		err := verifyUserEmailWithoutTokenCmdF(c, &cobra.Command{}, []string{user.Email})
		s.Require().Nil(err)
		s.Require().Len(printer.GetLines(), 1)
		s.Require().Len(printer.GetErrorLines(), 0)
	})

	s.Run("Verify user email without token (without permission)", func() {
		printer.Clean()

		err := verifyUserEmailWithoutTokenCmdF(s.th.Client, &cobra.Command{}, []string{user.Email})
		s.Require().Nil(err)
		s.Require().Len(printer.GetLines(), 0)
		s.Require().Len(printer.GetErrorLines(), 1)
		s.Require().Equal(printer.GetErrorLines()[0], "unable to verify user "+user.Id+" email: : You do not have the appropriate permissions., ")
	})

	s.RunForAllClients("Verify user email without token for nonexistent user", func(c client.Client) {
		printer.Clean()

		err := verifyUserEmailWithoutTokenCmdF(c, &cobra.Command{}, []string{"nonexistent@email"})
		s.Require().Nil(err)
		s.Require().Len(printer.GetLines(), 0)
		s.Require().Len(printer.GetErrorLines(), 1)
		s.Require().Equal(printer.GetErrorLines()[0], "can't find user 'nonexistent@email'")
=======
func (s *MmctlE2ETestSuite) TestCreateUserCmd() {
	s.SetupTestHelper().InitBasic()

	s.RunForAllClients("Should not create a user w/o username", func(c client.Client) {
		printer.Clean()
		email := s.th.GenerateTestEmail()
		cmd := &cobra.Command{}
		cmd.Flags().String("password", "somepass", "")
		cmd.Flags().String("email", email, "")

		err := userCreateCmdF(c, cmd, []string{})
		s.EqualError(err, "Username is required: flag accessed but not defined: username")
		s.Require().Empty(printer.GetLines())
		_, err = s.th.App.GetUserByEmail(email)
		s.Require().NotNil(err)
		s.Require().Contains(err.Error(), "SqlUserStore.GetByEmail: Unable to find the user., email="+email+", sql: no rows in result set")
	})

	s.RunForAllClients("Should not create a user w/o email", func(c client.Client) {
		printer.Clean()
		username := model.NewId()
		cmd := &cobra.Command{}
		cmd.Flags().String("username", username, "")
		cmd.Flags().String("password", "somepass", "")

		err := userCreateCmdF(c, cmd, []string{})
		s.EqualError(err, "Email is required: flag accessed but not defined: email")
		s.Require().Empty(printer.GetLines())
		_, err = s.th.App.GetUserByUsername(username)
		s.Require().NotNil(err)
		s.Require().Contains(err.Error(), "SqlUserStore.GetByUsername: Unable to find an existing account matching your username for this team. This team may require an invite from the team owner to join., sql: no rows in result set")
	})

	s.RunForAllClients("Should not create a user w/o password", func(c client.Client) {
		printer.Clean()
		email := s.th.GenerateTestEmail()
		cmd := &cobra.Command{}
		cmd.Flags().String("username", model.NewId(), "")
		cmd.Flags().String("email", email, "")

		err := userCreateCmdF(c, cmd, []string{})
		s.EqualError(err, "Password is required: flag accessed but not defined: password")
		s.Require().Empty(printer.GetLines())
		_, err = s.th.App.GetUserByEmail(email)
		s.Require().NotNil(err)
		s.Require().Contains(err.Error(), "SqlUserStore.GetByEmail: Unable to find the user., email="+email+", sql: no rows in result set")
	})

	s.Run("Should create a user but w/o system_admin privileges", func() {
		printer.Clean()
		email := s.th.GenerateTestEmail()
		username := model.NewId()
		cmd := &cobra.Command{}
		cmd.Flags().String("username", username, "")
		cmd.Flags().String("email", email, "")
		cmd.Flags().String("password", "password", "")
		cmd.Flags().Bool("system_admin", true, "")

		err := userCreateCmdF(s.th.Client, cmd, []string{})
		s.EqualError(err, "Unable to update user roles. Error: : You do not have the appropriate permissions., ")
		s.Require().Empty(printer.GetLines())
		user, err := s.th.App.GetUserByEmail(email)
		s.Require().Nil(err)
		s.Equal(username, user.Username)
		s.Equal(false, user.IsSystemAdmin())
	})

	s.RunForSystemAdminAndLocal("Should create new system_admin user given required params", func(c client.Client) {
		printer.Clean()
		email := s.th.GenerateTestEmail()
		username := model.NewId()
		cmd := &cobra.Command{}
		cmd.Flags().String("username", username, "")
		cmd.Flags().String("email", email, "")
		cmd.Flags().String("password", "somepass", "")
		cmd.Flags().Bool("system_admin", true, "")

		err := userCreateCmdF(s.th.SystemAdminClient, cmd, []string{})
		s.Require().Nil(err)
		s.Len(printer.GetLines(), 1)
		user, err := s.th.App.GetUserByEmail(email)
		s.Require().Nil(err)
		s.Equal(username, user.Username)
		s.Equal(true, user.IsSystemAdmin())
	})

	s.RunForAllClients("Should create new user given required params", func(c client.Client) {
		printer.Clean()
		email := s.th.GenerateTestEmail()
		username := model.NewId()
		cmd := &cobra.Command{}
		cmd.Flags().String("username", username, "")
		cmd.Flags().String("email", email, "")
		cmd.Flags().String("password", "somepass", "")

		err := userCreateCmdF(c, cmd, []string{})
		s.Require().Nil(err)
		s.Len(printer.GetLines(), 1)
		user, err := s.th.App.GetUserByEmail(email)
		s.Require().Nil(err)
		s.Equal(username, user.Username)
		s.Equal(false, user.IsSystemAdmin())
	})
}

func (s *MmctlE2ETestSuite) TestUpdateUserEmailCmd() {
	s.SetupTestHelper().InitBasic()

	s.RunForSystemAdminAndLocal("admin and local user can change user email", func(c client.Client) {
		printer.Clean()
		oldEmail := s.th.BasicUser2.Email
		newEmail := "basicuser2@fakedomain.com"
		err := updateUserEmailCmdF(c, &cobra.Command{}, []string{s.th.BasicUser2.Email, newEmail})
		s.Require().Nil(err)

		u, err := s.th.App.GetUser(s.th.BasicUser2.Id)
		s.Require().Nil(err)
		s.Require().Equal(newEmail, u.Email)

		u.Email = oldEmail
		_, err = s.th.App.UpdateUser(u, false)
		s.Require().Nil(err)
	})

	s.Run("normal user doesn't have permission to change another user's email", func() {
		printer.Clean()
		newEmail := "basicuser2-change@fakedomain.com"
		err := updateUserEmailCmdF(s.th.Client, &cobra.Command{}, []string{s.th.BasicUser2.Id, newEmail})
		s.Require().EqualError(err, ": You do not have the appropriate permissions., ")

		u, err := s.th.App.GetUser(s.th.BasicUser2.Id)
		s.Require().Nil(err)
		s.Require().Equal(s.th.BasicUser2.Email, u.Email)
	})

	s.Run("normal users can't update their own email due to security reasons", func() {
		printer.Clean()

		newEmail := "basicuser-change@fakedomain.com"
		err := updateUserEmailCmdF(s.th.Client, &cobra.Command{}, []string{s.th.BasicUser.Id, newEmail})
		s.Require().EqualError(err, ": Invalid or missing password in request body., ")
	})
}

func (s *MmctlE2ETestSuite) TestDeleteUsersCmd() {
	s.SetupTestHelper().InitBasic()

	s.RunForSystemAdminAndLocal("Delete user", func(c client.Client) {
		printer.Clean()

		previousVal := s.th.App.Config().ServiceSettings.EnableAPIUserDeletion
		s.th.App.UpdateConfig(func(cfg *model.Config) { *cfg.ServiceSettings.EnableAPIUserDeletion = true })
		defer s.th.App.UpdateConfig(func(cfg *model.Config) { *cfg.ServiceSettings.EnableAPIUserDeletion = *previousVal })

		cmd := &cobra.Command{}
		confirm := true
		cmd.Flags().BoolVar(&confirm, "confirm", confirm, "confirm")

		newUser := s.th.CreateUser()
		err := deleteUsersCmdF(c, cmd, []string{newUser.Email})
		s.Require().Nil(err)
		s.Len(printer.GetLines(), 1)
		s.Len(printer.GetErrorLines(), 0)

		deletedUser := printer.GetLines()[0].(*model.User)
		s.Require().Equal(newUser.Username, deletedUser.Username)

		// expect user deleted
		_, err = s.th.App.GetUser(newUser.Id)
		s.Require().NotNil(err)
		s.Require().Equal(err.Error(), "SqlUserStore.Get: Unable to find the user., user_id=store.sql_user.missing_account.const, sql: no rows in result set")
	})

	s.RunForSystemAdminAndLocal("Delete user confirm using prompt", func(c client.Client) {
		printer.Clean()

		previousVal := s.th.App.Config().ServiceSettings.EnableAPIUserDeletion
		s.th.App.UpdateConfig(func(cfg *model.Config) { *cfg.ServiceSettings.EnableAPIUserDeletion = true })
		defer func() {
			s.th.App.UpdateConfig(func(cfg *model.Config) { *cfg.ServiceSettings.EnableAPIUserDeletion = *previousVal })
		}()

		cmd := &cobra.Command{}

		// create temp file to replace stdin
		content := []byte("YES\nYES\n")
		tmpfile, err := ioutil.TempFile("", "inputfile")
		s.Require().Nil(err)
		defer os.Remove(tmpfile.Name()) // remove temp file

		_, err = tmpfile.Write(content)
		s.Require().Nil(err)
		_, err = tmpfile.Seek(0, 0)
		s.Require().Nil(err)

		// replace stdin to do input in testing
		oldStdin := os.Stdin
		defer func() { os.Stdin = oldStdin }() // restore
		os.Stdin = tmpfile

		newUser := s.th.CreateUser()
		err = deleteUsersCmdF(c, cmd, []string{newUser.Email})
		s.Require().Nil(err)
		s.Len(printer.GetLines(), 1)
		s.Len(printer.GetErrorLines(), 0)

		deletedUser := printer.GetLines()[0].(*model.User)
		s.Require().Equal(newUser.Username, deletedUser.Username)

		// expect user deleted
		_, err = s.th.App.GetUser(newUser.Id)
		s.Require().NotNil(err)
		s.Require().Equal(err.Error(), "SqlUserStore.Get: Unable to find the user., user_id=store.sql_user.missing_account.const, sql: no rows in result set")
	})

	s.RunForSystemAdminAndLocal("Delete nonexistent user", func(c client.Client) {
		printer.Clean()
		emailArg := "nonexistentUser@example.com"

		previousVal := s.th.App.Config().ServiceSettings.EnableAPIUserDeletion
		s.th.App.UpdateConfig(func(cfg *model.Config) { *cfg.ServiceSettings.EnableAPIUserDeletion = true })
		defer func() {
			s.th.App.UpdateConfig(func(cfg *model.Config) { *cfg.ServiceSettings.EnableAPIUserDeletion = *previousVal })
		}()

		cmd := &cobra.Command{}
		confirm := true
		cmd.Flags().BoolVar(&confirm, "confirm", confirm, "confirm")

		err := deleteUsersCmdF(c, cmd, []string{emailArg})
		s.Require().Nil(err)
		s.Len(printer.GetLines(), 0)
		s.Len(printer.GetErrorLines(), 1)
		s.Equal("Unable to find user '"+emailArg+"'", printer.GetErrorLines()[0])
	})

	s.Run("Delete user without permission", func() {
		printer.Clean()

		previousVal := s.th.App.Config().ServiceSettings.EnableAPIUserDeletion
		s.th.App.UpdateConfig(func(cfg *model.Config) { *cfg.ServiceSettings.EnableAPIUserDeletion = true })
		defer func() {
			s.th.App.UpdateConfig(func(cfg *model.Config) { *cfg.ServiceSettings.EnableAPIUserDeletion = *previousVal })
		}()

		cmd := &cobra.Command{}
		confirm := true
		cmd.Flags().BoolVar(&confirm, "confirm", confirm, "confirm")

		newUser := s.th.CreateUser()
		err := deleteUsersCmdF(s.th.Client, cmd, []string{newUser.Email})
		s.Require().Nil(err)
		s.Len(printer.GetLines(), 0)
		s.Len(printer.GetErrorLines(), 1)
		s.Require().Equal(printer.GetErrorLines()[0], fmt.Sprintf("Unable to delete user '%s' error: : You do not have the appropriate permissions., ", newUser.Username))

		// expect user not deleted
		user, err := s.th.App.GetUser(newUser.Id)
		s.Require().Nil(err)
		s.Require().Equal(newUser.Username, user.Username)
	})

	s.Run("Delete user with disabled config as system admin", func() {
		printer.Clean()

		previousVal := s.th.App.Config().ServiceSettings.EnableAPIUserDeletion
		s.th.App.UpdateConfig(func(cfg *model.Config) { *cfg.ServiceSettings.EnableAPIUserDeletion = false })
		defer func() {
			s.th.App.UpdateConfig(func(cfg *model.Config) { *cfg.ServiceSettings.EnableAPIUserDeletion = *previousVal })
		}()

		cmd := &cobra.Command{}
		confirm := true
		cmd.Flags().BoolVar(&confirm, "confirm", confirm, "confirm")

		newUser := s.th.CreateUser()
		err := deleteUsersCmdF(s.th.SystemAdminClient, cmd, []string{newUser.Email})
		s.Require().Nil(err)
		s.Len(printer.GetLines(), 0)
		s.Len(printer.GetErrorLines(), 1)
		s.Require().Equal(printer.GetErrorLines()[0], fmt.Sprintf("Unable to delete user '%s' error: : Permanent user deletion feature is not enabled. Please contact your System Administrator., ", newUser.Username))

		// expect user not deleted
		user, err := s.th.App.GetUser(newUser.Id)
		s.Require().Nil(err)
		s.Require().Equal(newUser.Username, user.Username)
	})

	s.Run("Delete user with disabled config as local client", func() {
		printer.Clean()

		previousVal := s.th.App.Config().ServiceSettings.EnableAPIUserDeletion
		s.th.App.UpdateConfig(func(cfg *model.Config) { *cfg.ServiceSettings.EnableAPIUserDeletion = false })
		defer func() {
			s.th.App.UpdateConfig(func(cfg *model.Config) { *cfg.ServiceSettings.EnableAPIUserDeletion = *previousVal })
		}()

		cmd := &cobra.Command{}
		confirm := true
		cmd.Flags().BoolVar(&confirm, "confirm", confirm, "confirm")

		newUser := s.th.CreateUser()
		err := deleteUsersCmdF(s.th.LocalClient, cmd, []string{newUser.Email})
		s.Require().Nil(err)
		s.Len(printer.GetLines(), 1)
		s.Len(printer.GetErrorLines(), 0)

		deletedUser := printer.GetLines()[0].(*model.User)
		s.Require().Equal(newUser.Username, deletedUser.Username)

		// expect user deleted
		_, err = s.th.App.GetUser(newUser.Id)
		s.Require().NotNil(err)
		s.Require().Equal(err.Error(), "SqlUserStore.Get: Unable to find the user., user_id=store.sql_user.missing_account.const, sql: no rows in result set")
>>>>>>> 63592cd9
	})
}<|MERGE_RESOLUTION|>--- conflicted
+++ resolved
@@ -141,7 +141,6 @@
 	})
 }
 
-<<<<<<< HEAD
 func (s *MmctlE2ETestSuite) TestVerifyUserEmailWithoutTokenCmd() {
 	s.SetupTestHelper().InitBasic()
 
@@ -175,7 +174,9 @@
 		s.Require().Len(printer.GetLines(), 0)
 		s.Require().Len(printer.GetErrorLines(), 1)
 		s.Require().Equal(printer.GetErrorLines()[0], "can't find user 'nonexistent@email'")
-=======
+	})
+}
+
 func (s *MmctlE2ETestSuite) TestCreateUserCmd() {
 	s.SetupTestHelper().InitBasic()
 
@@ -490,6 +491,5 @@
 		_, err = s.th.App.GetUser(newUser.Id)
 		s.Require().NotNil(err)
 		s.Require().Equal(err.Error(), "SqlUserStore.Get: Unable to find the user., user_id=store.sql_user.missing_account.const, sql: no rows in result set")
->>>>>>> 63592cd9
 	})
 }