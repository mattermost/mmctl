--- conflicted
+++ resolved
@@ -141,7 +141,6 @@
 	})
 }
 
-<<<<<<< HEAD
 func (s *MmctlE2ETestSuite) TestCreateUserCmd() {
 	s.SetupTestHelper().InitBasic()
 
@@ -244,7 +243,9 @@
 		s.Require().Nil(err)
 		s.Equal(username, user.Username)
 		s.Equal(false, user.IsSystemAdmin())
-=======
+  })
+}
+
 func (s *MmctlE2ETestSuite) TestUpdateUserEmailCmd() {
 	s.SetupTestHelper().InitBasic()
 
@@ -454,6 +455,5 @@
 		_, err = s.th.App.GetUser(newUser.Id)
 		s.Require().NotNil(err)
 		s.Require().Equal(err.Error(), "SqlUserStore.Get: Unable to find the user., user_id=store.sql_user.missing_account.const, sql: no rows in result set")
->>>>>>> 9044d65a
 	})
 }