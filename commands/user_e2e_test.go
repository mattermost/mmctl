--- conflicted
+++ resolved
@@ -317,12 +317,7 @@
 		err := resetUserMfaCmdF(c, &cobra.Command{}, []string{userMfaInactive.Email})
 		s.Require().Nil(err)
 		s.Require().Len(printer.GetLines(), 0)
-<<<<<<< HEAD
-		s.Require().Len(printer.GetErrorLines(), 0)
-=======
-		s.Require().Len(printer.GetErrorLines(), 1)
-		s.Require().Equal(printer.GetErrorLines()[0], fmt.Sprintf(`Unable to reset user '%s' MFA. Error: : Multi-factor authentication has been disabled on this server., `, userMfaInactive.Id))
->>>>>>> b33b2f2b
+		s.Require().Len(printer.GetErrorLines(), 0)
 	})
 
 	s.Run("Reset user mfa without permission", func() {
