package commands

import (
	"errors"
	"strings"

	"github.com/mattermost/mattermost-server/model"
	"github.com/mattermost/mmctl/printer"

	"github.com/spf13/cobra"
)

func (s *MmctlUnitTestSuite) TestPluginDisableCmd() {
	s.Run("Disable 1 plugin", func() {
		printer.Clean()
		arg := "plug1"

		s.client.
			EXPECT().
			DisablePlugin(arg).
			Return(false, &model.Response{Error: nil}).
			Times(1)

		err := pluginDisableCmdF(s.client, &cobra.Command{}, []string{arg})
		s.Require().Nil(err)
		s.Require().Len(printer.GetLines(), 1)
		s.Require().Equal(printer.GetLines()[0], "Disabled plugin: "+arg)
		s.Require().Len(printer.GetErrorLines(), 0)
	})

	s.Run("Fail to disable 1 plugin", func() {
		printer.Clean()
		arg := "fail1"
		mockError := &model.AppError{Message: "Mock Error"}

		s.client.
			EXPECT().
			DisablePlugin(arg).
			Return(false, &model.Response{Error: mockError}).
			Times(1)

		err := pluginDisableCmdF(s.client, &cobra.Command{}, []string{arg})
		s.Require().Nil(err)
		s.Require().Len(printer.GetLines(), 0)
		s.Require().Len(printer.GetErrorLines(), 1)
		s.Require().Equal(printer.GetErrorLines()[0], "Unable to disable plugin: "+arg+". Error: "+mockError.Error())
	})

	s.Run("Disble several plugin with some errors", func() {
		printer.Clean()
		args := []string{"fail1", "plug2", "plug3", "fail4"}
		mockError := &model.AppError{Message: "Mock Error"}

		for _, arg := range args {
			if strings.HasPrefix(arg, "fail") {
				s.client.
					EXPECT().
					DisablePlugin(arg).
					Return(false, &model.Response{Error: mockError}).
					Times(1)
			} else {
				s.client.
					EXPECT().
					DisablePlugin(arg).
					Return(false, &model.Response{Error: nil}).
					Times(1)
			}
		}

		err := pluginDisableCmdF(s.client, &cobra.Command{}, args)
		s.Require().Nil(err)
		s.Require().Len(printer.GetLines(), 2)
		s.Require().Equal(printer.GetLines()[0], "Disabled plugin: "+args[1])
		s.Require().Equal(printer.GetLines()[1], "Disabled plugin: "+args[2])
		s.Require().Len(printer.GetErrorLines(), 2)
		s.Require().Equal(printer.GetErrorLines()[0], "Unable to disable plugin: "+args[0]+". Error: "+mockError.Error())
		s.Require().Equal(printer.GetErrorLines()[1], "Unable to disable plugin: "+args[3]+". Error: "+mockError.Error())
	})
}

<<<<<<< HEAD
func (s *MmctlUnitTestSuite) TestPluginEnableCmd() {
	s.Run("Enable 1 plugin", func() {
		printer.Clean()
		pluginArg := "test-plugin"

		s.client.
			EXPECT().
			EnablePlugin(pluginArg).
			Return(false, &model.Response{Error: nil}).
			Times(1)

		err := pluginEnableCmdF(s.client, &cobra.Command{}, []string{pluginArg})
		s.Require().Nil(err)
		s.Require().Len(printer.GetErrorLines(), 0)
		s.Require().Len(printer.GetLines(), 1)
		s.Require().Equal(printer.GetLines()[0], "Enabled plugin: "+pluginArg)
	})

	s.Run("Enable multiple plugins", func() {
		printer.Clean()
		plugins := []string{"plugin1", "plugin2", "plugin3"}

		for _, plugin := range plugins {
			s.client.
				EXPECT().
				EnablePlugin(plugin).
				Return(false, &model.Response{Error: nil}).
				Times(1)
		}

		err := pluginEnableCmdF(s.client, &cobra.Command{}, plugins)
		s.Require().Nil(err)
		s.Require().Len(printer.GetLines(), 3)
		s.Require().Len(printer.GetErrorLines(), 0)
		s.Require().Equal(printer.GetLines()[0], "Enabled plugin: "+plugins[0])
		s.Require().Equal(printer.GetLines()[1], "Enabled plugin: "+plugins[1])
		s.Require().Equal(printer.GetLines()[2], "Enabled plugin: "+plugins[2])
	})

	s.Run("Fail to enable plugin", func() {
		printer.Clean()
		pluginArg := "fail-plugin"
		mockErr := &model.AppError{Message: "Mock Error"}

		s.client.
			EXPECT().
			EnablePlugin(pluginArg).
			Return(false, &model.Response{Error: mockErr}).
			Times(1)

		err := pluginEnableCmdF(s.client, &cobra.Command{}, []string{pluginArg})
		s.Require().Nil(err)
		s.Require().Len(printer.GetLines(), 0)
		s.Require().Len(printer.GetErrorLines(), 1)
		s.Require().Equal(printer.GetErrorLines()[0], "Unable to enable plugin: "+pluginArg+". Error: "+mockErr.Error())
	})

	s.Run("Enable multiple plugins with some having errors", func() {
		printer.Clean()
		okPlugins := []string{"ok-plugin-1", "ok-plugin-2"}
		failPlugins := []string{"fail-plugin-1", "fail-plugin-2"}
		allPlugins := append(okPlugins, failPlugins...)

		mockErr := &model.AppError{Message: "Mock Error"}

		for _, plugin := range okPlugins {
			s.client.
				EXPECT().
				EnablePlugin(plugin).
				Return(false, &model.Response{Error: nil}).
				Times(1)
		}

		for _, plugin := range failPlugins {
			s.client.
				EXPECT().
				EnablePlugin(plugin).
				Return(false, &model.Response{Error: mockErr}).
				Times(1)
		}

		err := pluginEnableCmdF(s.client, &cobra.Command{}, allPlugins)
		s.Require().Nil(err)
		s.Require().Len(printer.GetLines(), 2)
		s.Require().Equal(printer.GetLines()[0], "Enabled plugin: "+okPlugins[0])
		s.Require().Equal(printer.GetLines()[1], "Enabled plugin: "+okPlugins[1])
		s.Require().Len(printer.GetErrorLines(), 2)
		s.Require().Equal(printer.GetErrorLines()[0], "Unable to enable plugin: "+failPlugins[0]+". Error: "+mockErr.Error())
		s.Require().Equal(printer.GetErrorLines()[1], "Unable to enable plugin: "+failPlugins[1]+". Error: "+mockErr.Error())
	})
=======
func (s *MmctlUnitTestSuite) TestPluginListCmd() {
	s.Run("List JSON plugins", func() {
		printer.Clean()
		mockList := &model.PluginsResponse{
			Active: []*model.PluginInfo{
				&model.PluginInfo{
					Manifest: model.Manifest{
						Id:      "id1",
						Name:    "name1",
						Version: "v1",
					},
				},
				&model.PluginInfo{
					Manifest: model.Manifest{
						Id:      "id2",
						Name:    "name2",
						Version: "v2",
					},
				},
				&model.PluginInfo{
					Manifest: model.Manifest{
						Id:      "id3",
						Name:    "name3",
						Version: "v3",
					},
				},
			}, Inactive: []*model.PluginInfo{
				&model.PluginInfo{
					Manifest: model.Manifest{
						Id:      "id4",
						Name:    "name4",
						Version: "v4",
					},
				},
				&model.PluginInfo{
					Manifest: model.Manifest{
						Id:      "id5",
						Name:    "name5",
						Version: "v5",
					},
				},
				&model.PluginInfo{
					Manifest: model.Manifest{
						Id:      "id6",
						Name:    "name6",
						Version: "v6",
					},
				},
			},
		}

		s.client.
			EXPECT().
			GetPlugins().
			Return(mockList, &model.Response{Error: nil}).
			Times(1)

		err := pluginListCmdF(s.client, &cobra.Command{}, nil)
		s.Require().NoError(err)
		s.Require().Len(printer.GetLines(), 8)
		s.Require().Equal("Listing active plugins", printer.GetLines()[0])
		for i, plugin := range mockList.Active {
			s.Require().Equal(plugin, printer.GetLines()[i+1])
		}
		s.Require().Equal("Listing inactive plugins", printer.GetLines()[4])
		for i, plugin := range mockList.Inactive {
			s.Require().Equal(plugin, printer.GetLines()[i+5])
		}
		s.Require().Len(printer.GetErrorLines(), 0)
	})

	s.Run("List Plain Plugins", func() {
		printer.Clean()
		printer.SetFormat(printer.FORMAT_PLAIN)
		defer printer.SetFormat(printer.FORMAT_JSON)

		mockList := &model.PluginsResponse{
			Active: []*model.PluginInfo{
				&model.PluginInfo{
					Manifest: model.Manifest{
						Id:      "id1",
						Name:    "name1",
						Version: "v1",
					},
				},
				&model.PluginInfo{
					Manifest: model.Manifest{
						Id:      "id2",
						Name:    "name2",
						Version: "v2",
					},
				},
				&model.PluginInfo{
					Manifest: model.Manifest{
						Id:      "id3",
						Name:    "name3",
						Version: "v3",
					},
				},
			}, Inactive: []*model.PluginInfo{
				&model.PluginInfo{
					Manifest: model.Manifest{
						Id:      "id4",
						Name:    "name4",
						Version: "v4",
					},
				},
				&model.PluginInfo{
					Manifest: model.Manifest{
						Id:      "id5",
						Name:    "name5",
						Version: "v5",
					},
				},
				&model.PluginInfo{
					Manifest: model.Manifest{
						Id:      "id6",
						Name:    "name6",
						Version: "v6",
					},
				},
			},
		}

		s.client.
			EXPECT().
			GetPlugins().
			Return(mockList, &model.Response{Error: nil}).
			Times(1)

		err := pluginListCmdF(s.client, &cobra.Command{}, nil)
		s.Require().NoError(err)
		s.Require().Len(printer.GetLines(), 8)
		s.Require().Equal("Listing active plugins", printer.GetLines()[0])
		for i, plugin := range mockList.Active {
			s.Require().Equal(plugin.Id+": "+plugin.Name+", Version: "+plugin.Version, printer.GetLines()[i+1])
		}
		s.Require().Equal("Listing inactive plugins", printer.GetLines()[4])
		for i, plugin := range mockList.Inactive {
			s.Require().Equal(plugin.Id+": "+plugin.Name+", Version: "+plugin.Version, printer.GetLines()[i+5])
		}
		s.Require().Len(printer.GetErrorLines(), 0)
	})

	s.Run("GetPlugins returns error", func() {
		printer.Clean()
		mockError := &model.AppError{Message: "Mock Error"}

		s.client.
			EXPECT().
			GetPlugins().
			Return(nil, &model.Response{Error: mockError}).
			Times(1)

		err := pluginListCmdF(s.client, &cobra.Command{}, nil)
		s.Require().NotNil(err)
		s.Require().Equal(err, errors.New("Unable to list plugins. Error: "+mockError.Error()))
	})

>>>>>>> 235e0210
}<|MERGE_RESOLUTION|>--- conflicted
+++ resolved
@@ -78,7 +78,6 @@
 	})
 }
 
-<<<<<<< HEAD
 func (s *MmctlUnitTestSuite) TestPluginEnableCmd() {
 	s.Run("Enable 1 plugin", func() {
 		printer.Clean()
@@ -169,7 +168,8 @@
 		s.Require().Equal(printer.GetErrorLines()[0], "Unable to enable plugin: "+failPlugins[0]+". Error: "+mockErr.Error())
 		s.Require().Equal(printer.GetErrorLines()[1], "Unable to enable plugin: "+failPlugins[1]+". Error: "+mockErr.Error())
 	})
-=======
+}
+
 func (s *MmctlUnitTestSuite) TestPluginListCmd() {
 	s.Run("List JSON plugins", func() {
 		printer.Clean()
@@ -230,11 +230,11 @@
 		err := pluginListCmdF(s.client, &cobra.Command{}, nil)
 		s.Require().NoError(err)
 		s.Require().Len(printer.GetLines(), 8)
-		s.Require().Equal("Listing active plugins", printer.GetLines()[0])
+		s.Require().Equal("Listing enabled plugins", printer.GetLines()[0])
 		for i, plugin := range mockList.Active {
 			s.Require().Equal(plugin, printer.GetLines()[i+1])
 		}
-		s.Require().Equal("Listing inactive plugins", printer.GetLines()[4])
+		s.Require().Equal("Listing disabled plugins", printer.GetLines()[4])
 		for i, plugin := range mockList.Inactive {
 			s.Require().Equal(plugin, printer.GetLines()[i+5])
 		}
@@ -303,11 +303,11 @@
 		err := pluginListCmdF(s.client, &cobra.Command{}, nil)
 		s.Require().NoError(err)
 		s.Require().Len(printer.GetLines(), 8)
-		s.Require().Equal("Listing active plugins", printer.GetLines()[0])
+		s.Require().Equal("Listing enabled plugins", printer.GetLines()[0])
 		for i, plugin := range mockList.Active {
 			s.Require().Equal(plugin.Id+": "+plugin.Name+", Version: "+plugin.Version, printer.GetLines()[i+1])
 		}
-		s.Require().Equal("Listing inactive plugins", printer.GetLines()[4])
+		s.Require().Equal("Listing disabled plugins", printer.GetLines()[4])
 		for i, plugin := range mockList.Inactive {
 			s.Require().Equal(plugin.Id+": "+plugin.Name+", Version: "+plugin.Version, printer.GetLines()[i+5])
 		}
@@ -328,6 +328,4 @@
 		s.Require().NotNil(err)
 		s.Require().Equal(err, errors.New("Unable to list plugins. Error: "+mockError.Error()))
 	})
-
->>>>>>> 235e0210
 }