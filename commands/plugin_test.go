--- conflicted
+++ resolved
@@ -1,19 +1,13 @@
 package commands
 
 import (
-<<<<<<< HEAD
+	"errors"
 	"io/ioutil"
 	"os"
 	"strings"
 
 	"github.com/golang/mock/gomock"
-	"github.com/mattermost/mattermost-server/model"
-=======
-	"errors"
-	"strings"
-
 	"github.com/mattermost/mattermost-server/v5/model"
->>>>>>> 8e7c2d9c
 	"github.com/mattermost/mmctl/printer"
 
 	"github.com/spf13/cobra"
