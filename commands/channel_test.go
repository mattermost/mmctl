// Copyright (c) 2015-present Mattermost, Inc. All Rights Reserved.
// See LICENSE.txt for license information.

package commands

import (
	"github.com/mattermost/mattermost-server/v5/model"
	"github.com/mattermost/mmctl/printer"

	"github.com/spf13/cobra"
)

func (s *MmctlUnitTestSuite) TestSearchChannelCmdF() {
	s.Run("Search for an existing channel on an existing team", func() {
		teamArg := "example-team-id"
		mockTeam := model.Team{Id: teamArg}
		channelArg := "example-channel"
		mockChannel := model.Channel{Name: channelArg}

		cmd := &cobra.Command{}
		cmd.Flags().String("team", teamArg, "")

		s.client.
			EXPECT().
			GetTeam(teamArg, "").
			Return(&mockTeam, &model.Response{Error: nil}).
			Times(1)

		s.client.
			EXPECT().
			GetChannelByName(channelArg, teamArg, "").
			Return(&mockChannel, &model.Response{Error: nil}).
			Times(1)

		err := searchChannelCmdF(s.client, cmd, []string{channelArg})
		s.Require().Nil(err)
		s.Len(printer.GetLines(), 1)
		s.Equal(&mockChannel, printer.GetLines()[0])
		s.Len(printer.GetErrorLines(), 0)
	})

	s.Run("Search for an existing channel without specifying team", func() {
		printer.Clean()
		teamId := "example-team-id"
		otherTeamId := "example-team-id-2"
		mockTeams := []*model.Team{
			&model.Team{Id: otherTeamId},
			&model.Team{Id: teamId},
		}
		channelArg := "example-channel"
		mockChannel := model.Channel{Name: channelArg}

		s.client.
			EXPECT().
			GetAllTeams("", 0, 9999).
			Return(mockTeams, &model.Response{Error: nil}).
			Times(1)

		// first call is for the other team, that doesn't have the channel
		s.client.
			EXPECT().
			GetChannelByName(channelArg, otherTeamId, "").
			Return(nil, &model.Response{Error: nil}).
			Times(1)

		// second call is for the team that contains the channel
		s.client.
			EXPECT().
			GetChannelByName(channelArg, teamId, "").
			Return(&mockChannel, &model.Response{Error: nil}).
			Times(1)

		err := searchChannelCmdF(s.client, &cobra.Command{}, []string{channelArg})
		s.Require().Nil(err)
		s.Len(printer.GetLines(), 1)
		s.Equal(&mockChannel, printer.GetLines()[0])
		s.Len(printer.GetErrorLines(), 0)
	})

	s.Run("Search for a nonexistent channel", func() {
		printer.Clean()
		teamArg := "example-team-id"
		mockTeam := model.Team{Id: teamArg}
		channelArg := "example-channel"

		cmd := &cobra.Command{}
		cmd.Flags().String("team", teamArg, "")

		s.client.
			EXPECT().
			GetTeam(teamArg, "").
			Return(&mockTeam, &model.Response{Error: nil}).
			Times(1)

		s.client.
			EXPECT().
			GetChannelByName(channelArg, teamArg, "").
			Return(nil, &model.Response{Error: nil}).
			Times(1)

		err := searchChannelCmdF(s.client, cmd, []string{channelArg})
		s.Require().NotNil(err)
		s.Len(printer.GetLines(), 0)
		s.Len(printer.GetErrorLines(), 0)
		s.EqualError(err, "Channel "+channelArg+" was not found in team "+teamArg)
	})

	s.Run("Search for a channel in a nonexistent team", func() {
		printer.Clean()
		teamArg := "example-team-id"
		channelArg := "example-channel"

		cmd := &cobra.Command{}
		cmd.Flags().String("team", teamArg, "")

		s.client.
			EXPECT().
			GetTeam(teamArg, "").
			Return(nil, &model.Response{Error: nil}).
			Times(1)

		s.client.
			EXPECT().
			GetTeamByName(teamArg, "").
			Return(nil, &model.Response{Error: nil}).
			Times(1)

		err := searchChannelCmdF(s.client, cmd, []string{channelArg})
		s.Require().NotNil(err)
		s.Len(printer.GetLines(), 0)
		s.Len(printer.GetErrorLines(), 0)
		s.EqualError(err, "Team "+teamArg+" was not found")
	})
}

<<<<<<< HEAD
func (s *MmctlUnitTestSuite) TestModifyChannelCmdF() {
	s.Run("Both public and private the same value", func() {
		printer.Clean()

		cmd := &cobra.Command{}
		cmd.Flags().String("username", "mockUser", "")
		cmd.Flags().Bool("public", false, "")
		cmd.Flags().Bool("private", false, "")

		err := modifyChannelCmdF(s.client, cmd, []string{})
		s.Require().EqualError(err, "You must specify only one of --public or --private")
		s.Len(printer.GetLines(), 0)
		s.Len(printer.GetErrorLines(), 0)

		cmd = &cobra.Command{}
		cmd.Flags().String("username", "mockUser", "")
		cmd.Flags().Bool("public", true, "")
		cmd.Flags().Bool("private", true, "")

		err = modifyChannelCmdF(s.client, cmd, []string{})
		s.Require().EqualError(err, "You must specify only one of --public or --private")
=======
func (s *MmctlUnitTestSuite) TestListChannelsCmd() {
	s.Run("Team is not found", func() {
		team1ID := "team1"
		args := []string{""}
		args[0] = team1ID
		cmd := &cobra.Command{}

		s.client.
			EXPECT().
			GetTeam(team1ID, "").
			Return(nil, &model.Response{Error: nil}).
			Times(1)

		s.client.
			EXPECT().
			GetTeamByName(team1ID, "").
			Return(nil, &model.Response{Error: nil}).
			Times(1)

		err := listChannelsCmdF(s.client, cmd, args)

		s.Require().Nil(err)
		s.Len(printer.GetLines(), 0)
		s.Len(printer.GetErrorLines(), 1)
		s.Require().Equal(printer.GetErrorLines()[0], "Unable to find team '"+team1ID+"'")
	})

	s.Run("Team has no channels", func() {
		printer.Clean()

		teamID := "teamID"
		args := []string{teamID}
		cmd := &cobra.Command{}

		team := &model.Team{
			Id: teamID,
		}

		// Empty channels of a team
		publicChannels := []*model.Channel{}
		archivedChannels := []*model.Channel{}

		s.client.
			EXPECT().
			GetTeam(teamID, "").
			Return(team, &model.Response{Error: nil}).
			Times(1)

		s.client.
			EXPECT().
			GetPublicChannelsForTeam(teamID, 0, 10000, "").
			Return(publicChannels, &model.Response{Error: nil}).
			Times(1)

		s.client.
			EXPECT().
			GetDeletedChannelsForTeam(teamID, 0, 10000, "").
			Return(archivedChannels, &model.Response{Error: nil}).
			Times(1)

		err := listChannelsCmdF(s.client, cmd, args)

		s.Require().Nil(err)
>>>>>>> 7721a77a
		s.Len(printer.GetLines(), 0)
		s.Len(printer.GetErrorLines(), 0)
	})

<<<<<<< HEAD
	s.Run("Try to modify non-existing channel", func() {
		printer.Clean()
		args := []string{"mockChannel"}

		cmd := &cobra.Command{}
		cmd.Flags().String("username", "mockUser", "")
		cmd.Flags().Bool("public", true, "")
		cmd.Flags().Bool("private", false, "")

		s.client.
			EXPECT().
			GetChannel(args[0], "").
			Return(nil, &model.Response{Error: &model.AppError{}}).
			Times(1)

		err := modifyChannelCmdF(s.client, cmd, args)
		s.Require().EqualError(err, "Unable to find channel '"+args[0]+"'")
		s.Len(printer.GetLines(), 0)
		s.Len(printer.GetErrorLines(), 0)
	})

	s.Run("Try to modify a channel from a non-existing team", func() {
		printer.Clean()
		team := "mockTeam"
		channel := "mockChannel"
		args := []string{team + ":" + channel}

		cmd := &cobra.Command{}
		cmd.Flags().String("username", "mockUser", "")
		cmd.Flags().Bool("public", true, "")
		cmd.Flags().Bool("private", false, "")

		s.client.
			EXPECT().
			GetTeam(team, "").
			Return(nil, &model.Response{Error: &model.AppError{}}).
=======
	s.Run("Team with public channels", func() {
		printer.Clean()

		teamID := "teamID"
		args := []string{teamID}
		cmd := &cobra.Command{}

		team := &model.Team{
			Id: teamID,
		}

		publicChannelName1 := "ChannelName1"
		publicChannel1 := &model.Channel{Name: publicChannelName1}

		publicChannelName2 := "ChannelName2"
		publicChannel2 := &model.Channel{Name: publicChannelName2}

		publicChannels := []*model.Channel{publicChannel1, publicChannel2}
		archivedChannels := []*model.Channel{} // Empty archived channels

		s.client.
			EXPECT().
			GetTeam(teamID, "").
			Return(team, &model.Response{Error: nil}).
			Times(1)

		s.client.
			EXPECT().
			GetPublicChannelsForTeam(teamID, 0, 10000, "").
			Return(publicChannels, &model.Response{Error: nil}).
			Times(1)

		s.client.
			EXPECT().
			GetDeletedChannelsForTeam(teamID, 0, 10000, "").
			Return(archivedChannels, &model.Response{Error: nil}).
			Times(1)

		err := listChannelsCmdF(s.client, cmd, args)

		s.Require().Nil(err)
		s.Len(printer.GetErrorLines(), 0)
		s.Len(printer.GetLines(), 2)
		s.Require().Equal(printer.GetLines()[0], publicChannel1)
		s.Require().Equal(printer.GetLines()[1], publicChannel2)
	})

	s.Run("Team with archived channels", func() {
		printer.Clean()

		teamID := "teamID"
		args := []string{teamID}
		cmd := &cobra.Command{}

		team := &model.Team{
			Id: teamID,
		}

		archivedChannelName1 := "ChannelName1"
		archivedChannel1 := &model.Channel{Name: archivedChannelName1}

		archivedChannelName2 := "ChannelName2"
		archivedChannel2 := &model.Channel{Name: archivedChannelName2}

		publicChannels := []*model.Channel{} // Empty public channels
		archivedChannels := []*model.Channel{archivedChannel1, archivedChannel2}

		s.client.
			EXPECT().
			GetTeam(teamID, "").
			Return(team, &model.Response{Error: nil}).
>>>>>>> 7721a77a
			Times(1)

		s.client.
			EXPECT().
<<<<<<< HEAD
			GetTeamByName(team, "").
			Return(nil, &model.Response{Error: &model.AppError{}}).
			Times(1)

		err := modifyChannelCmdF(s.client, cmd, args)
		s.Require().EqualError(err, "Unable to find channel '"+args[0]+"'")
		s.Len(printer.GetLines(), 0)
		s.Len(printer.GetErrorLines(), 0)
	})

	s.Run("Try to modify direct channel", func() {
		printer.Clean()
		channel := &model.Channel{
			Id:   "mockChannel",
			Type: model.CHANNEL_DIRECT,
		}
		args := []string{channel.Id}

		cmd := &cobra.Command{}
		cmd.Flags().String("username", "mockUser", "")
		cmd.Flags().Bool("public", true, "")
		cmd.Flags().Bool("private", false, "")

		s.client.
			EXPECT().
			GetChannel(args[0], "").
			Return(channel, &model.Response{Error: nil}).
			Times(1)

		err := modifyChannelCmdF(s.client, cmd, args)
		s.Require().EqualError(err, "You can only change the type of public/private channels.")
		s.Len(printer.GetLines(), 0)
		s.Len(printer.GetErrorLines(), 0)
	})

	s.Run("Try to modify group channel", func() {
		printer.Clean()
		channel := &model.Channel{
			Id:   "mockChannel",
			Type: model.CHANNEL_GROUP,
		}
		args := []string{channel.Id}

		cmd := &cobra.Command{}
		cmd.Flags().String("username", "mockUser", "")
		cmd.Flags().Bool("public", true, "")
		cmd.Flags().Bool("private", false, "")

		s.client.
			EXPECT().
			GetChannel(args[0], "").
			Return(channel, &model.Response{Error: nil}).
			Times(1)

		err := modifyChannelCmdF(s.client, cmd, args)
		s.Require().EqualError(err, "You can only change the type of public/private channels.")
		s.Len(printer.GetLines(), 0)
		s.Len(printer.GetErrorLines(), 0)
	})

	s.Run("Try to modify channel privacy and get error", func() {
		printer.Clean()
		channel := &model.Channel{
			Id:   "mockChannel",
			Type: model.CHANNEL_PRIVATE,
		}
		mockError := &model.AppError{
			Message: "mockError",
		}
		args := []string{channel.Id}

		cmd := &cobra.Command{}
		cmd.Flags().String("username", "mockUser", "")
		cmd.Flags().Bool("public", true, "")
		cmd.Flags().Bool("private", false, "")

		s.client.
			EXPECT().
			GetChannel(args[0], "").
			Return(channel, &model.Response{Error: nil}).
=======
			GetPublicChannelsForTeam(teamID, 0, 10000, "").
			Return(publicChannels, &model.Response{Error: nil}).
			Times(1)

		s.client.
			EXPECT().
			GetDeletedChannelsForTeam(teamID, 0, 10000, "").
			Return(archivedChannels, &model.Response{Error: nil}).
			Times(1)

		err := listChannelsCmdF(s.client, cmd, args)

		s.Require().Nil(err)
		s.Len(printer.GetErrorLines(), 0)
		s.Len(printer.GetLines(), 2)
		s.Require().Equal(printer.GetLines()[0], archivedChannel1)
		s.Require().Equal(printer.GetLines()[1], archivedChannel2)
	})

	s.Run("Team with both public and achived channels", func() {
		printer.Clean()

		teamID := "teamID"
		args := []string{teamID}
		cmd := &cobra.Command{}

		team := &model.Team{
			Id: teamID,
		}

		archivedChannel1 := &model.Channel{Name: "archivedChannelName1"}
		archivedChannel2 := &model.Channel{Name: "archivedChannelName2"}
		archivedChannels := []*model.Channel{archivedChannel1, archivedChannel2}

		publicChannel1 := &model.Channel{Name: "publicChannelName1"}
		publicChannel2 := &model.Channel{Name: "publicChannelName2"}
		publicChannels := []*model.Channel{publicChannel1, publicChannel2}

		s.client.
			EXPECT().
			GetTeam(teamID, "").
			Return(team, &model.Response{Error: nil}).
			Times(1)

		s.client.
			EXPECT().
			GetPublicChannelsForTeam(teamID, 0, 10000, "").
			Return(publicChannels, &model.Response{Error: nil}).
			Times(1)

		s.client.
			EXPECT().
			GetDeletedChannelsForTeam(teamID, 0, 10000, "").
			Return(archivedChannels, &model.Response{Error: nil}).
			Times(1)

		err := listChannelsCmdF(s.client, cmd, args)

		s.Require().Nil(err)
		s.Len(printer.GetErrorLines(), 0)
		s.Len(printer.GetLines(), 4)
		s.Require().Equal(printer.GetLines()[0], publicChannel1)
		s.Require().Equal(printer.GetLines()[1], publicChannel2)
		s.Require().Equal(printer.GetLines()[2], archivedChannel1)
		s.Require().Equal(printer.GetLines()[3], archivedChannel2)
	})

	s.Run("API fails to get team's public channels", func() {
		printer.Clean()

		teamID := "teamID"
		args := []string{teamID}
		cmd := &cobra.Command{}

		team := &model.Team{
			Id: teamID,
		}

		mockError := &model.AppError{Message: "Mock error"}
		emptyChannels := []*model.Channel{}

		s.client.
			EXPECT().
			GetTeam(teamID, "").
			Return(team, &model.Response{Error: nil}).
			Times(1)

		s.client.
			EXPECT().
			GetPublicChannelsForTeam(teamID, 0, 10000, "").
			Return(nil, &model.Response{Error: mockError}).
			Times(1)

		s.client.
			EXPECT().
			GetDeletedChannelsForTeam(teamID, 0, 10000, "").
			Return(emptyChannels, &model.Response{Error: nil}).
			Times(1)

		err := listChannelsCmdF(s.client, cmd, args)

		s.Require().Nil(err)
		s.Len(printer.GetLines(), 0)
		s.Len(printer.GetErrorLines(), 1)
		s.Require().Equal(printer.GetErrorLines()[0], "Unable to list public channels for '"+args[0]+"'. Error: "+mockError.Error())
	})

	s.Run("API fails to get team's archived channels", func() {
		printer.Clean()

		teamID := "teamID"
		args := []string{teamID}
		cmd := &cobra.Command{}

		team := &model.Team{
			Id: teamID,
		}

		mockError := &model.AppError{Message: "Mock error"}
		emptyChannels := []*model.Channel{}

		s.client.
			EXPECT().
			GetTeam(teamID, "").
			Return(team, &model.Response{Error: nil}).
			Times(1)

		s.client.
			EXPECT().
			GetPublicChannelsForTeam(teamID, 0, 10000, "").
			Return(emptyChannels, &model.Response{Error: nil}).
>>>>>>> 7721a77a
			Times(1)

		s.client.
			EXPECT().
<<<<<<< HEAD
			UpdateChannelPrivacy(channel.Id, model.CHANNEL_OPEN).
			Return(nil, &model.Response{Error: mockError}).
			Times(1)

		err := modifyChannelCmdF(s.client, cmd, args)
		s.Require().EqualError(err, "Failed to update channel ('"+channel.Id+"') privacy: "+mockError.Error())
		s.Len(printer.GetLines(), 0)
		s.Len(printer.GetErrorLines(), 0)
	})

	s.Run("Modify channel privacy to public", func() {
		printer.Clean()
		channel := &model.Channel{
			Id:   "mockChannel",
			Type: model.CHANNEL_PRIVATE,
		}
		returnedChannel := &model.Channel{
			Id:   channel.Id,
			Type: model.CHANNEL_OPEN,
		}
		args := []string{channel.Id}

		cmd := &cobra.Command{}
		cmd.Flags().String("username", "mockUser", "")
		cmd.Flags().Bool("public", true, "")
		cmd.Flags().Bool("private", false, "")

		s.client.
			EXPECT().
			GetChannel(args[0], "").
			Return(channel, &model.Response{Error: nil}).
=======
			GetDeletedChannelsForTeam(teamID, 0, 10000, "").
			Return(nil, &model.Response{Error: mockError}).
			Times(1)

		err := listChannelsCmdF(s.client, cmd, args)

		s.Require().Nil(err)
		s.Len(printer.GetLines(), 0)
		s.Len(printer.GetErrorLines(), 1)
		s.Require().Equal(printer.GetErrorLines()[0], "Unable to list archived channels for '"+args[0]+"'. Error: "+mockError.Error())
	})

	s.Run("API fails to get team's both public and archived channels", func() {
		printer.Clean()

		teamID := "teamID"
		args := []string{teamID}
		cmd := &cobra.Command{}

		team := &model.Team{
			Id: teamID,
		}

		mockError := &model.AppError{Message: "Mock error"}

		s.client.
			EXPECT().
			GetTeam(teamID, "").
			Return(team, &model.Response{Error: nil}).
>>>>>>> 7721a77a
			Times(1)

		s.client.
			EXPECT().
<<<<<<< HEAD
			UpdateChannelPrivacy(channel.Id, model.CHANNEL_OPEN).
			Return(returnedChannel, &model.Response{Error: nil}).
			Times(1)

		err := modifyChannelCmdF(s.client, cmd, args)
		s.Require().NoError(err)
		s.Len(printer.GetLines(), 0)
		s.Len(printer.GetErrorLines(), 0)
	})

	s.Run("Modify channel privacy to private", func() {
		printer.Clean()
		channel := &model.Channel{
			Id:   "mockChannel",
			Type: model.CHANNEL_OPEN,
		}
		returnedChannel := &model.Channel{
			Id:   channel.Id,
			Type: model.CHANNEL_PRIVATE,
		}
		args := []string{channel.Id}

		cmd := &cobra.Command{}
		cmd.Flags().String("username", "mockUser", "")
		cmd.Flags().Bool("public", false, "")
		cmd.Flags().Bool("private", true, "")

		s.client.
			EXPECT().
			GetChannel(args[0], "").
			Return(channel, &model.Response{Error: nil}).
			Times(1)

		s.client.
			EXPECT().
			UpdateChannelPrivacy(channel.Id, model.CHANNEL_PRIVATE).
			Return(returnedChannel, &model.Response{Error: nil}).
			Times(1)

		err := modifyChannelCmdF(s.client, cmd, args)
		s.Require().NoError(err)
		s.Len(printer.GetLines(), 0)
		s.Len(printer.GetErrorLines(), 0)
=======
			GetPublicChannelsForTeam(teamID, 0, 10000, "").
			Return(nil, &model.Response{Error: mockError}).
			Times(1)

		s.client.
			EXPECT().
			GetDeletedChannelsForTeam(teamID, 0, 10000, "").
			Return(nil, &model.Response{Error: mockError}).
			Times(1)

		err := listChannelsCmdF(s.client, cmd, args)

		s.Require().Nil(err)
		s.Len(printer.GetLines(), 0)
		s.Len(printer.GetErrorLines(), 2)
		s.Require().Equal(printer.GetErrorLines()[0], "Unable to list public channels for '"+args[0]+"'. Error: "+mockError.Error())
		s.Require().Equal(printer.GetErrorLines()[1], "Unable to list archived channels for '"+args[0]+"'. Error: "+mockError.Error())
	})

	s.Run("Two teams, one is found and other is not found", func() {
		printer.Clean()

		teamID1 := "teamID1"
		teamID2 := "teamID2"
		args := []string{teamID1, teamID2}
		cmd := &cobra.Command{}

		team1 := &model.Team{Id: teamID1}

		publicChannel1 := &model.Channel{Name: "publicChannelName1"}
		publicChannel2 := &model.Channel{Name: "publicChannelName2"}
		publicChannels := []*model.Channel{publicChannel1, publicChannel2}

		archivedChannel1 := &model.Channel{Name: "archivedChannelName1"}
		archivedChannels := []*model.Channel{archivedChannel1}

		s.client.
			EXPECT().
			GetTeam(teamID1, "").
			Return(team1, &model.Response{Error: nil}).
			Times(1)

		s.client.
			EXPECT().
			GetTeam(teamID2, "").
			Return(nil, &model.Response{Error: nil}). // Team 2 not found
			Times(1)
		s.client.
			EXPECT().
			GetTeamByName(teamID2, "").
			Return(nil, &model.Response{Error: nil}).
			Times(1)

		s.client.
			EXPECT().
			GetPublicChannelsForTeam(teamID1, 0, 10000, "").
			Return(publicChannels, &model.Response{Error: nil}).
			Times(1)

		s.client.
			EXPECT().
			GetDeletedChannelsForTeam(teamID1, 0, 10000, "").
			Return(archivedChannels, &model.Response{Error: nil}).
			Times(1)

		err := listChannelsCmdF(s.client, cmd, args)

		s.Require().Nil(err)
		s.Len(printer.GetErrorLines(), 1)
		s.Require().Equal(printer.GetErrorLines()[0], "Unable to find team '"+teamID2+"'")
		s.Len(printer.GetLines(), 3)
		s.Require().Equal(printer.GetLines()[0], publicChannel1)
		s.Require().Equal(printer.GetLines()[1], publicChannel2)
		s.Require().Equal(printer.GetLines()[2], archivedChannel1)
	})

	s.Run("Two teams, one is found and other has API errors", func() {
		printer.Clean()

		teamID1 := "teamID1"
		teamID2 := "teamID2"
		args := []string{teamID1, teamID2}
		cmd := &cobra.Command{}

		team1 := &model.Team{Id: teamID1}
		team2 := &model.Team{Id: teamID2}

		publicChannel1 := &model.Channel{Name: "publicChannelName1"}
		publicChannel2 := &model.Channel{Name: "publicChannelName2"}
		publicChannels := []*model.Channel{publicChannel1, publicChannel2}

		archivedChannel1 := &model.Channel{Name: "archivedChannelName1"}
		archivedChannels := []*model.Channel{archivedChannel1}

		s.client.
			EXPECT().
			GetTeam(teamID1, "").
			Return(team1, &model.Response{Error: nil}).
			Times(1)
		s.client.
			EXPECT().
			GetPublicChannelsForTeam(teamID1, 0, 10000, "").
			Return(publicChannels, &model.Response{Error: nil}).
			Times(1)
		s.client.
			EXPECT().
			GetDeletedChannelsForTeam(teamID1, 0, 10000, "").
			Return(archivedChannels, &model.Response{Error: nil}).
			Times(1)

		mockError := &model.AppError{Message: "Mock error"}

		s.client.
			EXPECT().
			GetTeam(teamID2, "").
			Return(team2, &model.Response{Error: nil}).
			Times(1)

		s.client.
			EXPECT().
			GetPublicChannelsForTeam(teamID2, 0, 10000, "").
			Return(nil, &model.Response{Error: mockError}).
			Times(1)

		s.client.
			EXPECT().
			GetDeletedChannelsForTeam(teamID2, 0, 10000, "").
			Return(nil, &model.Response{Error: mockError}).
			Times(1)

		err := listChannelsCmdF(s.client, cmd, args)

		s.Require().Nil(err)
		s.Len(printer.GetErrorLines(), 2)
		s.Len(printer.GetLines(), 3)
		s.Require().Equal(printer.GetLines()[0], publicChannel1)
		s.Require().Equal(printer.GetLines()[1], publicChannel2)
		s.Require().Equal(printer.GetLines()[2], archivedChannel1)
	})

	s.Run("Two teams, both are not found", func() {
		printer.Clean()

		team1ID := "team1ID"
		team2ID := "team2ID"
		args := []string{team1ID, team2ID}
		cmd := &cobra.Command{}

		s.client.
			EXPECT().
			GetTeam(team1ID, "").
			Return(nil, &model.Response{Error: nil}).
			Times(1)
		s.client.
			EXPECT().
			GetTeam(team2ID, "").
			Return(nil, &model.Response{Error: nil}).
			Times(1)

		s.client.
			EXPECT().
			GetTeamByName(team1ID, "").
			Return(nil, &model.Response{Error: nil}).
			Times(1)
		s.client.
			EXPECT().
			GetTeamByName(team2ID, "").
			Return(nil, &model.Response{Error: nil}).
			Times(1)

		err := listChannelsCmdF(s.client, cmd, args)

		s.Require().Nil(err)
		s.Len(printer.GetLines(), 0)
		s.Len(printer.GetErrorLines(), 2)
		s.Require().Equal(printer.GetErrorLines()[0], "Unable to find team '"+team1ID+"'")
		s.Require().Equal(printer.GetErrorLines()[1], "Unable to find team '"+team2ID+"'")
	})

	s.Run("Two teams, both have channels", func() {
		printer.Clean()

		teamID1 := "teamID1"
		teamID2 := "teamID2"
		args := []string{teamID1, teamID2}
		cmd := &cobra.Command{}

		team1 := &model.Team{Id: teamID1}
		team2 := &model.Team{Id: teamID2}

		// Using same channel name for both teams since there can be common channels
		publicChannel1 := &model.Channel{Name: "publicChannelName1"}
		publicChannel2 := &model.Channel{Name: "publicChannelName2"}
		publicChannels := []*model.Channel{publicChannel1, publicChannel2}

		archivedChannel1 := &model.Channel{Name: "archivedChannelName1"}
		archivedChannels := []*model.Channel{archivedChannel1}

		s.client.
			EXPECT().
			GetTeam(teamID1, "").
			Return(team1, &model.Response{Error: nil}).
			Times(1)
		s.client.
			EXPECT().
			GetPublicChannelsForTeam(teamID1, 0, 10000, "").
			Return(publicChannels, &model.Response{Error: nil}).
			Times(1)
		s.client.
			EXPECT().
			GetDeletedChannelsForTeam(teamID1, 0, 10000, "").
			Return(archivedChannels, &model.Response{Error: nil}).
			Times(1)

		s.client.
			EXPECT().
			GetTeam(teamID2, "").
			Return(team2, &model.Response{Error: nil}).
			Times(1)

		s.client.
			EXPECT().
			GetPublicChannelsForTeam(teamID2, 0, 10000, "").
			Return(publicChannels, &model.Response{Error: nil}).
			Times(1)

		s.client.
			EXPECT().
			GetDeletedChannelsForTeam(teamID2, 0, 10000, "").
			Return(archivedChannels, &model.Response{Error: nil}).
			Times(1)

		err := listChannelsCmdF(s.client, cmd, args)

		s.Require().Nil(err)
		s.Len(printer.GetErrorLines(), 0)
		s.Len(printer.GetLines(), 6)
		s.Require().Equal(printer.GetLines()[0], publicChannel1)
		s.Require().Equal(printer.GetLines()[1], publicChannel2)
		s.Require().Equal(printer.GetLines()[2], archivedChannel1)
		s.Require().Equal(printer.GetLines()[3], publicChannel1)
		s.Require().Equal(printer.GetLines()[4], publicChannel2)
		s.Require().Equal(printer.GetLines()[5], archivedChannel1)
>>>>>>> 7721a77a
	})
}<|MERGE_RESOLUTION|>--- conflicted
+++ resolved
@@ -133,7 +133,6 @@
 	})
 }
 
-<<<<<<< HEAD
 func (s *MmctlUnitTestSuite) TestModifyChannelCmdF() {
 	s.Run("Both public and private the same value", func() {
 		printer.Clean()
@@ -155,7 +154,215 @@
 
 		err = modifyChannelCmdF(s.client, cmd, []string{})
 		s.Require().EqualError(err, "You must specify only one of --public or --private")
-=======
+		s.Len(printer.GetLines(), 0)
+		s.Len(printer.GetErrorLines(), 0)
+	})
+
+	s.Run("Try to modify non-existing channel", func() {
+		printer.Clean()
+		args := []string{"mockChannel"}
+
+		cmd := &cobra.Command{}
+		cmd.Flags().String("username", "mockUser", "")
+		cmd.Flags().Bool("public", true, "")
+		cmd.Flags().Bool("private", false, "")
+
+		s.client.
+			EXPECT().
+			GetChannel(args[0], "").
+			Return(nil, &model.Response{Error: &model.AppError{}}).
+			Times(1)
+
+		err := modifyChannelCmdF(s.client, cmd, args)
+		s.Require().EqualError(err, "Unable to find channel '"+args[0]+"'")
+		s.Len(printer.GetLines(), 0)
+		s.Len(printer.GetErrorLines(), 0)
+	})
+
+	s.Run("Try to modify a channel from a non-existing team", func() {
+		printer.Clean()
+		team := "mockTeam"
+		channel := "mockChannel"
+		args := []string{team + ":" + channel}
+
+		cmd := &cobra.Command{}
+		cmd.Flags().String("username", "mockUser", "")
+		cmd.Flags().Bool("public", true, "")
+		cmd.Flags().Bool("private", false, "")
+
+		s.client.
+			EXPECT().
+			GetTeam(team, "").
+			Return(nil, &model.Response{Error: &model.AppError{}}).
+			Times(1)
+
+		s.client.
+			EXPECT().
+			GetTeamByName(team, "").
+			Return(nil, &model.Response{Error: &model.AppError{}}).
+			Times(1)
+
+		err := modifyChannelCmdF(s.client, cmd, args)
+		s.Require().EqualError(err, "Unable to find channel '"+args[0]+"'")
+		s.Len(printer.GetLines(), 0)
+		s.Len(printer.GetErrorLines(), 0)
+	})
+
+	s.Run("Try to modify direct channel", func() {
+		printer.Clean()
+		channel := &model.Channel{
+			Id:   "mockChannel",
+			Type: model.CHANNEL_DIRECT,
+		}
+		args := []string{channel.Id}
+
+		cmd := &cobra.Command{}
+		cmd.Flags().String("username", "mockUser", "")
+		cmd.Flags().Bool("public", true, "")
+		cmd.Flags().Bool("private", false, "")
+
+		s.client.
+			EXPECT().
+			GetChannel(args[0], "").
+			Return(channel, &model.Response{Error: nil}).
+			Times(1)
+
+		err := modifyChannelCmdF(s.client, cmd, args)
+		s.Require().EqualError(err, "You can only change the type of public/private channels.")
+		s.Len(printer.GetLines(), 0)
+		s.Len(printer.GetErrorLines(), 0)
+	})
+
+	s.Run("Try to modify group channel", func() {
+		printer.Clean()
+		channel := &model.Channel{
+			Id:   "mockChannel",
+			Type: model.CHANNEL_GROUP,
+		}
+		args := []string{channel.Id}
+
+		cmd := &cobra.Command{}
+		cmd.Flags().String("username", "mockUser", "")
+		cmd.Flags().Bool("public", true, "")
+		cmd.Flags().Bool("private", false, "")
+
+		s.client.
+			EXPECT().
+			GetChannel(args[0], "").
+			Return(channel, &model.Response{Error: nil}).
+			Times(1)
+
+		err := modifyChannelCmdF(s.client, cmd, args)
+		s.Require().EqualError(err, "You can only change the type of public/private channels.")
+		s.Len(printer.GetLines(), 0)
+		s.Len(printer.GetErrorLines(), 0)
+	})
+
+	s.Run("Try to modify channel privacy and get error", func() {
+		printer.Clean()
+		channel := &model.Channel{
+			Id:   "mockChannel",
+			Type: model.CHANNEL_PRIVATE,
+		}
+		mockError := &model.AppError{
+			Message: "mockError",
+		}
+		args := []string{channel.Id}
+
+		cmd := &cobra.Command{}
+		cmd.Flags().String("username", "mockUser", "")
+		cmd.Flags().Bool("public", true, "")
+		cmd.Flags().Bool("private", false, "")
+
+		s.client.
+			EXPECT().
+			GetChannel(args[0], "").
+			Return(channel, &model.Response{Error: nil}).
+			Times(1)
+
+		s.client.
+			EXPECT().
+			UpdateChannelPrivacy(channel.Id, model.CHANNEL_OPEN).
+			Return(nil, &model.Response{Error: mockError}).
+			Times(1)
+
+		err := modifyChannelCmdF(s.client, cmd, args)
+		s.Require().EqualError(err, "Failed to update channel ('"+channel.Id+"') privacy: "+mockError.Error())
+		s.Len(printer.GetLines(), 0)
+		s.Len(printer.GetErrorLines(), 0)
+	})
+
+	s.Run("Modify channel privacy to public", func() {
+		printer.Clean()
+		channel := &model.Channel{
+			Id:   "mockChannel",
+			Type: model.CHANNEL_PRIVATE,
+		}
+		returnedChannel := &model.Channel{
+			Id:   channel.Id,
+			Type: model.CHANNEL_OPEN,
+		}
+		args := []string{channel.Id}
+
+		cmd := &cobra.Command{}
+		cmd.Flags().String("username", "mockUser", "")
+		cmd.Flags().Bool("public", true, "")
+		cmd.Flags().Bool("private", false, "")
+
+		s.client.
+			EXPECT().
+			GetChannel(args[0], "").
+			Return(channel, &model.Response{Error: nil}).
+			Times(1)
+
+		s.client.
+			EXPECT().
+			UpdateChannelPrivacy(channel.Id, model.CHANNEL_OPEN).
+			Return(returnedChannel, &model.Response{Error: nil}).
+			Times(1)
+
+		err := modifyChannelCmdF(s.client, cmd, args)
+		s.Require().NoError(err)
+		s.Len(printer.GetLines(), 0)
+		s.Len(printer.GetErrorLines(), 0)
+	})
+
+	s.Run("Modify channel privacy to private", func() {
+		printer.Clean()
+		channel := &model.Channel{
+			Id:   "mockChannel",
+			Type: model.CHANNEL_OPEN,
+		}
+		returnedChannel := &model.Channel{
+			Id:   channel.Id,
+			Type: model.CHANNEL_PRIVATE,
+		}
+		args := []string{channel.Id}
+
+		cmd := &cobra.Command{}
+		cmd.Flags().String("username", "mockUser", "")
+		cmd.Flags().Bool("public", false, "")
+		cmd.Flags().Bool("private", true, "")
+
+		s.client.
+			EXPECT().
+			GetChannel(args[0], "").
+			Return(channel, &model.Response{Error: nil}).
+			Times(1)
+
+		s.client.
+			EXPECT().
+			UpdateChannelPrivacy(channel.Id, model.CHANNEL_PRIVATE).
+			Return(returnedChannel, &model.Response{Error: nil}).
+			Times(1)
+
+		err := modifyChannelCmdF(s.client, cmd, args)
+		s.Require().NoError(err)
+		s.Len(printer.GetLines(), 0)
+		s.Len(printer.GetErrorLines(), 0)
+	})
+}
+
 func (s *MmctlUnitTestSuite) TestListChannelsCmd() {
 	s.Run("Team is not found", func() {
 		team1ID := "team1"
@@ -219,49 +426,10 @@
 		err := listChannelsCmdF(s.client, cmd, args)
 
 		s.Require().Nil(err)
->>>>>>> 7721a77a
-		s.Len(printer.GetLines(), 0)
-		s.Len(printer.GetErrorLines(), 0)
-	})
-
-<<<<<<< HEAD
-	s.Run("Try to modify non-existing channel", func() {
-		printer.Clean()
-		args := []string{"mockChannel"}
-
-		cmd := &cobra.Command{}
-		cmd.Flags().String("username", "mockUser", "")
-		cmd.Flags().Bool("public", true, "")
-		cmd.Flags().Bool("private", false, "")
-
-		s.client.
-			EXPECT().
-			GetChannel(args[0], "").
-			Return(nil, &model.Response{Error: &model.AppError{}}).
-			Times(1)
-
-		err := modifyChannelCmdF(s.client, cmd, args)
-		s.Require().EqualError(err, "Unable to find channel '"+args[0]+"'")
-		s.Len(printer.GetLines(), 0)
-		s.Len(printer.GetErrorLines(), 0)
-	})
-
-	s.Run("Try to modify a channel from a non-existing team", func() {
-		printer.Clean()
-		team := "mockTeam"
-		channel := "mockChannel"
-		args := []string{team + ":" + channel}
-
-		cmd := &cobra.Command{}
-		cmd.Flags().String("username", "mockUser", "")
-		cmd.Flags().Bool("public", true, "")
-		cmd.Flags().Bool("private", false, "")
-
-		s.client.
-			EXPECT().
-			GetTeam(team, "").
-			Return(nil, &model.Response{Error: &model.AppError{}}).
-=======
+		s.Len(printer.GetLines(), 0)
+		s.Len(printer.GetErrorLines(), 0)
+	})
+
 	s.Run("Team with public channels", func() {
 		printer.Clean()
 
@@ -333,93 +501,10 @@
 			EXPECT().
 			GetTeam(teamID, "").
 			Return(team, &model.Response{Error: nil}).
->>>>>>> 7721a77a
-			Times(1)
-
-		s.client.
-			EXPECT().
-<<<<<<< HEAD
-			GetTeamByName(team, "").
-			Return(nil, &model.Response{Error: &model.AppError{}}).
-			Times(1)
-
-		err := modifyChannelCmdF(s.client, cmd, args)
-		s.Require().EqualError(err, "Unable to find channel '"+args[0]+"'")
-		s.Len(printer.GetLines(), 0)
-		s.Len(printer.GetErrorLines(), 0)
-	})
-
-	s.Run("Try to modify direct channel", func() {
-		printer.Clean()
-		channel := &model.Channel{
-			Id:   "mockChannel",
-			Type: model.CHANNEL_DIRECT,
-		}
-		args := []string{channel.Id}
-
-		cmd := &cobra.Command{}
-		cmd.Flags().String("username", "mockUser", "")
-		cmd.Flags().Bool("public", true, "")
-		cmd.Flags().Bool("private", false, "")
-
-		s.client.
-			EXPECT().
-			GetChannel(args[0], "").
-			Return(channel, &model.Response{Error: nil}).
-			Times(1)
-
-		err := modifyChannelCmdF(s.client, cmd, args)
-		s.Require().EqualError(err, "You can only change the type of public/private channels.")
-		s.Len(printer.GetLines(), 0)
-		s.Len(printer.GetErrorLines(), 0)
-	})
-
-	s.Run("Try to modify group channel", func() {
-		printer.Clean()
-		channel := &model.Channel{
-			Id:   "mockChannel",
-			Type: model.CHANNEL_GROUP,
-		}
-		args := []string{channel.Id}
-
-		cmd := &cobra.Command{}
-		cmd.Flags().String("username", "mockUser", "")
-		cmd.Flags().Bool("public", true, "")
-		cmd.Flags().Bool("private", false, "")
-
-		s.client.
-			EXPECT().
-			GetChannel(args[0], "").
-			Return(channel, &model.Response{Error: nil}).
-			Times(1)
-
-		err := modifyChannelCmdF(s.client, cmd, args)
-		s.Require().EqualError(err, "You can only change the type of public/private channels.")
-		s.Len(printer.GetLines(), 0)
-		s.Len(printer.GetErrorLines(), 0)
-	})
-
-	s.Run("Try to modify channel privacy and get error", func() {
-		printer.Clean()
-		channel := &model.Channel{
-			Id:   "mockChannel",
-			Type: model.CHANNEL_PRIVATE,
-		}
-		mockError := &model.AppError{
-			Message: "mockError",
-		}
-		args := []string{channel.Id}
-
-		cmd := &cobra.Command{}
-		cmd.Flags().String("username", "mockUser", "")
-		cmd.Flags().Bool("public", true, "")
-		cmd.Flags().Bool("private", false, "")
-
-		s.client.
-			EXPECT().
-			GetChannel(args[0], "").
-			Return(channel, &model.Response{Error: nil}).
-=======
+			Times(1)
+
+		s.client.
+			EXPECT().
 			GetPublicChannelsForTeam(teamID, 0, 10000, "").
 			Return(publicChannels, &model.Response{Error: nil}).
 			Times(1)
@@ -551,44 +636,10 @@
 			EXPECT().
 			GetPublicChannelsForTeam(teamID, 0, 10000, "").
 			Return(emptyChannels, &model.Response{Error: nil}).
->>>>>>> 7721a77a
-			Times(1)
-
-		s.client.
-			EXPECT().
-<<<<<<< HEAD
-			UpdateChannelPrivacy(channel.Id, model.CHANNEL_OPEN).
-			Return(nil, &model.Response{Error: mockError}).
-			Times(1)
-
-		err := modifyChannelCmdF(s.client, cmd, args)
-		s.Require().EqualError(err, "Failed to update channel ('"+channel.Id+"') privacy: "+mockError.Error())
-		s.Len(printer.GetLines(), 0)
-		s.Len(printer.GetErrorLines(), 0)
-	})
-
-	s.Run("Modify channel privacy to public", func() {
-		printer.Clean()
-		channel := &model.Channel{
-			Id:   "mockChannel",
-			Type: model.CHANNEL_PRIVATE,
-		}
-		returnedChannel := &model.Channel{
-			Id:   channel.Id,
-			Type: model.CHANNEL_OPEN,
-		}
-		args := []string{channel.Id}
-
-		cmd := &cobra.Command{}
-		cmd.Flags().String("username", "mockUser", "")
-		cmd.Flags().Bool("public", true, "")
-		cmd.Flags().Bool("private", false, "")
-
-		s.client.
-			EXPECT().
-			GetChannel(args[0], "").
-			Return(channel, &model.Response{Error: nil}).
-=======
+			Times(1)
+
+		s.client.
+			EXPECT().
 			GetDeletedChannelsForTeam(teamID, 0, 10000, "").
 			Return(nil, &model.Response{Error: mockError}).
 			Times(1)
@@ -618,56 +669,10 @@
 			EXPECT().
 			GetTeam(teamID, "").
 			Return(team, &model.Response{Error: nil}).
->>>>>>> 7721a77a
-			Times(1)
-
-		s.client.
-			EXPECT().
-<<<<<<< HEAD
-			UpdateChannelPrivacy(channel.Id, model.CHANNEL_OPEN).
-			Return(returnedChannel, &model.Response{Error: nil}).
-			Times(1)
-
-		err := modifyChannelCmdF(s.client, cmd, args)
-		s.Require().NoError(err)
-		s.Len(printer.GetLines(), 0)
-		s.Len(printer.GetErrorLines(), 0)
-	})
-
-	s.Run("Modify channel privacy to private", func() {
-		printer.Clean()
-		channel := &model.Channel{
-			Id:   "mockChannel",
-			Type: model.CHANNEL_OPEN,
-		}
-		returnedChannel := &model.Channel{
-			Id:   channel.Id,
-			Type: model.CHANNEL_PRIVATE,
-		}
-		args := []string{channel.Id}
-
-		cmd := &cobra.Command{}
-		cmd.Flags().String("username", "mockUser", "")
-		cmd.Flags().Bool("public", false, "")
-		cmd.Flags().Bool("private", true, "")
-
-		s.client.
-			EXPECT().
-			GetChannel(args[0], "").
-			Return(channel, &model.Response{Error: nil}).
-			Times(1)
-
-		s.client.
-			EXPECT().
-			UpdateChannelPrivacy(channel.Id, model.CHANNEL_PRIVATE).
-			Return(returnedChannel, &model.Response{Error: nil}).
-			Times(1)
-
-		err := modifyChannelCmdF(s.client, cmd, args)
-		s.Require().NoError(err)
-		s.Len(printer.GetLines(), 0)
-		s.Len(printer.GetErrorLines(), 0)
-=======
+			Times(1)
+
+		s.client.
+			EXPECT().
 			GetPublicChannelsForTeam(teamID, 0, 10000, "").
 			Return(nil, &model.Response{Error: mockError}).
 			Times(1)
@@ -911,6 +916,5 @@
 		s.Require().Equal(printer.GetLines()[3], publicChannel1)
 		s.Require().Equal(printer.GetLines()[4], publicChannel2)
 		s.Require().Equal(printer.GetLines()[5], archivedChannel1)
->>>>>>> 7721a77a
 	})
 }