--- conflicted
+++ resolved
@@ -12,6 +12,7 @@
 
 func (s *MmctlUnitTestSuite) TestSearchChannelCmdF() {
 	s.Run("Search for an existing channel on an existing team", func() {
+		printer.Clean()
 		teamArg := "example-team-id"
 		mockTeam := model.Team{Id: teamArg}
 		channelArg := "example-channel"
@@ -133,76 +134,9 @@
 	})
 }
 
-<<<<<<< HEAD
-func (s *MmctlUnitTestSuite) TestCreateChannelCmdF(){
-	mockChannelName := "Mock Channel"
-	mockChannelDisplayName := "Mock Channel Display Name"
-	mockTeam := &model.Team{Name: "team", DisplayName: "team"}
-
-	s.Run("Create channel with no name returns an error", func() {
-		printer.Clean()
-
-		cmd := &cobra.Command{}
-		err := createChannelCmdF(s.client, cmd, []string{})
-
-		s.Require().Equal(err.Error(), "Name is required")
-		s.Require().Len(printer.GetLines(), 0)
-
-	})
-
-	s.Run("Create channel with a name but no Display Name returns an error", func() {
-		printer.Clean()
-
-		cmd := &cobra.Command{}
-		cmd.Flags().String("name", mockChannelName, "")
-		err := createChannelCmdF(s.client, cmd, []string{})
-
-		s.Require().Equal(err.Error(),"Display Name is required")
-		s.Require().Len(printer.GetLines(), 0)
-	})
-
-	s.Run("Create channel with a Name but no Display Name returns an error", func() {
-		printer.Clean()
-
-		cmd := &cobra.Command{}
-		cmd.Flags().String("display_name", mockChannelDisplayName, "")
-		err := createChannelCmdF(s.client, cmd, []string{})
-
-		s.Require().Equal(err.Error(),"Name is required")
-		s.Require().Len(printer.GetLines(), 0)
-	})
-
-	s.Run("Create channel with a Name and Display Name but no Team returns an error", func() {
-		printer.Clean()
-
-		cmd := &cobra.Command{}
-		cmd.Flags().String("name", mockChannelName, "")
-		cmd.Flags().String("display_name", mockChannelDisplayName, "")
-
-		err := createChannelCmdF(s.client, cmd, []string{})
-
-		s.Require().Equal(err.Error(), "Team is required")
-		s.Require().Len(printer.GetLines(), 0)
-
-	})
-
-	s.Run("Test creating a channel with a nonexistent team returns an error", func() {
-		printer.Clean()
-
-		teamNameArg := "mockTeamName"
-
-		cmd := &cobra.Command{}
-		cmd.Flags().String("name", mockChannelName, "")
-		cmd.Flags().String("display_name", mockChannelDisplayName, "")
-		cmd.Flags().String("team", teamNameArg, "")
-
-		s.client.
-			EXPECT().
-			GetTeam(teamNameArg, "").
-			Return(nil, &model.Response{Error: nil}).
-=======
 func (s *MmctlUnitTestSuite) TestListChannelsCmd() {
 	s.Run("Team is not found", func() {
+		printer.Clean()
 		team1ID := "team1"
 		args := []string{""}
 		args[0] = team1ID
@@ -428,42 +362,10 @@
 			EXPECT().
 			GetTeam(teamID, "").
 			Return(team, &model.Response{Error: nil}).
->>>>>>> 7721a77a
-			Times(1)
-
-		s.client.
-			EXPECT().
-<<<<<<< HEAD
-			GetTeamByName(teamNameArg, "").
-			Return(nil, &model.Response{Error: nil}).
-			Times(1)
-
-		err := createChannelCmdF(s.client, cmd, []string{})
-
-		s.Require().Equal(err.Error(), "Unable to find team: "+ teamNameArg)
-		s.Require().Len(printer.GetLines(), 0)
-	})
-
-	s.Run("Create open channel", func() {
-		printer.Clean()
-
-		cmd := &cobra.Command{}
-		cmd.Flags().String("name", mockChannelName, "")
-		cmd.Flags().String("display_name", mockChannelDisplayName, "")
-		cmd.Flags().String("team", mockTeam.Name, "")
-
-		mockChannel := &model.Channel{
-			Name:        mockChannelName,
-			DisplayName: mockChannelDisplayName,
-			TeamId: mockTeam.Id,
-			Type: model.CHANNEL_OPEN,
-		}
-
-		s.client.
-			EXPECT().
-			GetTeam(mockTeam.Name, "").
-			Return(mockTeam, &model.Response{Error: nil}).
-=======
+			Times(1)
+
+		s.client.
+			EXPECT().
 			GetPublicChannelsForTeam(teamID, 0, 10000, "").
 			Return(nil, &model.Response{Error: mockError}).
 			Times(1)
@@ -500,42 +402,10 @@
 			EXPECT().
 			GetTeam(teamID, "").
 			Return(team, &model.Response{Error: nil}).
->>>>>>> 7721a77a
-			Times(1)
-
-		s.client.
-			EXPECT().
-<<<<<<< HEAD
-			CreateChannel(mockChannel).
-			Return(mockChannel, &model.Response{Error: nil}).
-			Times(1)
-
-		err := createChannelCmdF(s.client, cmd, []string{})
-		s.Require().Nil(err)
-		s.Require().Equal(mockChannel, printer.GetLines()[0])
-		s.Require().Len(printer.GetLines(), 1)
-	})
-
-	s.Run("Create private channel", func() {
-		printer.Clean()
-		cmd := &cobra.Command{}
-		cmd.Flags().String("name", mockChannelName, "")
-		cmd.Flags().String("display_name", mockChannelDisplayName, "")
-		cmd.Flags().String("team", mockTeam.Name, "")
-		cmd.Flags().Bool("private", true, "")
-
-		mockChannel := &model.Channel{
-			Name:        mockChannelName,
-			DisplayName: mockChannelDisplayName,
-			TeamId: mockTeam.Id,
-			Type: model.CHANNEL_PRIVATE,
-		}
-
-		s.client.
-			EXPECT().
-			GetTeam(mockTeam.Name, "").
-			Return(mockTeam, &model.Response{Error: nil}).
-=======
+			Times(1)
+
+		s.client.
+			EXPECT().
 			GetPublicChannelsForTeam(teamID, 0, 10000, "").
 			Return(emptyChannels, &model.Response{Error: nil}).
 			Times(1)
@@ -571,21 +441,10 @@
 			EXPECT().
 			GetTeam(teamID, "").
 			Return(team, &model.Response{Error: nil}).
->>>>>>> 7721a77a
-			Times(1)
-
-		s.client.
-			EXPECT().
-<<<<<<< HEAD
-			CreateChannel(mockChannel).
-			Return(mockChannel, &model.Response{Error: nil}).
-			Times(1)
-
-		err := createChannelCmdF(s.client, cmd, []string{})
-		s.Require().Nil(err)
-		s.Require().Equal(mockChannel, printer.GetLines()[0])
-		s.Require().Len(printer.GetLines(), 1)
-=======
+			Times(1)
+
+		s.client.
+			EXPECT().
 			GetPublicChannelsForTeam(teamID, 0, 10000, "").
 			Return(nil, &model.Response{Error: mockError}).
 			Times(1)
@@ -829,6 +688,339 @@
 		s.Require().Equal(printer.GetLines()[3], publicChannel1)
 		s.Require().Equal(printer.GetLines()[4], publicChannel2)
 		s.Require().Equal(printer.GetLines()[5], archivedChannel1)
->>>>>>> 7721a77a
+	})
+}
+
+func (s *MmctlUnitTestSuite) TestAddChannelUsersCmdF() {
+	team := "example-team-id"
+	channel := "example-channel"
+	channelArg := team + ":" + channel
+	mockTeam := model.Team{Id: team}
+	mockChannel := model.Channel{Id: channel, Name: channel}
+	userArg := "user@example.com"
+	userId := "example-user-id"
+	mockUser := model.User{Id: userId, Email: userArg}
+
+	s.Run("Not enough command line parameters", func() {
+		printer.Clean()
+		cmd := &cobra.Command{}
+
+		// One argument provided.
+		err := addChannelUsersCmdF(s.client, cmd, []string{channelArg})
+		s.EqualError(err, "Not enough arguments.")
+		s.Len(printer.GetLines(), 0)
+		s.Len(printer.GetErrorLines(), 0)
+
+		// No arguments provided.
+		err = addChannelUsersCmdF(s.client, cmd, []string{})
+		s.EqualError(err, "Not enough arguments.")
+		s.Len(printer.GetLines(), 0)
+		s.Len(printer.GetErrorLines(), 0)
+	})
+	s.Run("Add existing user to existing channel", func() {
+		printer.Clean()
+		cmd := &cobra.Command{}
+
+		s.client.
+			EXPECT().
+			GetTeam(team, "").
+			Return(&mockTeam, &model.Response{Error: nil}).
+			Times(1)
+
+		s.client.
+			EXPECT().
+			GetChannelByNameIncludeDeleted(channel, team, "").
+			Return(&mockChannel, &model.Response{Error: nil}).
+			Times(1)
+		s.client.
+			EXPECT().
+			GetUserByEmail(userArg, "").
+			Return(&mockUser, &model.Response{Error: nil}).
+			Times(1)
+
+		s.client.
+			EXPECT().
+			AddChannelMember(channel, userId).
+			Return(&model.ChannelMember{}, &model.Response{Error: nil}).
+			Times(1)
+		err := addChannelUsersCmdF(s.client, cmd, []string{channelArg, userArg})
+		s.Require().Nil(err)
+		s.Len(printer.GetLines(), 0)
+		s.Len(printer.GetErrorLines(), 0)
+	})
+	s.Run("Add existing user to nonexistent channel", func() {
+		printer.Clean()
+		cmd := &cobra.Command{}
+
+		s.client.
+			EXPECT().
+			GetTeam(team, "").
+			Return(&mockTeam, &model.Response{Error: nil}).
+			Times(1)
+
+		// No channel is returned by client.
+		s.client.
+			EXPECT().
+			GetChannelByNameIncludeDeleted(channel, team, "").
+			Return(nil, &model.Response{Error: nil}).
+			Times(1)
+		s.client.
+			EXPECT().
+			GetChannel(channel, "").
+			Return(nil, &model.Response{Error: nil}).
+			Times(1)
+
+		err := addChannelUsersCmdF(s.client, cmd, []string{channelArg, userArg})
+		s.EqualError(err, "Unable to find channel '"+channelArg+"'")
+		s.Len(printer.GetLines(), 0)
+		s.Len(printer.GetErrorLines(), 0)
+	})
+	s.Run("Add existing user to channel owned by nonexistent team", func() {
+		printer.Clean()
+		cmd := &cobra.Command{}
+
+		// No team is returned by client.
+		s.client.
+			EXPECT().
+			GetTeam(team, "").
+			Return(nil, &model.Response{Error: nil}).
+			Times(1)
+		s.client.
+			EXPECT().
+			GetTeamByName(team, "").
+			Return(nil, &model.Response{Error: nil}).
+			Times(1)
+
+		err := addChannelUsersCmdF(s.client, cmd, []string{channelArg, userArg})
+		s.EqualError(err, "Unable to find channel '"+channelArg+"'")
+		s.Len(printer.GetLines(), 0)
+		s.Len(printer.GetErrorLines(), 0)
+	})
+	s.Run("Add multiple users, some nonexistent to existing channel", func() {
+		printer.Clean()
+		nilUserArg := "nonexistent-user"
+		cmd := &cobra.Command{}
+
+		s.client.
+			EXPECT().
+			GetTeam(team, "").
+			Return(&mockTeam, &model.Response{Error: nil}).
+			Times(1)
+
+		s.client.
+			EXPECT().
+			GetChannelByNameIncludeDeleted(channel, team, "").
+			Return(&mockChannel, &model.Response{Error: nil}).
+			Times(1)
+		s.client.
+			EXPECT().
+			GetUserByEmail(nilUserArg, "").
+			Return(nil, &model.Response{Error: nil}).
+			Times(1)
+		s.client.
+			EXPECT().
+			GetUserByUsername(nilUserArg, "").
+			Return(nil, &model.Response{Error: nil}).
+			Times(1)
+		s.client.
+			EXPECT().
+			GetUser(nilUserArg, "").
+			Return(nil, &model.Response{Error: nil}).
+			Times(1)
+		s.client.
+			EXPECT().
+			GetUserByEmail(userArg, "").
+			Return(&mockUser, &model.Response{Error: nil}).
+			Times(1)
+		s.client.
+			EXPECT().
+			AddChannelMember(channel, userId).
+			Return(&model.ChannelMember{}, &model.Response{Error: nil}).
+			Times(1)
+		err := addChannelUsersCmdF(s.client, cmd, []string{channelArg, nilUserArg, userArg})
+		s.Require().Nil(err)
+		s.Len(printer.GetLines(), 0)
+		s.Len(printer.GetErrorLines(), 1)
+		s.Equal("Can't find user '"+nilUserArg+"'", printer.GetErrorLines()[0])
+	})
+	s.Run("Error adding existing user to existing channel", func() {
+		printer.Clean()
+		cmd := &cobra.Command{}
+
+		s.client.
+			EXPECT().
+			GetTeam(team, "").
+			Return(&mockTeam, &model.Response{Error: nil}).
+			Times(1)
+
+		s.client.
+			EXPECT().
+			GetChannelByNameIncludeDeleted(channel, team, "").
+			Return(&mockChannel, &model.Response{Error: nil}).
+			Times(1)
+		s.client.
+			EXPECT().
+			GetUserByEmail(userArg, "").
+			Return(&mockUser, &model.Response{Error: nil}).
+			Times(1)
+
+		s.client.
+			EXPECT().
+			AddChannelMember(channel, userId).
+			Return(nil, &model.Response{Error: &model.AppError{Message: "Mock error"}}).
+			Times(1)
+		err := addChannelUsersCmdF(s.client, cmd, []string{channelArg, userArg})
+		s.Require().Nil(err)
+		s.Len(printer.GetLines(), 0)
+		s.Len(printer.GetErrorLines(), 1)
+		s.Equal("Unable to add '"+userArg+"' to "+channel+". Error: : Mock error, ",
+			printer.GetErrorLines()[0])
+	})
+}
+
+func (s *MmctlUnitTestSuite) TestCreateChannelCmdF(){
+	mockChannelName := "Mock Channel"
+	mockChannelDisplayName := "Mock Channel Display Name"
+	mockTeam := &model.Team{Name: "team", DisplayName: "team"}
+
+	s.Run("Create channel with no name returns an error", func() {
+		printer.Clean()
+
+		cmd := &cobra.Command{}
+		err := createChannelCmdF(s.client, cmd, []string{})
+
+		s.Require().Equal(err.Error(), "Name is required")
+		s.Require().Len(printer.GetLines(), 0)
+
+	})
+
+	s.Run("Create channel with a name but no Display Name returns an error", func() {
+		printer.Clean()
+
+		cmd := &cobra.Command{}
+		cmd.Flags().String("name", mockChannelName, "")
+		err := createChannelCmdF(s.client, cmd, []string{})
+
+		s.Require().Equal(err.Error(),"Display Name is required")
+		s.Require().Len(printer.GetLines(), 0)
+	})
+
+	s.Run("Create channel with a Name but no Display Name returns an error", func() {
+		printer.Clean()
+
+		cmd := &cobra.Command{}
+		cmd.Flags().String("display_name", mockChannelDisplayName, "")
+		err := createChannelCmdF(s.client, cmd, []string{})
+
+		s.Require().Equal(err.Error(),"Name is required")
+		s.Require().Len(printer.GetLines(), 0)
+	})
+
+	s.Run("Create channel with a Name and Display Name but no Team returns an error", func() {
+		printer.Clean()
+
+		cmd := &cobra.Command{}
+		cmd.Flags().String("name", mockChannelName, "")
+		cmd.Flags().String("display_name", mockChannelDisplayName, "")
+
+		err := createChannelCmdF(s.client, cmd, []string{})
+
+		s.Require().Equal(err.Error(), "Team is required")
+		s.Require().Len(printer.GetLines(), 0)
+
+	})
+
+	s.Run("Test creating a channel with a nonexistent team returns an error", func() {
+		printer.Clean()
+
+		teamNameArg := "mockTeamName"
+
+		cmd := &cobra.Command{}
+		cmd.Flags().String("name", mockChannelName, "")
+		cmd.Flags().String("display_name", mockChannelDisplayName, "")
+		cmd.Flags().String("team", teamNameArg, "")
+
+		s.client.
+			EXPECT().
+			GetTeam(teamNameArg, "").
+			Return(nil, &model.Response{Error: nil}).
+			Times(1)
+
+		s.client.
+			EXPECT().
+			GetTeamByName(teamNameArg, "").
+			Return(nil, &model.Response{Error: nil}).
+			Times(1)
+
+		err := createChannelCmdF(s.client, cmd, []string{})
+
+		s.Require().Equal(err.Error(), "Unable to find team: "+ teamNameArg)
+		s.Require().Len(printer.GetLines(), 0)
+	})
+
+	s.Run("Create open channel", func() {
+		printer.Clean()
+
+		cmd := &cobra.Command{}
+		cmd.Flags().String("name", mockChannelName, "")
+		cmd.Flags().String("display_name", mockChannelDisplayName, "")
+		cmd.Flags().String("team", mockTeam.Name, "")
+
+		mockChannel := &model.Channel{
+			Name:        mockChannelName,
+			DisplayName: mockChannelDisplayName,
+			TeamId: mockTeam.Id,
+			Type: model.CHANNEL_OPEN,
+		}
+
+		s.client.
+			EXPECT().
+			GetTeam(mockTeam.Name, "").
+			Return(mockTeam, &model.Response{Error: nil}).
+			Times(1)
+
+		s.client.
+			EXPECT().
+			CreateChannel(mockChannel).
+			Return(mockChannel, &model.Response{Error: nil}).
+			Times(1)
+
+		err := createChannelCmdF(s.client, cmd, []string{})
+		s.Require().Nil(err)
+		s.Require().Equal(mockChannel, printer.GetLines()[0])
+		s.Require().Len(printer.GetLines(), 1)
+	})
+
+	s.Run("Create private channel", func() {
+		printer.Clean()
+		cmd := &cobra.Command{}
+		cmd.Flags().String("name", mockChannelName, "")
+		cmd.Flags().String("display_name", mockChannelDisplayName, "")
+		cmd.Flags().String("team", mockTeam.Name, "")
+		cmd.Flags().Bool("private", true, "")
+
+		mockChannel := &model.Channel{
+			Name:        mockChannelName,
+			DisplayName: mockChannelDisplayName,
+			TeamId: mockTeam.Id,
+			Type: model.CHANNEL_PRIVATE,
+		}
+
+		s.client.
+			EXPECT().
+			GetTeam(mockTeam.Name, "").
+			Return(mockTeam, &model.Response{Error: nil}).
+			Times(1)
+
+		s.client.
+			EXPECT().
+			CreateChannel(mockChannel).
+			Return(mockChannel, &model.Response{Error: nil}).
+			Times(1)
+
+		err := createChannelCmdF(s.client, cmd, []string{})
+		s.Require().Nil(err)
+		s.Require().Len(printer.GetLines(), 1)
+		s.Require().Equal(mockChannel, printer.GetLines()[0])
 	})
 }