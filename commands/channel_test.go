// Copyright (c) 2015-present Mattermost, Inc. All Rights Reserved.
// See LICENSE.txt for license information.

package commands

import (
	"fmt"

	"github.com/mattermost/mattermost-server/v5/model"

	"github.com/mattermost/mmctl/printer"

	"github.com/pkg/errors"
	"github.com/spf13/cobra"
)

const (
	userID             = "userID"
	userEmail          = "user@example.com"
	teamID             = "teamID"
	teamName           = "teamName"
	teamDisplayName    = "teamDisplayName"
	channelID          = "channelID"
	channelName        = "channelName"
	channelDisplayName = "channelDisplayName"
)

func (s *MmctlUnitTestSuite) TestSearchChannelCmdF() {
	s.Run("Search for an existing channel on an existing team", func() {
		printer.Clean()
		mockTeam := model.Team{Id: teamID}
		mockChannel := model.Channel{Name: channelName}

		cmd := &cobra.Command{}
		cmd.Flags().String("team", teamID, "")

		s.client.
			EXPECT().
			GetTeam(teamID, "").
			Return(&mockTeam, &model.Response{Error: nil}).
			Times(1)

		s.client.
			EXPECT().
			GetChannelByName(channelName, teamID, "").
			Return(&mockChannel, &model.Response{Error: nil}).
			Times(1)

		err := searchChannelCmdF(s.client, cmd, []string{channelName})
		s.Require().Nil(err)
		s.Len(printer.GetLines(), 1)
		s.Equal(&mockChannel, printer.GetLines()[0])
		s.Len(printer.GetErrorLines(), 0)
	})

	s.Run("Search for an existing channel without specifying team", func() {
		printer.Clean()
		otherTeamID := "example-team-id-2"
		mockTeams := []*model.Team{
			{Id: otherTeamID},
			{Id: teamID},
		}
		mockChannel := model.Channel{Name: channelName}

		s.client.
			EXPECT().
			GetAllTeams("", 0, 9999).
			Return(mockTeams, &model.Response{Error: nil}).
			Times(1)

		// first call is for the other team, that doesn't have the channel
		s.client.
			EXPECT().
			GetChannelByName(channelName, otherTeamID, "").
			Return(nil, &model.Response{Error: nil}).
			Times(1)

		// second call is for the team that contains the channel
		s.client.
			EXPECT().
			GetChannelByName(channelName, teamID, "").
			Return(&mockChannel, &model.Response{Error: nil}).
			Times(1)

		err := searchChannelCmdF(s.client, &cobra.Command{}, []string{channelName})
		s.Require().Nil(err)
		s.Len(printer.GetLines(), 1)
		s.Equal(&mockChannel, printer.GetLines()[0])
		s.Len(printer.GetErrorLines(), 0)
	})

	s.Run("Search for a nonexistent channel", func() {
		printer.Clean()
		mockTeam := model.Team{Id: teamID}

		cmd := &cobra.Command{}
		cmd.Flags().String("team", teamID, "")

		s.client.
			EXPECT().
			GetTeam(teamID, "").
			Return(&mockTeam, &model.Response{Error: nil}).
			Times(1)

		s.client.
			EXPECT().
			GetChannelByName(channelName, teamID, "").
			Return(nil, &model.Response{Error: nil}).
			Times(1)

		err := searchChannelCmdF(s.client, cmd, []string{channelName})
		s.Require().NotNil(err)
		s.Len(printer.GetLines(), 0)
		s.Len(printer.GetErrorLines(), 0)
		s.EqualError(err, "channel "+channelName+" was not found in team "+teamID)
	})

	s.Run("Search for a channel in a nonexistent team", func() {
		printer.Clean()

		cmd := &cobra.Command{}
		cmd.Flags().String("team", teamID, "")

		s.client.
			EXPECT().
			GetTeam(teamID, "").
			Return(nil, &model.Response{Error: nil}).
			Times(1)

		s.client.
			EXPECT().
			GetTeamByName(teamID, "").
			Return(nil, &model.Response{Error: nil}).
			Times(1)

		err := searchChannelCmdF(s.client, cmd, []string{channelName})
		s.Require().NotNil(err)
		s.Len(printer.GetLines(), 0)
		s.Len(printer.GetErrorLines(), 0)
		s.EqualError(err, "team "+teamID+" was not found")
	})
}

func (s *MmctlUnitTestSuite) TestModifyChannelCmdF() {
	s.Run("Both public and private the same value (false)", func() {
		printer.Clean()

		cmd := &cobra.Command{}
		cmd.Flags().String("username", "mockUser", "")
		cmd.Flags().Bool("public", false, "")
		cmd.Flags().Bool("private", false, "")

		err := modifyChannelCmdF(s.client, cmd, []string{})
		s.Require().EqualError(err, "you must specify only one of --public or --private")
		s.Len(printer.GetLines(), 0)
		s.Len(printer.GetErrorLines(), 0)
	})

	s.Run("Both public and private the same value (true)", func() {
		printer.Clean()

		cmd := &cobra.Command{}
		cmd.Flags().String("username", "mockUser", "")
		cmd.Flags().Bool("public", true, "")
		cmd.Flags().Bool("private", true, "")

		err := modifyChannelCmdF(s.client, cmd, []string{})
		s.Require().EqualError(err, "you must specify only one of --public or --private")
		s.Len(printer.GetLines(), 0)
		s.Len(printer.GetErrorLines(), 0)
	})

	s.Run("Try to modify non-existing channel", func() {
		printer.Clean()
		args := []string{channelID}

		cmd := &cobra.Command{}
		cmd.Flags().String("username", "mockUser", "")
		cmd.Flags().Bool("public", true, "")
		cmd.Flags().Bool("private", false, "")

		s.client.
			EXPECT().
			GetChannel(args[0], "").
			Return(nil, &model.Response{Error: &model.AppError{}}).
			Times(1)

		err := modifyChannelCmdF(s.client, cmd, args)
		s.Require().EqualError(err, fmt.Sprintf("unable to find channel %q", args[0]))
		s.Len(printer.GetLines(), 0)
		s.Len(printer.GetErrorLines(), 0)
	})

	s.Run("Try to modify a channel from a non-existing team", func() {
		printer.Clean()
		team := "mockTeam"
		channel := channelID
		args := []string{team + ":" + channel}

		cmd := &cobra.Command{}
		cmd.Flags().String("username", "mockUser", "")
		cmd.Flags().Bool("public", true, "")
		cmd.Flags().Bool("private", false, "")

		s.client.
			EXPECT().
			GetTeam(team, "").
			Return(nil, &model.Response{Error: &model.AppError{}}).
			Times(1)

		s.client.
			EXPECT().
			GetTeamByName(team, "").
			Return(nil, &model.Response{Error: &model.AppError{}}).
			Times(1)

		err := modifyChannelCmdF(s.client, cmd, args)
		s.Require().EqualError(err, fmt.Sprintf("unable to find channel %q", args[0]))
		s.Len(printer.GetLines(), 0)
		s.Len(printer.GetErrorLines(), 0)
	})

	s.Run("Try to modify direct channel", func() {
		printer.Clean()
		channel := &model.Channel{
			Id:   channelID,
			Type: model.CHANNEL_DIRECT,
		}
		args := []string{channel.Id}

		cmd := &cobra.Command{}
		cmd.Flags().String("username", "mockUser", "")
		cmd.Flags().Bool("public", true, "")
		cmd.Flags().Bool("private", false, "")

		s.client.
			EXPECT().
			GetChannel(args[0], "").
			Return(channel, &model.Response{Error: nil}).
			Times(1)

		err := modifyChannelCmdF(s.client, cmd, args)
		s.Require().EqualError(err, "you can only change the type of public/private channels")
		s.Len(printer.GetLines(), 0)
		s.Len(printer.GetErrorLines(), 0)
	})

	s.Run("Try to modify group channel", func() {
		printer.Clean()
		channel := &model.Channel{
			Id:   channelID,
			Type: model.CHANNEL_GROUP,
		}
		args := []string{channel.Id}

		cmd := &cobra.Command{}
		cmd.Flags().String("username", "mockUser", "")
		cmd.Flags().Bool("public", true, "")
		cmd.Flags().Bool("private", false, "")

		s.client.
			EXPECT().
			GetChannel(args[0], "").
			Return(channel, &model.Response{Error: nil}).
			Times(1)

		err := modifyChannelCmdF(s.client, cmd, args)
		s.Require().EqualError(err, "you can only change the type of public/private channels")
		s.Len(printer.GetLines(), 0)
		s.Len(printer.GetErrorLines(), 0)
	})

	s.Run("Try to modify channel privacy and get error", func() {
		printer.Clean()
		channel := &model.Channel{
			Id:   channelID,
			Type: model.CHANNEL_PRIVATE,
		}
		mockError := &model.AppError{
			Message: "mockError",
		}
		args := []string{channel.Id}

		cmd := &cobra.Command{}
		cmd.Flags().String("username", "mockUser", "")
		cmd.Flags().Bool("public", true, "")
		cmd.Flags().Bool("private", false, "")

		s.client.
			EXPECT().
			GetChannel(args[0], "").
			Return(channel, &model.Response{Error: nil}).
			Times(1)

		s.client.
			EXPECT().
			UpdateChannelPrivacy(channel.Id, model.CHANNEL_OPEN).
			Return(nil, &model.Response{Error: mockError}).
			Times(1)

		err := modifyChannelCmdF(s.client, cmd, args)
		s.Require().EqualError(err, fmt.Sprintf("failed to update channel (%q) privacy: %s", channel.Id, mockError.Error()))
		s.Len(printer.GetLines(), 0)
		s.Len(printer.GetErrorLines(), 0)
	})

	s.Run("Modify channel privacy to public", func() {
		printer.Clean()
		channel := &model.Channel{
			Id:   channelID,
			Type: model.CHANNEL_PRIVATE,
		}
		returnedChannel := &model.Channel{
			Id:   channel.Id,
			Type: model.CHANNEL_OPEN,
		}
		args := []string{channel.Id}

		cmd := &cobra.Command{}
		cmd.Flags().String("username", "mockUser", "")
		cmd.Flags().Bool("public", true, "")
		cmd.Flags().Bool("private", false, "")

		s.client.
			EXPECT().
			GetChannel(args[0], "").
			Return(channel, &model.Response{Error: nil}).
			Times(1)

		s.client.
			EXPECT().
			UpdateChannelPrivacy(channel.Id, model.CHANNEL_OPEN).
			Return(returnedChannel, &model.Response{Error: nil}).
			Times(1)

		err := modifyChannelCmdF(s.client, cmd, args)
		s.Require().NoError(err)
		s.Len(printer.GetLines(), 0)
		s.Len(printer.GetErrorLines(), 0)
	})

	s.Run("Modify channel privacy to private", func() {
		printer.Clean()
		channel := &model.Channel{
			Id:   channelID,
			Type: model.CHANNEL_OPEN,
		}
		returnedChannel := &model.Channel{
			Id:   channel.Id,
			Type: model.CHANNEL_PRIVATE,
		}
		args := []string{channel.Id}

		cmd := &cobra.Command{}
		cmd.Flags().String("username", "mockUser", "")
		cmd.Flags().Bool("public", false, "")
		cmd.Flags().Bool("private", true, "")

		s.client.
			EXPECT().
			GetChannel(args[0], "").
			Return(channel, &model.Response{Error: nil}).
			Times(1)

		s.client.
			EXPECT().
			UpdateChannelPrivacy(channel.Id, model.CHANNEL_PRIVATE).
			Return(returnedChannel, &model.Response{Error: nil}).
			Times(1)

		err := modifyChannelCmdF(s.client, cmd, args)
		s.Require().NoError(err)
		s.Len(printer.GetLines(), 0)
		s.Len(printer.GetErrorLines(), 0)
	})
}

func (s *MmctlUnitTestSuite) TestArchiveChannelCmdF() {
	s.Run("Archive channel without args returns an error", func() {
		printer.Clean()

		err := archiveChannelsCmdF(s.client, &cobra.Command{}, []string{})
		mockErr := errors.New("enter at least one channel to archive")

		expected := mockErr.Error()
		actual := err.Error()

		s.Require().Equal(expected, actual)
		s.Require().Len(printer.GetLines(), 0)
		s.Require().Len(printer.GetErrorLines(), 0)
	})

	s.Run("Archive an existing channel on an existing team", func() {
		printer.Clean()

		mockTeam := model.Team{Id: teamID}
		mockChannel := model.Channel{Id: channelID, Name: channelName}

		cmd := &cobra.Command{}
		args := teamID + ":" + channelName

		s.client.
			EXPECT().
			GetTeam(teamID, "").
			Return(&mockTeam, &model.Response{Error: nil}).
			Times(1)

		s.client.
			EXPECT().
			GetChannelByNameIncludeDeleted(channelName, teamID, "").
			Return(&mockChannel, &model.Response{Error: nil}).
			Times(1)

		s.client.
			EXPECT().
			DeleteChannel(channelID).
			Return(true, &model.Response{Error: nil}).
			Times(1)

		err := archiveChannelsCmdF(s.client, cmd, []string{args})
		s.Require().Nil(err)
		s.Require().Len(printer.GetLines(), 0)
		s.Require().Len(printer.GetErrorLines(), 0)
	})

	s.Run("Archive an existing channel specified by channel id", func() {
		printer.Clean()

		mockChannel := model.Channel{Id: channelID, Name: channelName}

		cmd := &cobra.Command{}
		args := []string{channelName}

		s.client.
			EXPECT().
			GetChannel(channelName, "").
			Return(&mockChannel, &model.Response{Error: nil}).
			Times(1)

		s.client.
			EXPECT().
			DeleteChannel(channelID).
			Return(true, &model.Response{Error: nil}).
			Times(1)

		err := archiveChannelsCmdF(s.client, cmd, args)
		s.Require().Nil(err)
		s.Require().Len(printer.GetLines(), 0)
		s.Require().Len(printer.GetErrorLines(), 0)
	})

	s.Run("Archive several channels specified by channel id", func() {
		printer.Clean()

		channelArg1 := "some-channel"
		channelID1 := "some-channel-id"
		mockChannel1 := model.Channel{Id: channelID1, Name: channelArg1}

		channelArg2 := "some-other-channel"
		channelID2 := "some-other-channel-id"
		mockChannel2 := model.Channel{Id: channelID2, Name: channelArg2}

		cmd := &cobra.Command{}
		args := []string{channelArg1, channelArg2}

		s.client.
			EXPECT().
			GetChannel(channelArg1, "").
			Return(&mockChannel1, &model.Response{Error: nil}).
			Times(1)

		s.client.
			EXPECT().
			GetChannel(channelArg2, "").
			Return(&mockChannel2, &model.Response{Error: nil}).
			Times(1)

		s.client.
			EXPECT().
			DeleteChannel(channelID1).
			Return(true, &model.Response{Error: nil}).
			Times(1)

		s.client.
			EXPECT().
			DeleteChannel(channelID2).
			Return(true, &model.Response{Error: nil}).
			Times(1)

		err := archiveChannelsCmdF(s.client, cmd, args)
		s.Require().Nil(err)
		s.Require().Len(printer.GetLines(), 0)
		s.Require().Len(printer.GetErrorLines(), 0)
	})

	s.Run("Fail to archive a channel on a non-existent team", func() {
		printer.Clean()

		teamArg := "some-non-existent-team-id"
		channelArg := "some-channel"

		cmd := &cobra.Command{}
		args := []string{teamArg + ":" + channelArg}

		s.client.
			EXPECT().
			GetTeam(teamArg, "").
			Return(nil, &model.Response{Error: nil}).
			Times(1)

		s.client.
			EXPECT().
			GetTeamByName(teamArg, "").
			Return(nil, &model.Response{Error: nil}).
			Times(1)

		err := archiveChannelsCmdF(s.client, cmd, args)
		s.Require().Nil(err)
		s.Require().Len(printer.GetLines(), 0)
		s.Require().Len(printer.GetErrorLines(), 1)

		expected := printer.GetErrorLines()[0]
		actual := fmt.Sprintf("Unable to find channel '%s'", args[0])
		s.Require().Equal(expected, actual)
	})

	s.Run("Fail to archive a non-existing channel on an existent team", func() {
		printer.Clean()

		teamArg := "some-non-existing-team-id"
		mockTeam := model.Team{Id: teamArg}
		channelArg := "some-non-existing-channel"

		cmd := &cobra.Command{}
		args := []string{teamArg + ":" + channelArg}

		s.client.
			EXPECT().
			GetTeam(teamArg, "").
			Return(&mockTeam, &model.Response{Error: nil}).
			Times(1)

		s.client.
			EXPECT().
			GetChannelByNameIncludeDeleted(channelArg, teamArg, "").
			Return(nil, &model.Response{Error: nil}).
			Times(1)

		s.client.
			EXPECT().
			GetChannel(channelArg, "").
			Return(nil, &model.Response{Error: nil}).
			Times(1)

		err := archiveChannelsCmdF(s.client, cmd, args)
		s.Require().Nil(err)
		s.Require().Len(printer.GetLines(), 0)
		s.Require().Len(printer.GetErrorLines(), 1)

		expected := printer.GetErrorLines()[0]
		actual := fmt.Sprintf("Unable to find channel '%s'", args[0])
		s.Require().Equal(expected, actual)
	})

	s.Run("Fail to archive a non-existing channel", func() {
		printer.Clean()

		channelArg := "some-non-existing-channel"
		cmd := &cobra.Command{}
		args := []string{channelArg}

		s.client.
			EXPECT().
			GetChannel(channelArg, "").
			Return(nil, &model.Response{Error: nil}).
			Times(1)

		err := archiveChannelsCmdF(s.client, cmd, args)
		s.Require().Nil(err)
		s.Require().Len(printer.GetLines(), 0)
		s.Require().Len(printer.GetErrorLines(), 1)

		expected := printer.GetErrorLines()[0]
		actual := fmt.Sprintf("Unable to find channel '%s'", args[0])
		s.Require().Equal(expected, actual)
	})

	s.Run("Fail to archive an existing channel when client throws error", func() {
		printer.Clean()

		channelArg := "some-channel"
		channelID := "some-channel-id"
		mockChannel := model.Channel{Id: channelID, Name: channelArg}

		cmd := &cobra.Command{}
		args := []string{channelArg}

		s.client.
			EXPECT().
			GetChannel(channelArg, "").
			Return(&mockChannel, &model.Response{Error: nil}).
			Times(1)

		mockErr := &model.AppError{Message: "Mock error"}
		s.client.
			EXPECT().
			DeleteChannel(channelID).
			Return(false, &model.Response{Error: mockErr}).
			Times(1)

		err := archiveChannelsCmdF(s.client, cmd, args)
		s.Require().Nil(err)
		s.Require().Len(printer.GetLines(), 0)
		s.Require().Len(printer.GetErrorLines(), 1)

		expected := printer.GetErrorLines()[0]
		actual := fmt.Sprintf("Unable to archive channel '%s' error: %s", channelArg, mockErr.Error())
		s.Require().Equal(expected, actual)
	})

	s.Run("Fail to archive when team and channel not provided", func() {
		printer.Clean()
		cmd := &cobra.Command{}
		args := []string{":"}

		err := archiveChannelsCmdF(s.client, cmd, args)
		s.Require().Nil(err)
		s.Require().Len(printer.GetLines(), 0)
		s.Require().Len(printer.GetErrorLines(), 1)

		expected := printer.GetErrorLines()[0]
		actual := fmt.Sprintf("Unable to find channel '%s'", args[0])
		s.Require().Equal(expected, actual)
	})

	s.Run("Avoid path traversal with a valid team name", func() {
		printer.Clean()
		arg := "team:/../hello/channel-test"

		err := archiveChannelsCmdF(s.client, &cobra.Command{}, []string{arg})
		s.Require().Nil(err)
		s.Require().Equal("Unable to find channel 'team:/../hello/channel-test'", printer.GetErrorLines()[0])
	})
}

func (s *MmctlUnitTestSuite) TestListChannelsCmd() {
	s.Run("Team is not found", func() {
		printer.Clean()
		args := []string{""}
		args[0] = teamID
		cmd := &cobra.Command{}

		s.client.
			EXPECT().
			GetTeam(teamID, "").
			Return(nil, &model.Response{Error: nil}).
			Times(1)

		s.client.
			EXPECT().
			GetTeamByName(teamID, "").
			Return(nil, &model.Response{Error: nil}).
			Times(1)

		err := listChannelsCmdF(s.client, cmd, args)

		s.Require().Nil(err)
		s.Len(printer.GetLines(), 0)
		s.Len(printer.GetErrorLines(), 1)
		s.Require().Equal(printer.GetErrorLines()[0], "Unable to find team '"+teamID+"'")
	})

	s.Run("Team has no channels", func() {
		printer.Clean()

		args := []string{teamID}
		cmd := &cobra.Command{}

		team := &model.Team{
			Id: teamID,
		}

		// Empty channels of a team
		publicChannels := []*model.Channel{}
		archivedChannels := []*model.Channel{}

		s.client.
			EXPECT().
			GetTeam(teamID, "").
			Return(team, &model.Response{Error: nil}).
			Times(1)

		s.client.
			EXPECT().
			GetPublicChannelsForTeam(teamID, 0, 10000, "").
			Return(publicChannels, &model.Response{Error: nil}).
			Times(1)

		s.client.
			EXPECT().
			GetDeletedChannelsForTeam(teamID, 0, 10000, "").
			Return(archivedChannels, &model.Response{Error: nil}).
			Times(1)

		err := listChannelsCmdF(s.client, cmd, args)

		s.Require().Nil(err)
		s.Len(printer.GetLines(), 0)
		s.Len(printer.GetErrorLines(), 0)
	})

	s.Run("Team with public channels", func() {
		printer.Clean()

		args := []string{teamID}
		cmd := &cobra.Command{}

		team := &model.Team{
			Id: teamID,
		}

		publicChannelName1 := "ChannelName1"
		publicChannel1 := &model.Channel{Name: publicChannelName1}

		publicChannelName2 := "ChannelName2"
		publicChannel2 := &model.Channel{Name: publicChannelName2}

		publicChannels := []*model.Channel{publicChannel1, publicChannel2}
		archivedChannels := []*model.Channel{} // Empty archived channels

		s.client.
			EXPECT().
			GetTeam(teamID, "").
			Return(team, &model.Response{Error: nil}).
			Times(1)

		s.client.
			EXPECT().
			GetPublicChannelsForTeam(teamID, 0, 10000, "").
			Return(publicChannels, &model.Response{Error: nil}).
			Times(1)

		s.client.
			EXPECT().
			GetDeletedChannelsForTeam(teamID, 0, 10000, "").
			Return(archivedChannels, &model.Response{Error: nil}).
			Times(1)

		err := listChannelsCmdF(s.client, cmd, args)

		s.Require().Nil(err)
		s.Len(printer.GetErrorLines(), 0)
		s.Len(printer.GetLines(), 2)
		s.Require().Equal(printer.GetLines()[0], publicChannel1)
		s.Require().Equal(printer.GetLines()[1], publicChannel2)
	})

	s.Run("Team with archived channels", func() {
		printer.Clean()

		args := []string{teamID}
		cmd := &cobra.Command{}

		team := &model.Team{
			Id: teamID,
		}

		archivedChannelName1 := "ChannelName1"
		archivedChannel1 := &model.Channel{Name: archivedChannelName1}

		archivedChannelName2 := "ChannelName2"
		archivedChannel2 := &model.Channel{Name: archivedChannelName2}

		publicChannels := []*model.Channel{} // Empty public channels
		archivedChannels := []*model.Channel{archivedChannel1, archivedChannel2}

		s.client.
			EXPECT().
			GetTeam(teamID, "").
			Return(team, &model.Response{Error: nil}).
			Times(1)

		s.client.
			EXPECT().
			GetPublicChannelsForTeam(teamID, 0, 10000, "").
			Return(publicChannels, &model.Response{Error: nil}).
			Times(1)

		s.client.
			EXPECT().
			GetDeletedChannelsForTeam(teamID, 0, 10000, "").
			Return(archivedChannels, &model.Response{Error: nil}).
			Times(1)

		err := listChannelsCmdF(s.client, cmd, args)

		s.Require().Nil(err)
		s.Len(printer.GetErrorLines(), 0)
		s.Len(printer.GetLines(), 2)
		s.Require().Equal(printer.GetLines()[0], archivedChannel1)
		s.Require().Equal(printer.GetLines()[1], archivedChannel2)
	})

	s.Run("Team with both public and archived channels", func() {
		printer.Clean()

		args := []string{teamID}
		cmd := &cobra.Command{}

		team := &model.Team{
			Id: teamID,
		}

		archivedChannel1 := &model.Channel{Name: "archivedChannelName1"}
		archivedChannel2 := &model.Channel{Name: "archivedChannelName2"}
		archivedChannels := []*model.Channel{archivedChannel1, archivedChannel2}

		publicChannel1 := &model.Channel{Name: "publicChannelName1"}
		publicChannel2 := &model.Channel{Name: "publicChannelName2"}
		publicChannels := []*model.Channel{publicChannel1, publicChannel2}

		s.client.
			EXPECT().
			GetTeam(teamID, "").
			Return(team, &model.Response{Error: nil}).
			Times(1)

		s.client.
			EXPECT().
			GetPublicChannelsForTeam(teamID, 0, 10000, "").
			Return(publicChannels, &model.Response{Error: nil}).
			Times(1)

		s.client.
			EXPECT().
			GetDeletedChannelsForTeam(teamID, 0, 10000, "").
			Return(archivedChannels, &model.Response{Error: nil}).
			Times(1)

		err := listChannelsCmdF(s.client, cmd, args)

		s.Require().Nil(err)
		s.Len(printer.GetErrorLines(), 0)
		s.Len(printer.GetLines(), 4)
		s.Require().Equal(printer.GetLines()[0], publicChannel1)
		s.Require().Equal(printer.GetLines()[1], publicChannel2)
		s.Require().Equal(printer.GetLines()[2], archivedChannel1)
		s.Require().Equal(printer.GetLines()[3], archivedChannel2)
	})

	s.Run("API fails to get team's public channels", func() {
		printer.Clean()

		args := []string{teamID}
		cmd := &cobra.Command{}

		team := &model.Team{
			Id: teamID,
		}

		mockError := &model.AppError{Message: "Mock error"}
		emptyChannels := []*model.Channel{}

		s.client.
			EXPECT().
			GetTeam(teamID, "").
			Return(team, &model.Response{Error: nil}).
			Times(1)

		s.client.
			EXPECT().
			GetPublicChannelsForTeam(teamID, 0, 10000, "").
			Return(nil, &model.Response{Error: mockError}).
			Times(1)

		s.client.
			EXPECT().
			GetDeletedChannelsForTeam(teamID, 0, 10000, "").
			Return(emptyChannels, &model.Response{Error: nil}).
			Times(1)

		err := listChannelsCmdF(s.client, cmd, args)

		s.Require().Nil(err)
		s.Len(printer.GetLines(), 0)
		s.Len(printer.GetErrorLines(), 1)
		s.Require().Equal(printer.GetErrorLines()[0], "Unable to list public channels for '"+args[0]+"'. Error: "+mockError.Error())
	})

	s.Run("API fails to get team's archived channels list", func() {
		printer.Clean()

		args := []string{teamID}
		cmd := &cobra.Command{}
		team := &model.Team{
			Id: teamID,
		}

		mockError := &model.AppError{Message: "Mock error"}
		emptyChannels := []*model.Channel{}

		s.client.
			EXPECT().
			GetTeam(teamID, "").
			Return(team, &model.Response{Error: nil}).
			Times(1)

		s.client.
			EXPECT().
			GetPublicChannelsForTeam(teamID, 0, 10000, "").
			Return(emptyChannels, &model.Response{Error: nil}).
			Times(1)

		s.client.
			EXPECT().
			GetDeletedChannelsForTeam(teamID, 0, 10000, "").
			Return(nil, &model.Response{Error: mockError}).
			Times(1)

		err := listChannelsCmdF(s.client, cmd, args)

		s.Require().Nil(err)
		s.Len(printer.GetLines(), 0)
		s.Len(printer.GetErrorLines(), 1)
		s.Require().Equal(printer.GetErrorLines()[0], "Unable to list archived channels for '"+args[0]+"'. Error: "+mockError.Error())
	})

	s.Run("API fails to get team's both public and archived channels", func() {
		printer.Clean()

		args := []string{teamID}
		cmd := &cobra.Command{}

		team := &model.Team{
			Id: teamID,
		}

		mockError := &model.AppError{Message: "Mock error"}

		s.client.
			EXPECT().
			GetTeam(teamID, "").
			Return(team, &model.Response{Error: nil}).
			Times(1)

		s.client.
			EXPECT().
			GetPublicChannelsForTeam(teamID, 0, 10000, "").
			Return(nil, &model.Response{Error: mockError}).
			Times(1)

		s.client.
			EXPECT().
			GetDeletedChannelsForTeam(teamID, 0, 10000, "").
			Return(nil, &model.Response{Error: mockError}).
			Times(1)

		err := listChannelsCmdF(s.client, cmd, args)

		s.Require().Nil(err)
		s.Len(printer.GetLines(), 0)
		s.Len(printer.GetErrorLines(), 2)
		s.Require().Equal(printer.GetErrorLines()[0], "Unable to list public channels for '"+args[0]+"'. Error: "+mockError.Error())
		s.Require().Equal(printer.GetErrorLines()[1], "Unable to list archived channels for '"+args[0]+"'. Error: "+mockError.Error())
	})

	s.Run("Two teams, one is found and other is not found", func() {
		printer.Clean()

		teamID1 := "teamID1"
		teamID2 := "teamID2"
		args := []string{teamID1, teamID2}
		cmd := &cobra.Command{}

		team1 := &model.Team{Id: teamID1}

		publicChannel1 := &model.Channel{Name: "publicChannelName1"}
		publicChannel2 := &model.Channel{Name: "publicChannelName2"}
		publicChannels := []*model.Channel{publicChannel1, publicChannel2}

		archivedChannel1 := &model.Channel{Name: "archivedChannelName1"}
		archivedChannels := []*model.Channel{archivedChannel1}

		s.client.
			EXPECT().
			GetTeam(teamID1, "").
			Return(team1, &model.Response{Error: nil}).
			Times(1)

		s.client.
			EXPECT().
			GetTeam(teamID2, "").
			Return(nil, &model.Response{Error: nil}). // Team 2 not found
			Times(1)
		s.client.
			EXPECT().
			GetTeamByName(teamID2, "").
			Return(nil, &model.Response{Error: nil}).
			Times(1)

		s.client.
			EXPECT().
			GetPublicChannelsForTeam(teamID1, 0, 10000, "").
			Return(publicChannels, &model.Response{Error: nil}).
			Times(1)

		s.client.
			EXPECT().
			GetDeletedChannelsForTeam(teamID1, 0, 10000, "").
			Return(archivedChannels, &model.Response{Error: nil}).
			Times(1)

		err := listChannelsCmdF(s.client, cmd, args)

		s.Require().Nil(err)
		s.Len(printer.GetErrorLines(), 1)
		s.Require().Equal(printer.GetErrorLines()[0], "Unable to find team '"+teamID2+"'")
		s.Len(printer.GetLines(), 3)
		s.Require().Equal(printer.GetLines()[0], publicChannel1)
		s.Require().Equal(printer.GetLines()[1], publicChannel2)
		s.Require().Equal(printer.GetLines()[2], archivedChannel1)
	})

	s.Run("Two teams, one is found and other has API errors", func() {
		printer.Clean()

		teamID1 := "teamID1"
		teamID2 := "teamID2"
		args := []string{teamID1, teamID2}
		cmd := &cobra.Command{}

		team1 := &model.Team{Id: teamID1}
		team2 := &model.Team{Id: teamID2}

		publicChannel1 := &model.Channel{Name: "publicChannelName1"}
		publicChannel2 := &model.Channel{Name: "publicChannelName2"}
		publicChannels := []*model.Channel{publicChannel1, publicChannel2}

		archivedChannel1 := &model.Channel{Name: "archivedChannelName1"}
		archivedChannels := []*model.Channel{archivedChannel1}

		s.client.
			EXPECT().
			GetTeam(teamID1, "").
			Return(team1, &model.Response{Error: nil}).
			Times(1)
		s.client.
			EXPECT().
			GetPublicChannelsForTeam(teamID1, 0, 10000, "").
			Return(publicChannels, &model.Response{Error: nil}).
			Times(1)
		s.client.
			EXPECT().
			GetDeletedChannelsForTeam(teamID1, 0, 10000, "").
			Return(archivedChannels, &model.Response{Error: nil}).
			Times(1)

		mockError := &model.AppError{Message: "Mock error"}

		s.client.
			EXPECT().
			GetTeam(teamID2, "").
			Return(team2, &model.Response{Error: nil}).
			Times(1)

		s.client.
			EXPECT().
			GetPublicChannelsForTeam(teamID2, 0, 10000, "").
			Return(nil, &model.Response{Error: mockError}).
			Times(1)

		s.client.
			EXPECT().
			GetDeletedChannelsForTeam(teamID2, 0, 10000, "").
			Return(nil, &model.Response{Error: mockError}).
			Times(1)

		err := listChannelsCmdF(s.client, cmd, args)

		s.Require().Nil(err)
		s.Len(printer.GetErrorLines(), 2)
		s.Len(printer.GetLines(), 3)
		s.Require().Equal(printer.GetLines()[0], publicChannel1)
		s.Require().Equal(printer.GetLines()[1], publicChannel2)
		s.Require().Equal(printer.GetLines()[2], archivedChannel1)
	})

	s.Run("Two teams, both are not found", func() {
		printer.Clean()

		team1ID := "team1ID"
		team2ID := "team2ID"
		args := []string{team1ID, team2ID}
		cmd := &cobra.Command{}

		s.client.
			EXPECT().
			GetTeam(team1ID, "").
			Return(nil, &model.Response{Error: nil}).
			Times(1)
		s.client.
			EXPECT().
			GetTeam(team2ID, "").
			Return(nil, &model.Response{Error: nil}).
			Times(1)

		s.client.
			EXPECT().
			GetTeamByName(team1ID, "").
			Return(nil, &model.Response{Error: nil}).
			Times(1)
		s.client.
			EXPECT().
			GetTeamByName(team2ID, "").
			Return(nil, &model.Response{Error: nil}).
			Times(1)

		err := listChannelsCmdF(s.client, cmd, args)

		s.Require().Nil(err)
		s.Len(printer.GetLines(), 0)
		s.Len(printer.GetErrorLines(), 2)
		s.Require().Equal(printer.GetErrorLines()[0], "Unable to find team '"+team1ID+"'")
		s.Require().Equal(printer.GetErrorLines()[1], "Unable to find team '"+team2ID+"'")
	})

	s.Run("Two teams, both have channels", func() {
		printer.Clean()

		teamID1 := "teamID1"
		teamID2 := "teamID2"
		args := []string{teamID1, teamID2}
		cmd := &cobra.Command{}

		team1 := &model.Team{Id: teamID1}
		team2 := &model.Team{Id: teamID2}

		// Using same channel name for both teams since there can be common channels
		publicChannel1 := &model.Channel{Name: "publicChannelName1"}
		publicChannel2 := &model.Channel{Name: "publicChannelName2"}
		publicChannels := []*model.Channel{publicChannel1, publicChannel2}

		archivedChannel1 := &model.Channel{Name: "archivedChannelName1"}
		archivedChannels := []*model.Channel{archivedChannel1}

		s.client.
			EXPECT().
			GetTeam(teamID1, "").
			Return(team1, &model.Response{Error: nil}).
			Times(1)
		s.client.
			EXPECT().
			GetPublicChannelsForTeam(teamID1, 0, 10000, "").
			Return(publicChannels, &model.Response{Error: nil}).
			Times(1)
		s.client.
			EXPECT().
			GetDeletedChannelsForTeam(teamID1, 0, 10000, "").
			Return(archivedChannels, &model.Response{Error: nil}).
			Times(1)

		s.client.
			EXPECT().
			GetTeam(teamID2, "").
			Return(team2, &model.Response{Error: nil}).
			Times(1)

		s.client.
			EXPECT().
			GetPublicChannelsForTeam(teamID2, 0, 10000, "").
			Return(publicChannels, &model.Response{Error: nil}).
			Times(1)

		s.client.
			EXPECT().
			GetDeletedChannelsForTeam(teamID2, 0, 10000, "").
			Return(archivedChannels, &model.Response{Error: nil}).
			Times(1)

		err := listChannelsCmdF(s.client, cmd, args)

		s.Require().Nil(err)
		s.Len(printer.GetErrorLines(), 0)
		s.Len(printer.GetLines(), 6)
		s.Require().Equal(printer.GetLines()[0], publicChannel1)
		s.Require().Equal(printer.GetLines()[1], publicChannel2)
		s.Require().Equal(printer.GetLines()[2], archivedChannel1)
		s.Require().Equal(printer.GetLines()[3], publicChannel1)
		s.Require().Equal(printer.GetLines()[4], publicChannel2)
		s.Require().Equal(printer.GetLines()[5], archivedChannel1)
	})

	s.Run("Avoid path traversal", func() {
		printer.Clean()
		arg := "\"test/../hello?\"channel-test"

		err := listChannelsCmdF(s.client, &cobra.Command{}, []string{arg})
		s.Require().Nil(err)
		s.Require().Equal("Unable to find team '\"test/../hello?\"channel-test'", printer.GetErrorLines()[0])
	})
}

func (s *MmctlUnitTestSuite) TestAddChannelUsersCmdF() {
	channelArg := teamID + ":" + channelName
	mockTeam := model.Team{Id: teamID}
	mockChannel := model.Channel{Id: channelID, Name: channelName}
	mockUser := model.User{Id: userID, Email: userEmail}

	s.Run("Not enough command line parameters", func() {
		printer.Clean()
		cmd := &cobra.Command{}

		// One argument provided.
		err := addChannelUsersCmdF(s.client, cmd, []string{channelArg})
		s.EqualError(err, "not enough arguments")
		s.Len(printer.GetLines(), 0)
		s.Len(printer.GetErrorLines(), 0)

		// No arguments provided.
		err = addChannelUsersCmdF(s.client, cmd, []string{})
		s.EqualError(err, "not enough arguments")
		s.Len(printer.GetLines(), 0)
		s.Len(printer.GetErrorLines(), 0)
	})
	s.Run("Add existing user to existing channel", func() {
		printer.Clean()
		cmd := &cobra.Command{}

		s.client.
			EXPECT().
			GetTeam(teamID, "").
			Return(&mockTeam, &model.Response{Error: nil}).
			Times(1)

		s.client.
			EXPECT().
			GetChannelByNameIncludeDeleted(channelName, teamID, "").
			Return(&mockChannel, &model.Response{Error: nil}).
			Times(1)
		s.client.
			EXPECT().
			GetUserByEmail(userEmail, "").
			Return(&mockUser, &model.Response{Error: nil}).
			Times(1)

		s.client.
			EXPECT().
			AddChannelMember(channelID, userID).
			Return(&model.ChannelMember{}, &model.Response{Error: nil}).
			Times(1)
		err := addChannelUsersCmdF(s.client, cmd, []string{channelArg, userEmail})
		s.Require().Nil(err)
		s.Len(printer.GetLines(), 0)
		s.Len(printer.GetErrorLines(), 0)
	})
	s.Run("Add existing user to nonexistent channel", func() {
		printer.Clean()
		cmd := &cobra.Command{}

		s.client.
			EXPECT().
			GetTeam(teamID, "").
			Return(&mockTeam, &model.Response{Error: nil}).
			Times(1)

		// No channel is returned by client.
		s.client.
			EXPECT().
			GetChannelByNameIncludeDeleted(channelName, teamID, "").
			Return(nil, &model.Response{Error: nil}).
			Times(1)
		s.client.
			EXPECT().
			GetChannel(channelName, "").
			Return(nil, &model.Response{Error: nil}).
			Times(1)

		err := addChannelUsersCmdF(s.client, cmd, []string{channelArg, userEmail})
		s.EqualError(err, fmt.Sprintf("unable to find channel %q", channelArg))
		s.Len(printer.GetLines(), 0)
		s.Len(printer.GetErrorLines(), 0)
	})
	s.Run("Add existing user to channel owned by nonexistent team", func() {
		printer.Clean()
		cmd := &cobra.Command{}

		// No team is returned by client.
		s.client.
			EXPECT().
			GetTeam(teamID, "").
			Return(nil, &model.Response{Error: nil}).
			Times(1)
		s.client.
			EXPECT().
			GetTeamByName(teamID, "").
			Return(nil, &model.Response{Error: nil}).
			Times(1)

		err := addChannelUsersCmdF(s.client, cmd, []string{channelArg, userEmail})
		s.EqualError(err, fmt.Sprintf("unable to find channel %q", channelArg))
		s.Len(printer.GetLines(), 0)
		s.Len(printer.GetErrorLines(), 0)
	})
	s.Run("Add multiple users, some nonexistent to existing channel", func() {
		printer.Clean()
		nilUserArg := "nonexistent-user"
		cmd := &cobra.Command{}

		s.client.
			EXPECT().
			GetTeam(teamID, "").
			Return(&mockTeam, &model.Response{Error: nil}).
			Times(1)

		s.client.
			EXPECT().
			GetChannelByNameIncludeDeleted(channelName, teamID, "").
			Return(&mockChannel, &model.Response{Error: nil}).
			Times(1)
		s.client.
			EXPECT().
			GetUserByEmail(nilUserArg, "").
			Return(nil, &model.Response{Error: nil}).
			Times(1)
		s.client.
			EXPECT().
			GetUserByUsername(nilUserArg, "").
			Return(nil, &model.Response{Error: nil}).
			Times(1)
		s.client.
			EXPECT().
			GetUser(nilUserArg, "").
			Return(nil, &model.Response{Error: nil}).
			Times(1)
		s.client.
			EXPECT().
			GetUserByEmail(userEmail, "").
			Return(&mockUser, &model.Response{Error: nil}).
			Times(1)
		s.client.
			EXPECT().
			AddChannelMember(channelID, userID).
			Return(&model.ChannelMember{}, &model.Response{Error: nil}).
			Times(1)
		err := addChannelUsersCmdF(s.client, cmd, []string{channelArg, nilUserArg, userEmail})
		s.Require().Nil(err)
		s.Len(printer.GetLines(), 0)
		s.Len(printer.GetErrorLines(), 1)
		s.Equal("Can't find user '"+nilUserArg+"'", printer.GetErrorLines()[0])
	})
	s.Run("Error adding existing user to existing channel", func() {
		printer.Clean()
		cmd := &cobra.Command{}

		s.client.
			EXPECT().
			GetTeam(teamID, "").
			Return(&mockTeam, &model.Response{Error: nil}).
			Times(1)

		s.client.
			EXPECT().
			GetChannelByNameIncludeDeleted(channelName, teamID, "").
			Return(&mockChannel, &model.Response{Error: nil}).
			Times(1)
		s.client.
			EXPECT().
			GetUserByEmail(userEmail, "").
			Return(&mockUser, &model.Response{Error: nil}).
			Times(1)

		s.client.
			EXPECT().
			AddChannelMember(channelID, userID).
			Return(nil, &model.Response{Error: &model.AppError{Message: "Mock error"}}).
			Times(1)
		err := addChannelUsersCmdF(s.client, cmd, []string{channelArg, userEmail})
		s.Require().Nil(err)
		s.Len(printer.GetLines(), 0)
		s.Len(printer.GetErrorLines(), 1)
		s.Equal("Unable to add '"+userEmail+"' to "+channelName+". Error: : Mock error, ",
			printer.GetErrorLines()[0])
	})
}

func (s *MmctlUnitTestSuite) TestRestoreChannelCmdF() {
	s.Run("Restore channel without args returns an error", func() {
		printer.Clean()

		err := restoreChannelsCmdF(s.client, &cobra.Command{}, []string{})
		mockErr := errors.New("enter at least one channel")

		expected := mockErr.Error()
		actual := err.Error()
		s.Require().Equal(expected, actual)
		s.Require().Len(printer.GetLines(), 0)
		s.Require().Len(printer.GetErrorLines(), 0)
	})

	s.Run("Restore an existing channel on an existing team", func() {
		printer.Clean()

		mockTeam := model.Team{Id: teamID}
		mockChannel := model.Channel{Id: channelID, Name: channelName}

		cmd := &cobra.Command{}
		args := teamID + ":" + channelName

		s.client.
			EXPECT().
			GetTeam(teamID, "").
			Return(&mockTeam, &model.Response{Error: nil}).
			Times(1)

		s.client.
			EXPECT().
			GetChannelByNameIncludeDeleted(channelName, teamID, "").
			Return(&mockChannel, &model.Response{Error: nil}).
			Times(1)

		s.client.
			EXPECT().
			RestoreChannel(channelID).
			Return(&mockChannel, &model.Response{Error: nil}).
			Times(1)

		err := restoreChannelsCmdF(s.client, cmd, []string{args})
		s.Require().Nil(err)
		s.Require().Len(printer.GetLines(), 0)
		s.Require().Len(printer.GetErrorLines(), 0)
	})

	s.Run("Restore an existing channel specified by channel id", func() {
		printer.Clean()

		mockChannel := model.Channel{Id: channelID, Name: channelName}

		cmd := &cobra.Command{}
		args := []string{channelName}

		s.client.
			EXPECT().
			GetChannel(channelName, "").
			Return(&mockChannel, &model.Response{Error: nil}).
			Times(1)

		s.client.
			EXPECT().
			RestoreChannel(channelID).
			Return(&mockChannel, &model.Response{Error: nil}).
			Times(1)

		err := restoreChannelsCmdF(s.client, cmd, args)
		s.Require().Nil(err)
		s.Require().Len(printer.GetLines(), 0)
		s.Require().Len(printer.GetErrorLines(), 0)
	})

	s.Run("Restore several channels specified by channel id", func() {
		printer.Clean()

		channelArg1 := "some-channel"
		channelID1 := "some-channel-id"
		mockChannel1 := model.Channel{Id: channelID1, Name: channelArg1}

		channelArg2 := "some-other-channel"
		channelID2 := "some-other-channel-id"
		mockChannel2 := model.Channel{Id: channelID2, Name: channelArg2}

		cmd := &cobra.Command{}
		args := []string{channelArg1, channelArg2}

		s.client.
			EXPECT().
			GetChannel(channelArg1, "").
			Return(&mockChannel1, &model.Response{Error: nil}).
			Times(1)

		s.client.
			EXPECT().
			GetChannel(channelArg2, "").
			Return(&mockChannel2, &model.Response{Error: nil}).
			Times(1)

		s.client.
			EXPECT().
			RestoreChannel(channelID1).
			Return(&mockChannel1, &model.Response{Error: nil}).
			Times(1)

		s.client.
			EXPECT().
			RestoreChannel(channelID2).
			Return(&mockChannel2, &model.Response{Error: nil}).
			Times(1)

		err := restoreChannelsCmdF(s.client, cmd, args)
		s.Require().Nil(err)
		s.Require().Len(printer.GetLines(), 0)
		s.Require().Len(printer.GetErrorLines(), 0)
	})

	s.Run("Fail to restore a channel on a non-existent team", func() {
		printer.Clean()

		teamArg := "some-non-existent-team-id"

		cmd := &cobra.Command{}
		args := []string{teamArg + ":" + channelName}

		s.client.
			EXPECT().
			GetTeam(teamArg, "").
			Return(nil, &model.Response{Error: nil}).
			Times(1)

		s.client.
			EXPECT().
			GetTeamByName(teamArg, "").
			Return(nil, &model.Response{Error: nil}).
			Times(1)

		err := restoreChannelsCmdF(s.client, cmd, args)
		s.Require().Nil(err)
		s.Require().Len(printer.GetLines(), 0)
		s.Require().Len(printer.GetErrorLines(), 1)

		actual := printer.GetErrorLines()[0]
		expected := fmt.Sprintf("Unable to find channel '%s'", args[0])
		s.Require().Equal(expected, actual)
	})

	s.Run("Fail to restore a non-existing channel on an existent team", func() {
		printer.Clean()

		teamArg := "some-non-existing-team-id"
		mockTeam := model.Team{Id: teamArg}
		channelArg := "some-non-existing-channel"

		cmd := &cobra.Command{}
		args := []string{teamArg + ":" + channelArg}

		s.client.
			EXPECT().
			GetTeam(teamArg, "").
			Return(&mockTeam, &model.Response{Error: nil}).
			Times(1)

		s.client.
			EXPECT().
			GetChannelByNameIncludeDeleted(channelArg, teamArg, "").
			Return(nil, &model.Response{Error: nil}).
			Times(1)

		s.client.
			EXPECT().
			GetChannel(channelArg, "").
			Return(nil, &model.Response{Error: nil}).
			Times(1)

		err := restoreChannelsCmdF(s.client, cmd, args)
		s.Require().Nil(err)
		s.Require().Len(printer.GetLines(), 0)
		s.Require().Len(printer.GetErrorLines(), 1)

		actual := printer.GetErrorLines()[0]
		expected := fmt.Sprintf("Unable to find channel '%s'", args[0])
		s.Require().Equal(expected, actual)
	})

	s.Run("Fail to restore a non-existing channel", func() {
		printer.Clean()

		channelArg := "some-non-existing-channel"
		cmd := &cobra.Command{}
		args := []string{channelArg}

		s.client.
			EXPECT().
			GetChannel(channelArg, "").
			Return(nil, &model.Response{Error: nil}).
			Times(1)

		err := restoreChannelsCmdF(s.client, cmd, args)
		s.Require().Nil(err)
		s.Require().Len(printer.GetLines(), 0)
		s.Require().Len(printer.GetErrorLines(), 1)

		actual := printer.GetErrorLines()[0]
		expected := fmt.Sprintf("Unable to find channel '%s'", args[0])
		s.Require().Equal(expected, actual)
	})

	s.Run("Fail to restore an existing channel when client throws error", func() {
		printer.Clean()

		mockChannel := model.Channel{Id: channelID, Name: channelName}

		cmd := &cobra.Command{}
		args := []string{channelName}

		s.client.
			EXPECT().
			GetChannel(channelName, "").
			Return(&mockChannel, &model.Response{Error: nil}).
			Times(1)

		mockErr := &model.AppError{Message: "Mock error"}
		s.client.
			EXPECT().
			RestoreChannel(channelID).
			Return(nil, &model.Response{Error: mockErr}).
			Times(1)

		err := restoreChannelsCmdF(s.client, cmd, args)
		s.Require().Nil(err)
		s.Require().Len(printer.GetLines(), 0)
		s.Require().Len(printer.GetErrorLines(), 1)

		actual := printer.GetErrorLines()[0]
		expected := fmt.Sprintf("Unable to restore channel '%s'. Error: %s", channelName, mockErr.Error())
		s.Require().Equal(expected, actual)
	})

	s.Run("Fail to restore when team and channel not provided", func() {
		printer.Clean()

		cmd := &cobra.Command{}
		args := []string{":"}

		err := restoreChannelsCmdF(s.client, cmd, args)
		s.Require().Nil(err)
		s.Require().Len(printer.GetLines(), 0)
		s.Require().Len(printer.GetErrorLines(), 1)

		actual := printer.GetErrorLines()[0]
		expected := fmt.Sprintf("Unable to find channel '%s'", args[0])
		s.Require().Equal(expected, actual)
	})
}

func (s *MmctlUnitTestSuite) TestRenameChannelCmd() {
	s.Run("It should fail when no name and display name is supplied", func() {
		printer.Clean()

		cmd := &cobra.Command{}

		args := []string{""}
		args[0] = "teamName:channelName"

		cmd.Flags().String("name", "", "Channel Name")
		cmd.Flags().String("display_name", "", channelDisplayName)

		err := renameChannelCmdF(s.client, cmd, args)
		s.Require().EqualError(err, "require at least one flag to rename channel, either 'name' or 'display_name'")
	})

	s.Run("It should fail when empty team and channel name are supplied", func() {
		printer.Clean()

		cmd := &cobra.Command{}

		teamName := ""
		channelName := ""
		argsTeamChannel := teamName + ":" + channelName
		args := []string{argsTeamChannel}

		newChannelName := "newChannelName"
		newChannelDisplayName := "New Channel Name"
		cmd.Flags().String("name", newChannelName, "Channel Name")
		cmd.Flags().String("display_name", newChannelDisplayName, channelDisplayName)

		err := renameChannelCmdF(s.client, cmd, args)
		s.Require().EqualError(err, fmt.Sprintf("unable to find channel from %q", argsTeamChannel))
	})

	s.Run("It should fail when empty channel is supplied", func() {
		printer.Clean()

		cmd := &cobra.Command{}

		channelName := ""
		argsTeamChannel := teamName + ":" + channelName
		args := []string{argsTeamChannel}

		newChannelName := "newChannelName"
		newChannelDisplayName := "New Channel Name"
		cmd.Flags().String("name", newChannelName, "Channel Name")
		cmd.Flags().String("display_name", newChannelDisplayName, channelDisplayName)

		foundTeam := &model.Team{
			Id:          teamID,
			DisplayName: teamDisplayName,
			Name:        teamName,
		}
		s.client.
			EXPECT().
			GetTeam(teamName, "").
			Return(nil, &model.Response{Error: nil}).
			Times(1)

		s.client.
			EXPECT().
			GetTeamByName(teamName, "").
			Return(foundTeam, &model.Response{Error: nil}).
			Times(1)

		s.client.
			EXPECT().
			GetChannelByNameIncludeDeleted(channelName, foundTeam.Id, "").
			Return(nil, &model.Response{Error: nil}).
			Times(1)

		s.client.
			EXPECT().
			GetChannel(channelName, "").
			Return(nil, &model.Response{Error: nil}).
			Times(1)

		err := renameChannelCmdF(s.client, cmd, args)
		s.Require().EqualError(err, fmt.Sprintf("unable to find channel from %q", argsTeamChannel))
	})

	s.Run("It should fail with empty team and non existing channel", func() {
		printer.Clean()

		cmd := &cobra.Command{}

		teamName := ""
		channelName := "nonExistingChannelName"
		argsTeamChannel := teamName + ":" + channelName
		args := []string{argsTeamChannel}

		newChannelName := "newChannelName"
		newChannelDisplayName := "New Channel Name"
		cmd.Flags().String("name", newChannelName, "Channel Name")
		cmd.Flags().String("display_name", newChannelDisplayName, channelDisplayName)

		s.client.
			EXPECT().
			GetChannel(channelName, "").
			Return(nil, &model.Response{Error: nil}).
			Times(1)

		err := renameChannelCmdF(s.client, cmd, args)
		s.Require().EqualError(err, fmt.Sprintf("unable to find channel from %q", argsTeamChannel))
	})

	s.Run("It should fail when team is not found", func() {
		printer.Clean()

		cmd := &cobra.Command{}

		teamName := "nonExistingteamName"
		argsTeamChannel := teamName + ":" + channelName
		args := []string{argsTeamChannel}

		newChannelName := "newChannelName"
		newChannelDisplayName := "New Channel Name"
		cmd.Flags().String("name", newChannelName, "Channel Name")
		cmd.Flags().String("display_name", newChannelDisplayName, channelDisplayName)

		s.client.
			EXPECT().
			GetTeam(teamName, "").
			Return(nil, &model.Response{Error: nil}).
			Times(1)

		s.client.
			EXPECT().
			GetTeamByName(teamName, "").
			Return(nil, &model.Response{Error: nil}).
			Times(1)

		err := renameChannelCmdF(s.client, cmd, args)
		s.Require().EqualError(err, fmt.Sprintf("unable to find channel from %q", argsTeamChannel))
	})

	s.Run("It should fail when channel is not found", func() {
		printer.Clean()

		cmd := &cobra.Command{}

		channelName := "nonExistingChannelName"
		argsTeamChannel := teamName + ":" + channelName
		args := []string{argsTeamChannel}

		newChannelName := "newChannelName"
		newChannelDisplayName := "New Channel Name"
		cmd.Flags().String("name", newChannelName, "Channel Name")
		cmd.Flags().String("display_name", newChannelDisplayName, channelDisplayName)

		s.client.
			EXPECT().
			GetTeam(teamName, "").
			Return(nil, &model.Response{Error: nil}).
			Times(1)

		foundTeam := &model.Team{
			Id:          teamID,
			DisplayName: teamDisplayName,
			Name:        teamName,
		}

		s.client.
			EXPECT().
			GetTeamByName(teamName, "").
			Return(foundTeam, &model.Response{Error: nil}).
			Times(1)

		s.client.
			EXPECT().
			GetChannelByNameIncludeDeleted(channelName, foundTeam.Id, "").
			Return(nil, &model.Response{Error: nil}).
			Times(1)

		s.client.
			EXPECT().
			GetChannel(channelName, "").
			Return(nil, &model.Response{Error: nil}).
			Times(1)

		err := renameChannelCmdF(s.client, cmd, args)
		s.Require().EqualError(err, fmt.Sprintf("unable to find channel from %q", argsTeamChannel))
	})

	s.Run("It should fail when api fails to rename", func() {
		printer.Clean()

		cmd := &cobra.Command{}

		argsTeamChannel := teamName + ":" + channelName
		args := []string{argsTeamChannel}

		newChannelName := "newChannelName"
		newChannelDisplayName := "New Channel Name"
		cmd.Flags().String("name", newChannelName, "Channel Name")
		cmd.Flags().String("display_name", newChannelDisplayName, channelDisplayName)

		foundTeam := &model.Team{
			Id:          teamID,
			DisplayName: teamDisplayName,
			Name:        teamName,
		}

		foundChannel := &model.Channel{
			Id:          channelID,
			Name:        channelName,
			DisplayName: channelDisplayName,
		}

		channelPatch := &model.ChannelPatch{
			DisplayName: &newChannelDisplayName,
			Name:        &newChannelName,
		}

		s.client.
			EXPECT().
			GetTeam(teamName, "").
			Return(nil, &model.Response{Error: nil}).
			Times(1)

		s.client.
			EXPECT().
			GetTeamByName(teamName, "").
			Return(foundTeam, &model.Response{Error: nil}).
			Times(1)

		s.client.
			EXPECT().
			GetChannelByNameIncludeDeleted(channelName, foundTeam.Id, "").
			Return(foundChannel, &model.Response{Error: nil}).
			Times(1)

		mockError := model.NewAppError("at-random-location.go", "Mock Error", nil, "mocking a random error", 0)
		s.client.
			EXPECT().
			PatchChannel(foundChannel.Id, channelPatch).
			Return(nil, &model.Response{Error: mockError}).
			Times(1)

		err := renameChannelCmdF(s.client, cmd, args)
		s.Require().EqualError(err, fmt.Sprintf("cannot rename channel %q, error: %s", foundChannel.Name, mockError.Error()))
	})

	s.Run("It should work as expected", func() {
		printer.Clean()

		cmd := &cobra.Command{}

		argsTeamChannel := teamName + ":" + channelName
		args := []string{argsTeamChannel}

		newChannelName := "newChannelName"
		newChannelDisplayName := "New Channel Name"
		cmd.Flags().String("name", newChannelName, "Channel Name")
		cmd.Flags().String("display_name", newChannelDisplayName, channelDisplayName)

		foundTeam := &model.Team{
			Id:          teamID,
			DisplayName: teamDisplayName,
			Name:        teamName,
		}

		foundChannel := &model.Channel{
			Id:          channelID,
			Name:        channelName,
			DisplayName: channelDisplayName,
		}

		channelPatch := &model.ChannelPatch{
			DisplayName: &newChannelDisplayName,
			Name:        &newChannelName,
		}

		updatedChannel := &model.Channel{
			Id:          channelID,
			Name:        newChannelName,
			DisplayName: newChannelDisplayName,
		}

		s.client.
			EXPECT().
			GetTeam(teamName, "").
			Return(nil, &model.Response{Error: nil}).
			Times(1)

		s.client.
			EXPECT().
			GetTeamByName(teamName, "").
			Return(foundTeam, &model.Response{Error: nil}).
			Times(1)

		s.client.
			EXPECT().
			GetChannelByNameIncludeDeleted(channelName, foundTeam.Id, "").
			Return(foundChannel, &model.Response{Error: nil}).
			Times(1)

		s.client.
			EXPECT().
			PatchChannel(foundChannel.Id, channelPatch).
			Return(updatedChannel, &model.Response{Error: nil}).
			Times(1)

		err := renameChannelCmdF(s.client, cmd, args)
		s.Require().Nil(err)
		s.Require().Len(printer.GetErrorLines(), 0)
		s.Require().Len(printer.GetLines(), 1)
		s.Require().Equal(printer.GetLines()[0], updatedChannel)
	})

	s.Run("It should work with empty team and existing channel", func() {
		printer.Clean()

		cmd := &cobra.Command{}

		teamName := ""
		argsTeamChannel := teamName + ":" + channelName
		args := []string{argsTeamChannel}

		newChannelName := "newChannelName"
		newChannelDisplayName := "New Channel Name"
		cmd.Flags().String("name", newChannelName, "Channel Name")
		cmd.Flags().String("display_name", newChannelDisplayName, channelDisplayName)

		foundChannel := &model.Channel{
			Id:          channelID,
			Name:        channelName,
			DisplayName: channelDisplayName,
		}

		channelPatch := &model.ChannelPatch{
			DisplayName: &newChannelDisplayName,
			Name:        &newChannelName,
		}

		updatedChannel := &model.Channel{
			Id:          channelID,
			Name:        newChannelName,
			DisplayName: newChannelDisplayName,
		}

		s.client.
			EXPECT().
			GetChannel(channelName, "").
			Return(foundChannel, &model.Response{Error: nil}).
			Times(1)

		s.client.
			EXPECT().
			PatchChannel(foundChannel.Id, channelPatch).
			Return(updatedChannel, &model.Response{Error: nil}).
			Times(1)

		err := renameChannelCmdF(s.client, cmd, args)
		s.Require().Nil(err)
		s.Require().Len(printer.GetErrorLines(), 0)
		s.Require().Len(printer.GetLines(), 1)
		s.Require().Equal(printer.GetLines()[0], updatedChannel)
	})

	s.Run("It should work even if only name flag is passed", func() {
		printer.Clean()

		cmd := &cobra.Command{}

		argsTeamChannel := teamName + ":" + channelName
		args := []string{argsTeamChannel}

		newChannelName := "newChannelName"
		newChannelDisplayName := ""
		cmd.Flags().String("name", newChannelName, "Channel Name")
		cmd.Flags().String("display_name", newChannelDisplayName, channelDisplayName)

		foundTeam := &model.Team{
			Id:          teamID,
			DisplayName: teamDisplayName,
			Name:        teamName,
		}

		foundChannel := &model.Channel{
			Id:          channelID,
			Name:        channelName,
			DisplayName: channelDisplayName,
		}

		channelPatch := &model.ChannelPatch{
			Name: &newChannelName,
		}

		updatedChannel := &model.Channel{
			Id:          channelID,
			Name:        newChannelName,
			DisplayName: newChannelDisplayName,
		}

		s.client.
			EXPECT().
			GetTeam(teamName, "").
			Return(nil, &model.Response{Error: nil}).
			Times(1)

		s.client.
			EXPECT().
			GetTeamByName(teamName, "").
			Return(foundTeam, &model.Response{Error: nil}).
			Times(1)

		s.client.
			EXPECT().
			GetChannelByNameIncludeDeleted(channelName, foundTeam.Id, "").
			Return(foundChannel, &model.Response{Error: nil}).
			Times(1)

		s.client.
			EXPECT().
			PatchChannel(foundChannel.Id, channelPatch).
			Return(updatedChannel, &model.Response{Error: nil}).
			Times(1)

		err := renameChannelCmdF(s.client, cmd, args)
		s.Require().Nil(err)
		s.Require().Len(printer.GetErrorLines(), 0)
		s.Require().Len(printer.GetLines(), 1)
		s.Require().Equal(printer.GetLines()[0], updatedChannel)
	})

	s.Run("It should work even if only display name flag is passed", func() {
		printer.Clean()

		cmd := &cobra.Command{}

		argsTeamChannel := teamName + ":" + channelName
		args := []string{argsTeamChannel}

		newChannelName := ""
		newChannelDisplayName := "New Channel Name"
		cmd.Flags().String("name", newChannelName, "Channel Name")
		cmd.Flags().String("display_name", newChannelDisplayName, channelDisplayName)

		foundTeam := &model.Team{
			Id:          teamID,
			DisplayName: teamDisplayName,
			Name:        teamName,
		}

		foundChannel := &model.Channel{
			Id:          channelID,
			Name:        channelName,
			DisplayName: channelDisplayName,
		}

		channelPatch := &model.ChannelPatch{
			DisplayName: &newChannelDisplayName,
		}

		updatedChannel := &model.Channel{
			Id:          channelID,
			Name:        newChannelName,
			DisplayName: newChannelDisplayName,
		}

		s.client.
			EXPECT().
			GetTeam(teamName, "").
			Return(nil, &model.Response{Error: nil}).
			Times(1)

		s.client.
			EXPECT().
			GetTeamByName(teamName, "").
			Return(foundTeam, &model.Response{Error: nil}).
			Times(1)

		s.client.
			EXPECT().
			GetChannelByNameIncludeDeleted(channelName, foundTeam.Id, "").
			Return(foundChannel, &model.Response{Error: nil}).
			Times(1)

		s.client.
			EXPECT().
			PatchChannel(foundChannel.Id, channelPatch).
			Return(updatedChannel, &model.Response{Error: nil}).
			Times(1)

		err := renameChannelCmdF(s.client, cmd, args)
		s.Require().Nil(err)
		s.Require().Len(printer.GetErrorLines(), 0)
		s.Require().Len(printer.GetLines(), 1)
		s.Require().Equal(printer.GetLines()[0], updatedChannel)
	})
}

<<<<<<< HEAD
func (s *MmctlUnitTestSuite) TestCreateChannelCmd() {
	s.Run("should not create channel without display name", func() {
		printer.Clean()

		cmd := &cobra.Command{}

		teamName := "teamName"
		channelName := "channelName"
		args := []string{teamName + ":" + channelName}

		cmd.Flags().String("team", teamName, "Team Name")
		cmd.Flags().String("name", channelName, "Channel Name")

		err := createChannelCmdF(s.client, cmd, args)
		s.Require().EqualError(err, "display Name is required")
	})

	s.Run("should not create channel without name", func() {
		printer.Clean()

		cmd := &cobra.Command{}

		teamName := "teamName"
		channelDisplayName := "channelDisplayName"
		argsTeamChannel := teamName + ":" + channelDisplayName
		args := []string{argsTeamChannel}

		cmd.Flags().String("team", teamName, "Team Name")
		cmd.Flags().String("display_name", channelDisplayName, "Channel Display Name")

		err := createChannelCmdF(s.client, cmd, args)
		s.Require().EqualError(err, "name is required")
	})

	s.Run("should not create channel without team", func() {
		printer.Clean()

		cmd := &cobra.Command{}

		channelName := "channelName"
		channelDisplayName := "channelDisplayName"
		argsTeamChannel := channelName + ":" + channelDisplayName
		args := []string{argsTeamChannel}

		cmd.Flags().String("name", channelName, "Channel Name")
		cmd.Flags().String("display_name", channelDisplayName, "Channel Display Name")

		err := createChannelCmdF(s.client, cmd, args)
		s.Require().EqualError(err, "team is required")
	})

	s.Run("should fail when team does not exist", func() {
		printer.Clean()

		cmd := &cobra.Command{}

		teamName := "teamName"
		channelName := "channelName"
		channelDisplayName := "channelDisplayName"
		argsTeamChannel := teamName + ":" + channelName + ":" + channelDisplayName
		args := []string{argsTeamChannel}

		cmd.Flags().String("team", teamName, "Team Name")
		cmd.Flags().String("name", channelName, "Channel Name")
		cmd.Flags().String("display_name", channelDisplayName, "Channel Display Name")

		mockError := &model.AppError{
			Message: "mockError",
		}

		s.client.
			EXPECT().
			GetTeam(teamName, "").
			Return(nil, &model.Response{Error: mockError}).
=======
func (s *MmctlUnitTestSuite) TestRemoveChannelUsersCmd() {
	mockUser := model.User{Id: userID, Email: userEmail}
	mockUser2 := model.User{Id: userID + "2", Email: userID + "2@example.com"}
	mockUser3 := model.User{Id: userID + "3", Email: userID + "3@example.com"}
	argsTeamChannel := teamName + ":" + channelName

	s.Run("should remove user from channel", func() {
		printer.Clean()

		cmd := &cobra.Command{}
		args := []string{argsTeamChannel, userEmail}

		foundTeam := &model.Team{
			Id:          teamID,
			DisplayName: teamDisplayName,
			Name:        teamName,
		}

		foundChannel := &model.Channel{
			Id:          channelID,
			Name:        channelName,
			DisplayName: channelDisplayName,
		}

		s.client.
			EXPECT().
			GetTeam(teamName, "").
			Return(foundTeam, &model.Response{Error: nil}).
			Times(1)

		s.client.
			EXPECT().
			GetChannelByNameIncludeDeleted(channelName, foundTeam.Id, "").
			Return(foundChannel, &model.Response{Error: nil}).
			Times(1)

		s.client.
			EXPECT().
			GetUserByEmail(userEmail, "").
			Return(&mockUser, &model.Response{Error: nil}).
			Times(1)

		s.client.
			EXPECT().
			RemoveUserFromChannel(foundChannel.Id, mockUser.Id).
			Return(true, &model.Response{Error: nil}).
			Times(1)

		err := removeChannelUsersCmdF(s.client, cmd, args)
		s.Require().Nil(err)
		s.Require().Len(printer.GetLines(), 0)
	})

	s.Run("should throw error if both --all-users flag and user email are passed", func() {
		printer.Clean()

		cmd := &cobra.Command{}
		cmd.Flags().Bool("all-users", true, "Remove all users from the indicated channel.")
		args := []string{argsTeamChannel, userEmail}

		err := removeChannelUsersCmdF(s.client, cmd, args)
		s.Require().EqualError(err, fmt.Sprintf("individual users must not be specified in conjunction with the --all-users flag"))
	})

	s.Run("should remove all users from channel", func() {
		printer.Clean()

		cmd := &cobra.Command{}
		cmd.Flags().Bool("all-users", true, "Remove all users from the indicated channel.")
		args := []string{argsTeamChannel}

		foundTeam := &model.Team{
			Id:          teamID,
			DisplayName: teamDisplayName,
			Name:        teamName,
		}

		foundChannel := &model.Channel{
			Id:          channelID,
			Name:        channelName,
			DisplayName: channelDisplayName,
		}

		mockMember1 := model.ChannelMember{ChannelId: channelID, UserId: mockUser.Id}
		mockMember2 := model.ChannelMember{ChannelId: channelID, UserId: mockUser2.Id}
		mockMember3 := model.ChannelMember{ChannelId: channelID, UserId: mockUser3.Id}
		mockChannelMembers := model.ChannelMembers{mockMember1, mockMember2, mockMember3}

		s.client.
			EXPECT().
			GetTeam(teamName, "").
			Return(foundTeam, &model.Response{Error: nil}).
>>>>>>> a117d5fd
			Times(1)

		s.client.
			EXPECT().
<<<<<<< HEAD
			GetTeamByName(teamName, "").
			Return(nil, &model.Response{Error: mockError}).
			Times(1)

		err := createChannelCmdF(s.client, cmd, args)
		s.Require().EqualError(err, fmt.Sprintf("unable to find team: %s", teamName))
	})

	s.Run("should create public channel", func() {
		printer.Clean()

		cmd := &cobra.Command{}

		teamName := "teamName"
		channelName := "channelName"
		channelDisplayName := "channelDisplayName"
		argsTeamChannel := teamName + ":" + channelName + ":" + channelDisplayName
		args := []string{argsTeamChannel}

		cmd.Flags().String("team", teamName, "Team Name")
		cmd.Flags().String("name", channelName, "Channel Name")
		cmd.Flags().String("display_name", channelDisplayName, "Channel Display Name")

		foundTeam := &model.Team{
			Id:          "teamId",
			Name:        teamName,
			DisplayName: "teamDisplayName",
		}

		foundChannel := &model.Channel{
			TeamId:      "teamId",
			Name:        channelName,
			DisplayName: channelDisplayName,
			Type:        model.CHANNEL_OPEN,
		}

		s.client.
			EXPECT().
			GetTeam(teamName, "").
			Return(nil, &model.Response{Error: nil}).
=======
			GetChannelByNameIncludeDeleted(channelName, foundTeam.Id, "").
			Return(foundChannel, &model.Response{Error: nil}).
			Times(1)

		s.client.
			EXPECT().
			GetChannelMembers(foundChannel.Id, 0, 10000, "").
			Return(&mockChannelMembers, &model.Response{Error: nil}).
			Times(1)

		s.client.
			EXPECT().
			RemoveUserFromChannel(foundChannel.Id, mockUser.Id).
			Return(true, &model.Response{Error: nil}).
>>>>>>> a117d5fd
			Times(1)

		s.client.
			EXPECT().
<<<<<<< HEAD
			GetTeamByName(teamName, "").
			Return(foundTeam, &model.Response{Error: nil}).
=======
			RemoveUserFromChannel(foundChannel.Id, mockUser2.Id).
			Return(true, &model.Response{Error: nil}).
>>>>>>> a117d5fd
			Times(1)

		s.client.
			EXPECT().
<<<<<<< HEAD
			CreateChannel(foundChannel).
			Return(foundChannel, &model.Response{Error: nil}).
			Times(1)

		err := createChannelCmdF(s.client, cmd, args)
		s.Require().Nil(err)
		s.Require().Len(printer.GetLines(), 1)
		s.Require().Equal(printer.GetLines()[0], foundChannel)
	})

	s.Run("should create private channel", func() {
		printer.Clean()

		cmd := &cobra.Command{}

		teamName := "teamName"
		channelName := "channelName"
		channelDisplayName := "channelDisplayName"
		argsTeamChannel := teamName + ":" + channelName + ":" + channelDisplayName
		args := []string{argsTeamChannel}

		cmd.Flags().String("team", teamName, "Team Name")
		cmd.Flags().String("name", channelName, "Channel Name")
		cmd.Flags().String("display_name", channelDisplayName, "Channel Display Name")
		cmd.Flags().Bool("private", true, "Create a private channel")

		foundTeam := &model.Team{
			Id:          "teamId",
			Name:        teamName,
			DisplayName: "teamDisplayName",
		}

		foundChannel := &model.Channel{
			TeamId:      "teamId",
			Name:        channelName,
			DisplayName: channelDisplayName,
			Type:        model.CHANNEL_PRIVATE,
=======
			RemoveUserFromChannel(foundChannel.Id, mockUser3.Id).
			Return(true, &model.Response{Error: nil}).
			Times(1)

		err := removeChannelUsersCmdF(s.client, cmd, args)

		s.Require().Nil(err)
		s.Require().Len(printer.GetLines(), 0)
	})

	s.Run("should remove multiple users from channel", func() {
		printer.Clean()

		cmd := &cobra.Command{}
		args := []string{argsTeamChannel, userEmail, mockUser2.Email}

		foundTeam := &model.Team{
			Id:          teamID,
			DisplayName: teamDisplayName,
			Name:        teamName,
		}

		foundChannel := &model.Channel{
			Id:          channelID,
			Name:        channelName,
			DisplayName: channelDisplayName,
>>>>>>> a117d5fd
		}

		s.client.
			EXPECT().
			GetTeam(teamName, "").
			Return(foundTeam, &model.Response{Error: nil}).
			Times(1)

		s.client.
			EXPECT().
<<<<<<< HEAD
			CreateChannel(foundChannel).
			Return(foundChannel, &model.Response{Error: nil}).
			Times(1)

		err := createChannelCmdF(s.client, cmd, args)
		s.Require().Nil(err)
		s.Require().Len(printer.GetLines(), 1)
		s.Require().Equal(printer.GetLines()[0], foundChannel)
	})

	s.Run("should create channel with header and purpose", func() {
		printer.Clean()

		cmd := &cobra.Command{}

		teamName := "teamName"
		channelName := "channelName"
		channelDisplayName := "channelDisplayName"
		header := "someHeader"
		purpose := "somePurpose"
		argsTeamChannel := teamName + ":" + channelName + ":" + channelDisplayName
		args := []string{argsTeamChannel}

		cmd.Flags().String("team", teamName, "Team Name")
		cmd.Flags().String("name", channelName, "Channel Name")
		cmd.Flags().String("display_name", channelDisplayName, "Channel Display Name")
		cmd.Flags().String("header", header, "Channel header")
		cmd.Flags().String("purpose", purpose, "Channel purpose")
		cmd.Flags().Bool("private", true, "Create a private channel")

		foundTeam := &model.Team{
			Id:          "teamId",
			Name:        teamName,
			DisplayName: "teamDisplayName",
		}

		foundChannel := &model.Channel{
			TeamId:      "teamId",
			Name:        channelName,
			DisplayName: channelDisplayName,
			Header:      header,
			Purpose:     purpose,
			Type:        model.CHANNEL_PRIVATE,
		}

		s.client.
			EXPECT().
			GetTeam(teamName, "").
			Return(foundTeam, &model.Response{Error: nil}).
=======
			GetChannelByNameIncludeDeleted(channelName, foundTeam.Id, "").
			Return(foundChannel, &model.Response{Error: nil}).
			Times(1)

		s.client.
			EXPECT().
			GetUserByEmail(userEmail, "").
			Return(&mockUser, &model.Response{Error: nil}).
			Times(1)

		s.client.
			EXPECT().
			GetUserByEmail(mockUser2.Email, "").
			Return(&mockUser2, &model.Response{Error: nil}).
			Times(1)

		s.client.
			EXPECT().
			RemoveUserFromChannel(foundChannel.Id, mockUser.Id).
			Return(true, &model.Response{Error: nil}).
>>>>>>> a117d5fd
			Times(1)

		s.client.
			EXPECT().
<<<<<<< HEAD
			CreateChannel(foundChannel).
			Return(foundChannel, &model.Response{Error: nil}).
			Times(1)

		err := createChannelCmdF(s.client, cmd, args)
		s.Require().Nil(err)
		s.Require().Len(printer.GetLines(), 1)
		s.Require().Equal(printer.GetLines()[0], foundChannel)
=======
			RemoveUserFromChannel(foundChannel.Id, mockUser2.Id).
			Return(true, &model.Response{Error: nil}).
			Times(1)

		err := removeChannelUsersCmdF(s.client, cmd, args)
		s.Require().Nil(err)
		s.Require().Len(printer.GetLines(), 0)
>>>>>>> a117d5fd
	})
}<|MERGE_RESOLUTION|>--- conflicted
+++ resolved
@@ -2133,7 +2133,6 @@
 	})
 }
 
-<<<<<<< HEAD
 func (s *MmctlUnitTestSuite) TestCreateChannelCmd() {
 	s.Run("should not create channel without display name", func() {
 		printer.Clean()
@@ -2208,105 +2207,10 @@
 			EXPECT().
 			GetTeam(teamName, "").
 			Return(nil, &model.Response{Error: mockError}).
-=======
-func (s *MmctlUnitTestSuite) TestRemoveChannelUsersCmd() {
-	mockUser := model.User{Id: userID, Email: userEmail}
-	mockUser2 := model.User{Id: userID + "2", Email: userID + "2@example.com"}
-	mockUser3 := model.User{Id: userID + "3", Email: userID + "3@example.com"}
-	argsTeamChannel := teamName + ":" + channelName
-
-	s.Run("should remove user from channel", func() {
-		printer.Clean()
-
-		cmd := &cobra.Command{}
-		args := []string{argsTeamChannel, userEmail}
-
-		foundTeam := &model.Team{
-			Id:          teamID,
-			DisplayName: teamDisplayName,
-			Name:        teamName,
-		}
-
-		foundChannel := &model.Channel{
-			Id:          channelID,
-			Name:        channelName,
-			DisplayName: channelDisplayName,
-		}
-
-		s.client.
-			EXPECT().
-			GetTeam(teamName, "").
-			Return(foundTeam, &model.Response{Error: nil}).
-			Times(1)
-
-		s.client.
-			EXPECT().
-			GetChannelByNameIncludeDeleted(channelName, foundTeam.Id, "").
-			Return(foundChannel, &model.Response{Error: nil}).
-			Times(1)
-
-		s.client.
-			EXPECT().
-			GetUserByEmail(userEmail, "").
-			Return(&mockUser, &model.Response{Error: nil}).
-			Times(1)
-
-		s.client.
-			EXPECT().
-			RemoveUserFromChannel(foundChannel.Id, mockUser.Id).
-			Return(true, &model.Response{Error: nil}).
-			Times(1)
-
-		err := removeChannelUsersCmdF(s.client, cmd, args)
-		s.Require().Nil(err)
-		s.Require().Len(printer.GetLines(), 0)
-	})
-
-	s.Run("should throw error if both --all-users flag and user email are passed", func() {
-		printer.Clean()
-
-		cmd := &cobra.Command{}
-		cmd.Flags().Bool("all-users", true, "Remove all users from the indicated channel.")
-		args := []string{argsTeamChannel, userEmail}
-
-		err := removeChannelUsersCmdF(s.client, cmd, args)
-		s.Require().EqualError(err, fmt.Sprintf("individual users must not be specified in conjunction with the --all-users flag"))
-	})
-
-	s.Run("should remove all users from channel", func() {
-		printer.Clean()
-
-		cmd := &cobra.Command{}
-		cmd.Flags().Bool("all-users", true, "Remove all users from the indicated channel.")
-		args := []string{argsTeamChannel}
-
-		foundTeam := &model.Team{
-			Id:          teamID,
-			DisplayName: teamDisplayName,
-			Name:        teamName,
-		}
-
-		foundChannel := &model.Channel{
-			Id:          channelID,
-			Name:        channelName,
-			DisplayName: channelDisplayName,
-		}
-
-		mockMember1 := model.ChannelMember{ChannelId: channelID, UserId: mockUser.Id}
-		mockMember2 := model.ChannelMember{ChannelId: channelID, UserId: mockUser2.Id}
-		mockMember3 := model.ChannelMember{ChannelId: channelID, UserId: mockUser3.Id}
-		mockChannelMembers := model.ChannelMembers{mockMember1, mockMember2, mockMember3}
-
-		s.client.
-			EXPECT().
-			GetTeam(teamName, "").
-			Return(foundTeam, &model.Response{Error: nil}).
->>>>>>> a117d5fd
-			Times(1)
-
-		s.client.
-			EXPECT().
-<<<<<<< HEAD
+			Times(1)
+
+		s.client.
+			EXPECT().
 			GetTeamByName(teamName, "").
 			Return(nil, &model.Response{Error: mockError}).
 			Times(1)
@@ -2347,38 +2251,16 @@
 			EXPECT().
 			GetTeam(teamName, "").
 			Return(nil, &model.Response{Error: nil}).
-=======
-			GetChannelByNameIncludeDeleted(channelName, foundTeam.Id, "").
-			Return(foundChannel, &model.Response{Error: nil}).
-			Times(1)
-
-		s.client.
-			EXPECT().
-			GetChannelMembers(foundChannel.Id, 0, 10000, "").
-			Return(&mockChannelMembers, &model.Response{Error: nil}).
-			Times(1)
-
-		s.client.
-			EXPECT().
-			RemoveUserFromChannel(foundChannel.Id, mockUser.Id).
-			Return(true, &model.Response{Error: nil}).
->>>>>>> a117d5fd
-			Times(1)
-
-		s.client.
-			EXPECT().
-<<<<<<< HEAD
+			Times(1)
+
+		s.client.
+			EXPECT().
 			GetTeamByName(teamName, "").
 			Return(foundTeam, &model.Response{Error: nil}).
-=======
-			RemoveUserFromChannel(foundChannel.Id, mockUser2.Id).
-			Return(true, &model.Response{Error: nil}).
->>>>>>> a117d5fd
-			Times(1)
-
-		s.client.
-			EXPECT().
-<<<<<<< HEAD
+			Times(1)
+
+		s.client.
+			EXPECT().
 			CreateChannel(foundChannel).
 			Return(foundChannel, &model.Response{Error: nil}).
 			Times(1)
@@ -2416,34 +2298,6 @@
 			Name:        channelName,
 			DisplayName: channelDisplayName,
 			Type:        model.CHANNEL_PRIVATE,
-=======
-			RemoveUserFromChannel(foundChannel.Id, mockUser3.Id).
-			Return(true, &model.Response{Error: nil}).
-			Times(1)
-
-		err := removeChannelUsersCmdF(s.client, cmd, args)
-
-		s.Require().Nil(err)
-		s.Require().Len(printer.GetLines(), 0)
-	})
-
-	s.Run("should remove multiple users from channel", func() {
-		printer.Clean()
-
-		cmd := &cobra.Command{}
-		args := []string{argsTeamChannel, userEmail, mockUser2.Email}
-
-		foundTeam := &model.Team{
-			Id:          teamID,
-			DisplayName: teamDisplayName,
-			Name:        teamName,
-		}
-
-		foundChannel := &model.Channel{
-			Id:          channelID,
-			Name:        channelName,
-			DisplayName: channelDisplayName,
->>>>>>> a117d5fd
 		}
 
 		s.client.
@@ -2454,7 +2308,6 @@
 
 		s.client.
 			EXPECT().
-<<<<<<< HEAD
 			CreateChannel(foundChannel).
 			Return(foundChannel, &model.Response{Error: nil}).
 			Times(1)
@@ -2504,7 +2357,53 @@
 			EXPECT().
 			GetTeam(teamName, "").
 			Return(foundTeam, &model.Response{Error: nil}).
-=======
+			Times(1)
+
+		s.client.
+			EXPECT().
+			CreateChannel(foundChannel).
+			Return(foundChannel, &model.Response{Error: nil}).
+			Times(1)
+
+		err := createChannelCmdF(s.client, cmd, args)
+		s.Require().Nil(err)
+		s.Require().Len(printer.GetLines(), 1)
+		s.Require().Equal(printer.GetLines()[0], foundChannel)
+	})
+}
+
+func (s *MmctlUnitTestSuite) TestRemoveChannelUsersCmd() {
+	mockUser := model.User{Id: userID, Email: userEmail}
+	mockUser2 := model.User{Id: userID + "2", Email: userID + "2@example.com"}
+	mockUser3 := model.User{Id: userID + "3", Email: userID + "3@example.com"}
+	argsTeamChannel := teamName + ":" + channelName
+
+	s.Run("should remove user from channel", func() {
+		printer.Clean()
+
+		cmd := &cobra.Command{}
+		args := []string{argsTeamChannel, userEmail}
+
+		foundTeam := &model.Team{
+			Id:          teamID,
+			DisplayName: teamDisplayName,
+			Name:        teamName,
+		}
+
+		foundChannel := &model.Channel{
+			Id:          channelID,
+			Name:        channelName,
+			DisplayName: channelDisplayName,
+		}
+
+		s.client.
+			EXPECT().
+			GetTeam(teamName, "").
+			Return(foundTeam, &model.Response{Error: nil}).
+			Times(1)
+
+		s.client.
+			EXPECT().
 			GetChannelByNameIncludeDeleted(channelName, foundTeam.Id, "").
 			Return(foundChannel, &model.Response{Error: nil}).
 			Times(1)
@@ -2517,6 +2416,130 @@
 
 		s.client.
 			EXPECT().
+			RemoveUserFromChannel(foundChannel.Id, mockUser.Id).
+			Return(true, &model.Response{Error: nil}).
+			Times(1)
+
+		err := removeChannelUsersCmdF(s.client, cmd, args)
+		s.Require().Nil(err)
+		s.Require().Len(printer.GetLines(), 0)
+	})
+
+	s.Run("should throw error if both --all-users flag and user email are passed", func() {
+		printer.Clean()
+
+		cmd := &cobra.Command{}
+		cmd.Flags().Bool("all-users", true, "Remove all users from the indicated channel.")
+		args := []string{argsTeamChannel, userEmail}
+
+		err := removeChannelUsersCmdF(s.client, cmd, args)
+		s.Require().EqualError(err, fmt.Sprintf("individual users must not be specified in conjunction with the --all-users flag"))
+	})
+
+	s.Run("should remove all users from channel", func() {
+		printer.Clean()
+
+		cmd := &cobra.Command{}
+		cmd.Flags().Bool("all-users", true, "Remove all users from the indicated channel.")
+		args := []string{argsTeamChannel}
+
+		foundTeam := &model.Team{
+			Id:          teamID,
+			DisplayName: teamDisplayName,
+			Name:        teamName,
+		}
+
+		foundChannel := &model.Channel{
+			Id:          channelID,
+			Name:        channelName,
+			DisplayName: channelDisplayName,
+		}
+
+		mockMember1 := model.ChannelMember{ChannelId: channelID, UserId: mockUser.Id}
+		mockMember2 := model.ChannelMember{ChannelId: channelID, UserId: mockUser2.Id}
+		mockMember3 := model.ChannelMember{ChannelId: channelID, UserId: mockUser3.Id}
+		mockChannelMembers := model.ChannelMembers{mockMember1, mockMember2, mockMember3}
+
+		s.client.
+			EXPECT().
+			GetTeam(teamName, "").
+			Return(foundTeam, &model.Response{Error: nil}).
+			Times(1)
+
+		s.client.
+			EXPECT().
+			GetChannelByNameIncludeDeleted(channelName, foundTeam.Id, "").
+			Return(foundChannel, &model.Response{Error: nil}).
+			Times(1)
+
+		s.client.
+			EXPECT().
+			GetChannelMembers(foundChannel.Id, 0, 10000, "").
+			Return(&mockChannelMembers, &model.Response{Error: nil}).
+			Times(1)
+
+		s.client.
+			EXPECT().
+			RemoveUserFromChannel(foundChannel.Id, mockUser.Id).
+			Return(true, &model.Response{Error: nil}).
+			Times(1)
+
+		s.client.
+			EXPECT().
+			RemoveUserFromChannel(foundChannel.Id, mockUser2.Id).
+			Return(true, &model.Response{Error: nil}).
+			Times(1)
+
+		s.client.
+			EXPECT().
+			RemoveUserFromChannel(foundChannel.Id, mockUser3.Id).
+			Return(true, &model.Response{Error: nil}).
+			Times(1)
+
+		err := removeChannelUsersCmdF(s.client, cmd, args)
+
+		s.Require().Nil(err)
+		s.Require().Len(printer.GetLines(), 0)
+	})
+
+	s.Run("should remove multiple users from channel", func() {
+		printer.Clean()
+
+		cmd := &cobra.Command{}
+		args := []string{argsTeamChannel, userEmail, mockUser2.Email}
+
+		foundTeam := &model.Team{
+			Id:          teamID,
+			DisplayName: teamDisplayName,
+			Name:        teamName,
+		}
+
+		foundChannel := &model.Channel{
+			Id:          channelID,
+			Name:        channelName,
+			DisplayName: channelDisplayName,
+		}
+
+		s.client.
+			EXPECT().
+			GetTeam(teamName, "").
+			Return(foundTeam, &model.Response{Error: nil}).
+			Times(1)
+
+		s.client.
+			EXPECT().
+			GetChannelByNameIncludeDeleted(channelName, foundTeam.Id, "").
+			Return(foundChannel, &model.Response{Error: nil}).
+			Times(1)
+
+		s.client.
+			EXPECT().
+			GetUserByEmail(userEmail, "").
+			Return(&mockUser, &model.Response{Error: nil}).
+			Times(1)
+
+		s.client.
+			EXPECT().
 			GetUserByEmail(mockUser2.Email, "").
 			Return(&mockUser2, &model.Response{Error: nil}).
 			Times(1)
@@ -2525,21 +2548,10 @@
 			EXPECT().
 			RemoveUserFromChannel(foundChannel.Id, mockUser.Id).
 			Return(true, &model.Response{Error: nil}).
->>>>>>> a117d5fd
-			Times(1)
-
-		s.client.
-			EXPECT().
-<<<<<<< HEAD
-			CreateChannel(foundChannel).
-			Return(foundChannel, &model.Response{Error: nil}).
-			Times(1)
-
-		err := createChannelCmdF(s.client, cmd, args)
-		s.Require().Nil(err)
-		s.Require().Len(printer.GetLines(), 1)
-		s.Require().Equal(printer.GetLines()[0], foundChannel)
-=======
+			Times(1)
+
+		s.client.
+			EXPECT().
 			RemoveUserFromChannel(foundChannel.Id, mockUser2.Id).
 			Return(true, &model.Response{Error: nil}).
 			Times(1)
@@ -2547,6 +2559,5 @@
 		err := removeChannelUsersCmdF(s.client, cmd, args)
 		s.Require().Nil(err)
 		s.Require().Len(printer.GetLines(), 0)
->>>>>>> a117d5fd
 	})
 }