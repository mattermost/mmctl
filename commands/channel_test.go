--- conflicted
+++ resolved
@@ -1641,7 +1641,7 @@
 		expected := fmt.Sprintf("Unable to find channel '%s'", args[0])
 		s.Require().Equal(expected, actual)
 	})
-<<<<<<< HEAD
+}
 
 func (s *MmctlUnitTestSuite) TestRenameChannelCmd() {
 	s.Run("It should fail when no name and display name is supplied", func() {
@@ -2157,6 +2157,4 @@
 		s.Require().Len(printer.GetLines(), 1)
 		s.Require().Equal(printer.GetLines()[0], updatedChannel)
 	})
-=======
->>>>>>> a5310b9f
 }