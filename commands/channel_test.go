// Copyright (c) 2015-present Mattermost, Inc. All Rights Reserved.
// See LICENSE.txt for license information.

package commands

import (
	"fmt"

	"github.com/mattermost/mattermost-server/v5/model"

	"github.com/mattermost/mmctl/printer"

	"github.com/pkg/errors"
	"github.com/spf13/cobra"
)

const (
	userID             = "userID"
	userEmail          = "user@example.com"
	teamID             = "teamID"
	teamName           = "teamName"
	teamDisplayName    = "teamDisplayName"
	channelID          = "channelID"
	channelName        = "channelName"
	channelDisplayName = "channelDisplayName"
)

func (s *MmctlUnitTestSuite) TestSearchChannelCmdF() {
	s.Run("Search for an existing channel on an existing team", func() {
		printer.Clean()
		mockTeam := model.Team{Id: teamID}
		mockChannel := model.Channel{Name: channelName}

		cmd := &cobra.Command{}
		cmd.Flags().String("team", teamID, "")

		s.client.
			EXPECT().
			GetTeam(teamID, "").
			Return(&mockTeam, &model.Response{Error: nil}).
			Times(1)

		s.client.
			EXPECT().
			GetChannelByName(channelName, teamID, "").
			Return(&mockChannel, &model.Response{Error: nil}).
			Times(1)

		err := searchChannelCmdF(s.client, cmd, []string{channelName})
		s.Require().Nil(err)
		s.Len(printer.GetLines(), 1)
		s.Equal(&mockChannel, printer.GetLines()[0])
		s.Len(printer.GetErrorLines(), 0)
	})

	s.Run("Search for an existing channel without specifying team", func() {
		printer.Clean()
		otherTeamID := "example-team-id-2"
		mockTeams := []*model.Team{
			{Id: otherTeamID},
			{Id: teamID},
		}
		mockChannel := model.Channel{Name: channelName}

		s.client.
			EXPECT().
			GetAllTeams("", 0, 9999).
			Return(mockTeams, &model.Response{Error: nil}).
			Times(1)

		// first call is for the other team, that doesn't have the channel
		s.client.
			EXPECT().
			GetChannelByName(channelName, otherTeamID, "").
			Return(nil, &model.Response{Error: nil}).
			Times(1)

		// second call is for the team that contains the channel
		s.client.
			EXPECT().
			GetChannelByName(channelName, teamID, "").
			Return(&mockChannel, &model.Response{Error: nil}).
			Times(1)

		err := searchChannelCmdF(s.client, &cobra.Command{}, []string{channelName})
		s.Require().Nil(err)
		s.Len(printer.GetLines(), 1)
		s.Equal(&mockChannel, printer.GetLines()[0])
		s.Len(printer.GetErrorLines(), 0)
	})

	s.Run("Search for a nonexistent channel", func() {
		printer.Clean()
		mockTeam := model.Team{Id: teamID}

		cmd := &cobra.Command{}
		cmd.Flags().String("team", teamID, "")

		s.client.
			EXPECT().
			GetTeam(teamID, "").
			Return(&mockTeam, &model.Response{Error: nil}).
			Times(1)

		s.client.
			EXPECT().
			GetChannelByName(channelName, teamID, "").
			Return(nil, &model.Response{Error: nil}).
			Times(1)

		err := searchChannelCmdF(s.client, cmd, []string{channelName})
		s.Require().NotNil(err)
		s.Len(printer.GetLines(), 0)
		s.Len(printer.GetErrorLines(), 0)
		s.EqualError(err, "channel "+channelName+" was not found in team "+teamID)
	})

	s.Run("Search for a channel in a nonexistent team", func() {
		printer.Clean()

		cmd := &cobra.Command{}
		cmd.Flags().String("team", teamID, "")

		s.client.
			EXPECT().
			GetTeam(teamID, "").
			Return(nil, &model.Response{Error: nil}).
			Times(1)

		s.client.
			EXPECT().
			GetTeamByName(teamID, "").
			Return(nil, &model.Response{Error: nil}).
			Times(1)

		err := searchChannelCmdF(s.client, cmd, []string{channelName})
		s.Require().NotNil(err)
		s.Len(printer.GetLines(), 0)
		s.Len(printer.GetErrorLines(), 0)
		s.EqualError(err, "team "+teamID+" was not found")
	})
}

func (s *MmctlUnitTestSuite) TestModifyChannelCmdF() {
	s.Run("Both public and private the same value (false)", func() {
		printer.Clean()

		cmd := &cobra.Command{}
		cmd.Flags().String("username", "mockUser", "")
		cmd.Flags().Bool("public", false, "")
		cmd.Flags().Bool("private", false, "")

		err := modifyChannelCmdF(s.client, cmd, []string{})
		s.Require().EqualError(err, "you must specify only one of --public or --private")
		s.Len(printer.GetLines(), 0)
		s.Len(printer.GetErrorLines(), 0)
	})

	s.Run("Both public and private the same value (true)", func() {
		printer.Clean()

		cmd := &cobra.Command{}
		cmd.Flags().String("username", "mockUser", "")
		cmd.Flags().Bool("public", true, "")
		cmd.Flags().Bool("private", true, "")

		err := modifyChannelCmdF(s.client, cmd, []string{})
		s.Require().EqualError(err, "you must specify only one of --public or --private")
		s.Len(printer.GetLines(), 0)
		s.Len(printer.GetErrorLines(), 0)
	})

	s.Run("Try to modify non-existing channel", func() {
		printer.Clean()
		args := []string{channelID}

		cmd := &cobra.Command{}
		cmd.Flags().String("username", "mockUser", "")
		cmd.Flags().Bool("public", true, "")
		cmd.Flags().Bool("private", false, "")

		s.client.
			EXPECT().
			GetChannel(args[0], "").
			Return(nil, &model.Response{Error: &model.AppError{}}).
			Times(1)

		err := modifyChannelCmdF(s.client, cmd, args)
		s.Require().EqualError(err, fmt.Sprintf("unable to find channel %q", args[0]))
		s.Len(printer.GetLines(), 0)
		s.Len(printer.GetErrorLines(), 0)
	})

	s.Run("Try to modify a channel from a non-existing team", func() {
		printer.Clean()
		team := "mockTeam"
		channel := channelID
		args := []string{team + ":" + channel}

		cmd := &cobra.Command{}
		cmd.Flags().String("username", "mockUser", "")
		cmd.Flags().Bool("public", true, "")
		cmd.Flags().Bool("private", false, "")

		s.client.
			EXPECT().
			GetTeam(team, "").
			Return(nil, &model.Response{Error: &model.AppError{}}).
			Times(1)

		s.client.
			EXPECT().
			GetTeamByName(team, "").
			Return(nil, &model.Response{Error: &model.AppError{}}).
			Times(1)

		err := modifyChannelCmdF(s.client, cmd, args)
		s.Require().EqualError(err, fmt.Sprintf("unable to find channel %q", args[0]))
		s.Len(printer.GetLines(), 0)
		s.Len(printer.GetErrorLines(), 0)
	})

	s.Run("Try to modify direct channel", func() {
		printer.Clean()
		channel := &model.Channel{
			Id:   channelID,
			Type: model.CHANNEL_DIRECT,
		}
		args := []string{channel.Id}

		cmd := &cobra.Command{}
		cmd.Flags().String("username", "mockUser", "")
		cmd.Flags().Bool("public", true, "")
		cmd.Flags().Bool("private", false, "")

		s.client.
			EXPECT().
			GetChannel(args[0], "").
			Return(channel, &model.Response{Error: nil}).
			Times(1)

		err := modifyChannelCmdF(s.client, cmd, args)
		s.Require().EqualError(err, "you can only change the type of public/private channels")
		s.Len(printer.GetLines(), 0)
		s.Len(printer.GetErrorLines(), 0)
	})

	s.Run("Try to modify group channel", func() {
		printer.Clean()
		channel := &model.Channel{
			Id:   channelID,
			Type: model.CHANNEL_GROUP,
		}
		args := []string{channel.Id}

		cmd := &cobra.Command{}
		cmd.Flags().String("username", "mockUser", "")
		cmd.Flags().Bool("public", true, "")
		cmd.Flags().Bool("private", false, "")

		s.client.
			EXPECT().
			GetChannel(args[0], "").
			Return(channel, &model.Response{Error: nil}).
			Times(1)

		err := modifyChannelCmdF(s.client, cmd, args)
		s.Require().EqualError(err, "you can only change the type of public/private channels")
		s.Len(printer.GetLines(), 0)
		s.Len(printer.GetErrorLines(), 0)
	})

	s.Run("Try to modify channel privacy and get error", func() {
		printer.Clean()
		channel := &model.Channel{
			Id:   channelID,
			Type: model.CHANNEL_PRIVATE,
		}
		mockError := &model.AppError{
			Message: "mockError",
		}
		args := []string{channel.Id}

		cmd := &cobra.Command{}
		cmd.Flags().String("username", "mockUser", "")
		cmd.Flags().Bool("public", true, "")
		cmd.Flags().Bool("private", false, "")

		s.client.
			EXPECT().
			GetChannel(args[0], "").
			Return(channel, &model.Response{Error: nil}).
			Times(1)

		s.client.
			EXPECT().
			UpdateChannelPrivacy(channel.Id, model.CHANNEL_OPEN).
			Return(nil, &model.Response{Error: mockError}).
			Times(1)

		err := modifyChannelCmdF(s.client, cmd, args)
		s.Require().EqualError(err, fmt.Sprintf("failed to update channel (%q) privacy: %s", channel.Id, mockError.Error()))
		s.Len(printer.GetLines(), 0)
		s.Len(printer.GetErrorLines(), 0)
	})

	s.Run("Modify channel privacy to public", func() {
		printer.Clean()
		channel := &model.Channel{
			Id:   channelID,
			Type: model.CHANNEL_PRIVATE,
		}
		returnedChannel := &model.Channel{
			Id:   channel.Id,
			Type: model.CHANNEL_OPEN,
		}
		args := []string{channel.Id}

		cmd := &cobra.Command{}
		cmd.Flags().String("username", "mockUser", "")
		cmd.Flags().Bool("public", true, "")
		cmd.Flags().Bool("private", false, "")

		s.client.
			EXPECT().
			GetChannel(args[0], "").
			Return(channel, &model.Response{Error: nil}).
			Times(1)

		s.client.
			EXPECT().
			UpdateChannelPrivacy(channel.Id, model.CHANNEL_OPEN).
			Return(returnedChannel, &model.Response{Error: nil}).
			Times(1)

		err := modifyChannelCmdF(s.client, cmd, args)
		s.Require().NoError(err)
		s.Len(printer.GetLines(), 0)
		s.Len(printer.GetErrorLines(), 0)
	})

	s.Run("Modify channel privacy to private", func() {
		printer.Clean()
		channel := &model.Channel{
			Id:   channelID,
			Type: model.CHANNEL_OPEN,
		}
		returnedChannel := &model.Channel{
			Id:   channel.Id,
			Type: model.CHANNEL_PRIVATE,
		}
		args := []string{channel.Id}

		cmd := &cobra.Command{}
		cmd.Flags().String("username", "mockUser", "")
		cmd.Flags().Bool("public", false, "")
		cmd.Flags().Bool("private", true, "")

		s.client.
			EXPECT().
			GetChannel(args[0], "").
			Return(channel, &model.Response{Error: nil}).
			Times(1)

		s.client.
			EXPECT().
			UpdateChannelPrivacy(channel.Id, model.CHANNEL_PRIVATE).
			Return(returnedChannel, &model.Response{Error: nil}).
			Times(1)

		err := modifyChannelCmdF(s.client, cmd, args)
		s.Require().NoError(err)
		s.Len(printer.GetLines(), 0)
		s.Len(printer.GetErrorLines(), 0)
	})
}

func (s *MmctlUnitTestSuite) TestArchiveChannelCmdF() {
	s.Run("Archive channel without args returns an error", func() {
		printer.Clean()

		err := archiveChannelsCmdF(s.client, &cobra.Command{}, []string{})
		mockErr := errors.New("enter at least one channel to archive")

		expected := mockErr.Error()
		actual := err.Error()

		s.Require().Equal(expected, actual)
		s.Require().Len(printer.GetLines(), 0)
		s.Require().Len(printer.GetErrorLines(), 0)
	})

	s.Run("Archive an existing channel on an existing team", func() {
		printer.Clean()

		mockTeam := model.Team{Id: teamID}
		mockChannel := model.Channel{Id: channelID, Name: channelName}

		cmd := &cobra.Command{}
		args := teamID + ":" + channelName

		s.client.
			EXPECT().
			GetTeam(teamID, "").
			Return(&mockTeam, &model.Response{Error: nil}).
			Times(1)

		s.client.
			EXPECT().
			GetChannelByNameIncludeDeleted(channelName, teamID, "").
			Return(&mockChannel, &model.Response{Error: nil}).
			Times(1)

		s.client.
			EXPECT().
			DeleteChannel(channelID).
			Return(true, &model.Response{Error: nil}).
			Times(1)

		err := archiveChannelsCmdF(s.client, cmd, []string{args})
		s.Require().Nil(err)
		s.Require().Len(printer.GetLines(), 0)
		s.Require().Len(printer.GetErrorLines(), 0)
	})

	s.Run("Archive an existing channel specified by channel id", func() {
		printer.Clean()

		mockChannel := model.Channel{Id: channelID, Name: channelName}

		cmd := &cobra.Command{}
		args := []string{channelName}

		s.client.
			EXPECT().
			GetChannel(channelName, "").
			Return(&mockChannel, &model.Response{Error: nil}).
			Times(1)

		s.client.
			EXPECT().
			DeleteChannel(channelID).
			Return(true, &model.Response{Error: nil}).
			Times(1)

		err := archiveChannelsCmdF(s.client, cmd, args)
		s.Require().Nil(err)
		s.Require().Len(printer.GetLines(), 0)
		s.Require().Len(printer.GetErrorLines(), 0)
	})

	s.Run("Archive several channels specified by channel id", func() {
		printer.Clean()

		channelArg1 := "some-channel"
		channelID1 := "some-channel-id"
		mockChannel1 := model.Channel{Id: channelID1, Name: channelArg1}

		channelArg2 := "some-other-channel"
		channelID2 := "some-other-channel-id"
		mockChannel2 := model.Channel{Id: channelID2, Name: channelArg2}

		cmd := &cobra.Command{}
		args := []string{channelArg1, channelArg2}

		s.client.
			EXPECT().
			GetChannel(channelArg1, "").
			Return(&mockChannel1, &model.Response{Error: nil}).
			Times(1)

		s.client.
			EXPECT().
			GetChannel(channelArg2, "").
			Return(&mockChannel2, &model.Response{Error: nil}).
			Times(1)

		s.client.
			EXPECT().
			DeleteChannel(channelID1).
			Return(true, &model.Response{Error: nil}).
			Times(1)

		s.client.
			EXPECT().
			DeleteChannel(channelID2).
			Return(true, &model.Response{Error: nil}).
			Times(1)

		err := archiveChannelsCmdF(s.client, cmd, args)
		s.Require().Nil(err)
		s.Require().Len(printer.GetLines(), 0)
		s.Require().Len(printer.GetErrorLines(), 0)
	})

	s.Run("Fail to archive a channel on a non-existent team", func() {
		printer.Clean()

		teamArg := "some-non-existent-team-id"
		channelArg := "some-channel"

		cmd := &cobra.Command{}
		args := []string{teamArg + ":" + channelArg}

		s.client.
			EXPECT().
			GetTeam(teamArg, "").
			Return(nil, &model.Response{Error: nil}).
			Times(1)

		s.client.
			EXPECT().
			GetTeamByName(teamArg, "").
			Return(nil, &model.Response{Error: nil}).
			Times(1)

		err := archiveChannelsCmdF(s.client, cmd, args)
		s.Require().Nil(err)
		s.Require().Len(printer.GetLines(), 0)
		s.Require().Len(printer.GetErrorLines(), 1)

		expected := printer.GetErrorLines()[0]
		actual := fmt.Sprintf("Unable to find channel '%s'", args[0])
		s.Require().Equal(expected, actual)
	})

	s.Run("Fail to archive a non-existing channel on an existent team", func() {
		printer.Clean()

		teamArg := "some-non-existing-team-id"
		mockTeam := model.Team{Id: teamArg}
		channelArg := "some-non-existing-channel"

		cmd := &cobra.Command{}
		args := []string{teamArg + ":" + channelArg}

		s.client.
			EXPECT().
			GetTeam(teamArg, "").
			Return(&mockTeam, &model.Response{Error: nil}).
			Times(1)

		s.client.
			EXPECT().
			GetChannelByNameIncludeDeleted(channelArg, teamArg, "").
			Return(nil, &model.Response{Error: nil}).
			Times(1)

		s.client.
			EXPECT().
			GetChannel(channelArg, "").
			Return(nil, &model.Response{Error: nil}).
			Times(1)

		err := archiveChannelsCmdF(s.client, cmd, args)
		s.Require().Nil(err)
		s.Require().Len(printer.GetLines(), 0)
		s.Require().Len(printer.GetErrorLines(), 1)

		expected := printer.GetErrorLines()[0]
		actual := fmt.Sprintf("Unable to find channel '%s'", args[0])
		s.Require().Equal(expected, actual)
	})

	s.Run("Fail to archive a non-existing channel", func() {
		printer.Clean()

		channelArg := "some-non-existing-channel"
		cmd := &cobra.Command{}
		args := []string{channelArg}

		s.client.
			EXPECT().
			GetChannel(channelArg, "").
			Return(nil, &model.Response{Error: nil}).
			Times(1)

		err := archiveChannelsCmdF(s.client, cmd, args)
		s.Require().Nil(err)
		s.Require().Len(printer.GetLines(), 0)
		s.Require().Len(printer.GetErrorLines(), 1)

		expected := printer.GetErrorLines()[0]
		actual := fmt.Sprintf("Unable to find channel '%s'", args[0])
		s.Require().Equal(expected, actual)
	})

	s.Run("Fail to archive an existing channel when client throws error", func() {
		printer.Clean()

		channelArg := "some-channel"
		channelID := "some-channel-id"
		mockChannel := model.Channel{Id: channelID, Name: channelArg}

		cmd := &cobra.Command{}
		args := []string{channelArg}

		s.client.
			EXPECT().
			GetChannel(channelArg, "").
			Return(&mockChannel, &model.Response{Error: nil}).
			Times(1)

		mockErr := &model.AppError{Message: "Mock error"}
		s.client.
			EXPECT().
			DeleteChannel(channelID).
			Return(false, &model.Response{Error: mockErr}).
			Times(1)

		err := archiveChannelsCmdF(s.client, cmd, args)
		s.Require().Nil(err)
		s.Require().Len(printer.GetLines(), 0)
		s.Require().Len(printer.GetErrorLines(), 1)

		expected := printer.GetErrorLines()[0]
		actual := fmt.Sprintf("Unable to archive channel '%s' error: %s", channelArg, mockErr.Error())
		s.Require().Equal(expected, actual)
	})

	s.Run("Fail to archive when team and channel not provided", func() {
		printer.Clean()
		cmd := &cobra.Command{}
		args := []string{":"}

		err := archiveChannelsCmdF(s.client, cmd, args)
		s.Require().Nil(err)
		s.Require().Len(printer.GetLines(), 0)
		s.Require().Len(printer.GetErrorLines(), 1)

		expected := printer.GetErrorLines()[0]
		actual := fmt.Sprintf("Unable to find channel '%s'", args[0])
		s.Require().Equal(expected, actual)
	})

	s.Run("Avoid path traversal with a valid team name", func() {
		printer.Clean()
		arg := "team:/../hello/channel-test"

		err := archiveChannelsCmdF(s.client, &cobra.Command{}, []string{arg})
		s.Require().Nil(err)
		s.Require().Equal("Unable to find channel 'team:/../hello/channel-test'", printer.GetErrorLines()[0])
	})
}

func (s *MmctlUnitTestSuite) TestListChannelsCmd() {
	s.Run("Team is not found", func() {
		printer.Clean()
		args := []string{""}
		args[0] = teamID
		cmd := &cobra.Command{}

		s.client.
			EXPECT().
			GetTeam(teamID, "").
			Return(nil, &model.Response{Error: nil}).
			Times(1)

		s.client.
			EXPECT().
			GetTeamByName(teamID, "").
			Return(nil, &model.Response{Error: nil}).
			Times(1)

		err := listChannelsCmdF(s.client, cmd, args)

		s.Require().Nil(err)
		s.Len(printer.GetLines(), 0)
		s.Len(printer.GetErrorLines(), 1)
		s.Require().Equal(printer.GetErrorLines()[0], "Unable to find team '"+teamID+"'")
	})

	s.Run("Team has no channels", func() {
		printer.Clean()

		args := []string{teamID}
		cmd := &cobra.Command{}

		team := &model.Team{
			Id: teamID,
		}

		// Empty channels of a team
		publicChannels := []*model.Channel{}
		archivedChannels := []*model.Channel{}

		s.client.
			EXPECT().
			GetTeam(teamID, "").
			Return(team, &model.Response{Error: nil}).
			Times(1)

		s.client.
			EXPECT().
			GetPublicChannelsForTeam(teamID, 0, 10000, "").
			Return(publicChannels, &model.Response{Error: nil}).
			Times(1)

		s.client.
			EXPECT().
			GetDeletedChannelsForTeam(teamID, 0, 10000, "").
			Return(archivedChannels, &model.Response{Error: nil}).
			Times(1)

		err := listChannelsCmdF(s.client, cmd, args)

		s.Require().Nil(err)
		s.Len(printer.GetLines(), 0)
		s.Len(printer.GetErrorLines(), 0)
	})

	s.Run("Team with public channels", func() {
		printer.Clean()

		args := []string{teamID}
		cmd := &cobra.Command{}

		team := &model.Team{
			Id: teamID,
		}

		publicChannelName1 := "ChannelName1"
		publicChannel1 := &model.Channel{Name: publicChannelName1}

		publicChannelName2 := "ChannelName2"
		publicChannel2 := &model.Channel{Name: publicChannelName2}

		publicChannels := []*model.Channel{publicChannel1, publicChannel2}
		archivedChannels := []*model.Channel{} // Empty archived channels

		s.client.
			EXPECT().
			GetTeam(teamID, "").
			Return(team, &model.Response{Error: nil}).
			Times(1)

		s.client.
			EXPECT().
			GetPublicChannelsForTeam(teamID, 0, 10000, "").
			Return(publicChannels, &model.Response{Error: nil}).
			Times(1)

		s.client.
			EXPECT().
			GetDeletedChannelsForTeam(teamID, 0, 10000, "").
			Return(archivedChannels, &model.Response{Error: nil}).
			Times(1)

		err := listChannelsCmdF(s.client, cmd, args)

		s.Require().Nil(err)
		s.Len(printer.GetErrorLines(), 0)
		s.Len(printer.GetLines(), 2)
		s.Require().Equal(printer.GetLines()[0], publicChannel1)
		s.Require().Equal(printer.GetLines()[1], publicChannel2)
	})

	s.Run("Team with archived channels", func() {
		printer.Clean()

		args := []string{teamID}
		cmd := &cobra.Command{}

		team := &model.Team{
			Id: teamID,
		}

		archivedChannelName1 := "ChannelName1"
		archivedChannel1 := &model.Channel{Name: archivedChannelName1}

		archivedChannelName2 := "ChannelName2"
		archivedChannel2 := &model.Channel{Name: archivedChannelName2}

		publicChannels := []*model.Channel{} // Empty public channels
		archivedChannels := []*model.Channel{archivedChannel1, archivedChannel2}

		s.client.
			EXPECT().
			GetTeam(teamID, "").
			Return(team, &model.Response{Error: nil}).
			Times(1)

		s.client.
			EXPECT().
			GetPublicChannelsForTeam(teamID, 0, 10000, "").
			Return(publicChannels, &model.Response{Error: nil}).
			Times(1)

		s.client.
			EXPECT().
			GetDeletedChannelsForTeam(teamID, 0, 10000, "").
			Return(archivedChannels, &model.Response{Error: nil}).
			Times(1)

		err := listChannelsCmdF(s.client, cmd, args)

		s.Require().Nil(err)
		s.Len(printer.GetErrorLines(), 0)
		s.Len(printer.GetLines(), 2)
		s.Require().Equal(printer.GetLines()[0], archivedChannel1)
		s.Require().Equal(printer.GetLines()[1], archivedChannel2)
	})

	s.Run("Team with both public and archived channels", func() {
		printer.Clean()

		args := []string{teamID}
		cmd := &cobra.Command{}

		team := &model.Team{
			Id: teamID,
		}

		archivedChannel1 := &model.Channel{Name: "archivedChannelName1"}
		archivedChannel2 := &model.Channel{Name: "archivedChannelName2"}
		archivedChannels := []*model.Channel{archivedChannel1, archivedChannel2}

		publicChannel1 := &model.Channel{Name: "publicChannelName1"}
		publicChannel2 := &model.Channel{Name: "publicChannelName2"}
		publicChannels := []*model.Channel{publicChannel1, publicChannel2}

		s.client.
			EXPECT().
			GetTeam(teamID, "").
			Return(team, &model.Response{Error: nil}).
			Times(1)

		s.client.
			EXPECT().
			GetPublicChannelsForTeam(teamID, 0, 10000, "").
			Return(publicChannels, &model.Response{Error: nil}).
			Times(1)

		s.client.
			EXPECT().
			GetDeletedChannelsForTeam(teamID, 0, 10000, "").
			Return(archivedChannels, &model.Response{Error: nil}).
			Times(1)

		err := listChannelsCmdF(s.client, cmd, args)

		s.Require().Nil(err)
		s.Len(printer.GetErrorLines(), 0)
		s.Len(printer.GetLines(), 4)
		s.Require().Equal(printer.GetLines()[0], publicChannel1)
		s.Require().Equal(printer.GetLines()[1], publicChannel2)
		s.Require().Equal(printer.GetLines()[2], archivedChannel1)
		s.Require().Equal(printer.GetLines()[3], archivedChannel2)
	})

	s.Run("API fails to get team's public channels", func() {
		printer.Clean()

		args := []string{teamID}
		cmd := &cobra.Command{}

		team := &model.Team{
			Id: teamID,
		}

		mockError := &model.AppError{Message: "Mock error"}
		emptyChannels := []*model.Channel{}

		s.client.
			EXPECT().
			GetTeam(teamID, "").
			Return(team, &model.Response{Error: nil}).
			Times(1)

		s.client.
			EXPECT().
			GetPublicChannelsForTeam(teamID, 0, 10000, "").
			Return(nil, &model.Response{Error: mockError}).
			Times(1)

		s.client.
			EXPECT().
			GetDeletedChannelsForTeam(teamID, 0, 10000, "").
			Return(emptyChannels, &model.Response{Error: nil}).
			Times(1)

		err := listChannelsCmdF(s.client, cmd, args)

		s.Require().Nil(err)
		s.Len(printer.GetLines(), 0)
		s.Len(printer.GetErrorLines(), 1)
		s.Require().Equal(printer.GetErrorLines()[0], "Unable to list public channels for '"+args[0]+"'. Error: "+mockError.Error())
	})

	s.Run("API fails to get team's archived channels list", func() {
		printer.Clean()

		args := []string{teamID}
		cmd := &cobra.Command{}
		team := &model.Team{
			Id: teamID,
		}

		mockError := &model.AppError{Message: "Mock error"}
		emptyChannels := []*model.Channel{}

		s.client.
			EXPECT().
			GetTeam(teamID, "").
			Return(team, &model.Response{Error: nil}).
			Times(1)

		s.client.
			EXPECT().
			GetPublicChannelsForTeam(teamID, 0, 10000, "").
			Return(emptyChannels, &model.Response{Error: nil}).
			Times(1)

		s.client.
			EXPECT().
			GetDeletedChannelsForTeam(teamID, 0, 10000, "").
			Return(nil, &model.Response{Error: mockError}).
			Times(1)

		err := listChannelsCmdF(s.client, cmd, args)

		s.Require().Nil(err)
		s.Len(printer.GetLines(), 0)
		s.Len(printer.GetErrorLines(), 1)
		s.Require().Equal(printer.GetErrorLines()[0], "Unable to list archived channels for '"+args[0]+"'. Error: "+mockError.Error())
	})

	s.Run("API fails to get team's both public and archived channels", func() {
		printer.Clean()

		args := []string{teamID}
		cmd := &cobra.Command{}

		team := &model.Team{
			Id: teamID,
		}

		mockError := &model.AppError{Message: "Mock error"}

		s.client.
			EXPECT().
			GetTeam(teamID, "").
			Return(team, &model.Response{Error: nil}).
			Times(1)

		s.client.
			EXPECT().
			GetPublicChannelsForTeam(teamID, 0, 10000, "").
			Return(nil, &model.Response{Error: mockError}).
			Times(1)

		s.client.
			EXPECT().
			GetDeletedChannelsForTeam(teamID, 0, 10000, "").
			Return(nil, &model.Response{Error: mockError}).
			Times(1)

		err := listChannelsCmdF(s.client, cmd, args)

		s.Require().Nil(err)
		s.Len(printer.GetLines(), 0)
		s.Len(printer.GetErrorLines(), 2)
		s.Require().Equal(printer.GetErrorLines()[0], "Unable to list public channels for '"+args[0]+"'. Error: "+mockError.Error())
		s.Require().Equal(printer.GetErrorLines()[1], "Unable to list archived channels for '"+args[0]+"'. Error: "+mockError.Error())
	})

	s.Run("Two teams, one is found and other is not found", func() {
		printer.Clean()

		teamID1 := "teamID1"
		teamID2 := "teamID2"
		args := []string{teamID1, teamID2}
		cmd := &cobra.Command{}

		team1 := &model.Team{Id: teamID1}

		publicChannel1 := &model.Channel{Name: "publicChannelName1"}
		publicChannel2 := &model.Channel{Name: "publicChannelName2"}
		publicChannels := []*model.Channel{publicChannel1, publicChannel2}

		archivedChannel1 := &model.Channel{Name: "archivedChannelName1"}
		archivedChannels := []*model.Channel{archivedChannel1}

		s.client.
			EXPECT().
			GetTeam(teamID1, "").
			Return(team1, &model.Response{Error: nil}).
			Times(1)

		s.client.
			EXPECT().
			GetTeam(teamID2, "").
			Return(nil, &model.Response{Error: nil}). // Team 2 not found
			Times(1)
		s.client.
			EXPECT().
			GetTeamByName(teamID2, "").
			Return(nil, &model.Response{Error: nil}).
			Times(1)

		s.client.
			EXPECT().
			GetPublicChannelsForTeam(teamID1, 0, 10000, "").
			Return(publicChannels, &model.Response{Error: nil}).
			Times(1)

		s.client.
			EXPECT().
			GetDeletedChannelsForTeam(teamID1, 0, 10000, "").
			Return(archivedChannels, &model.Response{Error: nil}).
			Times(1)

		err := listChannelsCmdF(s.client, cmd, args)

		s.Require().Nil(err)
		s.Len(printer.GetErrorLines(), 1)
		s.Require().Equal(printer.GetErrorLines()[0], "Unable to find team '"+teamID2+"'")
		s.Len(printer.GetLines(), 3)
		s.Require().Equal(printer.GetLines()[0], publicChannel1)
		s.Require().Equal(printer.GetLines()[1], publicChannel2)
		s.Require().Equal(printer.GetLines()[2], archivedChannel1)
	})

	s.Run("Two teams, one is found and other has API errors", func() {
		printer.Clean()

		teamID1 := "teamID1"
		teamID2 := "teamID2"
		args := []string{teamID1, teamID2}
		cmd := &cobra.Command{}

		team1 := &model.Team{Id: teamID1}
		team2 := &model.Team{Id: teamID2}

		publicChannel1 := &model.Channel{Name: "publicChannelName1"}
		publicChannel2 := &model.Channel{Name: "publicChannelName2"}
		publicChannels := []*model.Channel{publicChannel1, publicChannel2}

		archivedChannel1 := &model.Channel{Name: "archivedChannelName1"}
		archivedChannels := []*model.Channel{archivedChannel1}

		s.client.
			EXPECT().
			GetTeam(teamID1, "").
			Return(team1, &model.Response{Error: nil}).
			Times(1)
		s.client.
			EXPECT().
			GetPublicChannelsForTeam(teamID1, 0, 10000, "").
			Return(publicChannels, &model.Response{Error: nil}).
			Times(1)
		s.client.
			EXPECT().
			GetDeletedChannelsForTeam(teamID1, 0, 10000, "").
			Return(archivedChannels, &model.Response{Error: nil}).
			Times(1)

		mockError := &model.AppError{Message: "Mock error"}

		s.client.
			EXPECT().
			GetTeam(teamID2, "").
			Return(team2, &model.Response{Error: nil}).
			Times(1)

		s.client.
			EXPECT().
			GetPublicChannelsForTeam(teamID2, 0, 10000, "").
			Return(nil, &model.Response{Error: mockError}).
			Times(1)

		s.client.
			EXPECT().
			GetDeletedChannelsForTeam(teamID2, 0, 10000, "").
			Return(nil, &model.Response{Error: mockError}).
			Times(1)

		err := listChannelsCmdF(s.client, cmd, args)

		s.Require().Nil(err)
		s.Len(printer.GetErrorLines(), 2)
		s.Len(printer.GetLines(), 3)
		s.Require().Equal(printer.GetLines()[0], publicChannel1)
		s.Require().Equal(printer.GetLines()[1], publicChannel2)
		s.Require().Equal(printer.GetLines()[2], archivedChannel1)
	})

	s.Run("Two teams, both are not found", func() {
		printer.Clean()

		team1ID := "team1ID"
		team2ID := "team2ID"
		args := []string{team1ID, team2ID}
		cmd := &cobra.Command{}

		s.client.
			EXPECT().
			GetTeam(team1ID, "").
			Return(nil, &model.Response{Error: nil}).
			Times(1)
		s.client.
			EXPECT().
			GetTeam(team2ID, "").
			Return(nil, &model.Response{Error: nil}).
			Times(1)

		s.client.
			EXPECT().
			GetTeamByName(team1ID, "").
			Return(nil, &model.Response{Error: nil}).
			Times(1)
		s.client.
			EXPECT().
			GetTeamByName(team2ID, "").
			Return(nil, &model.Response{Error: nil}).
			Times(1)

		err := listChannelsCmdF(s.client, cmd, args)

		s.Require().Nil(err)
		s.Len(printer.GetLines(), 0)
		s.Len(printer.GetErrorLines(), 2)
		s.Require().Equal(printer.GetErrorLines()[0], "Unable to find team '"+team1ID+"'")
		s.Require().Equal(printer.GetErrorLines()[1], "Unable to find team '"+team2ID+"'")
	})

	s.Run("Two teams, both have channels", func() {
		printer.Clean()

		teamID1 := "teamID1"
		teamID2 := "teamID2"
		args := []string{teamID1, teamID2}
		cmd := &cobra.Command{}

		team1 := &model.Team{Id: teamID1}
		team2 := &model.Team{Id: teamID2}

		// Using same channel name for both teams since there can be common channels
		publicChannel1 := &model.Channel{Name: "publicChannelName1"}
		publicChannel2 := &model.Channel{Name: "publicChannelName2"}
		publicChannels := []*model.Channel{publicChannel1, publicChannel2}

		archivedChannel1 := &model.Channel{Name: "archivedChannelName1"}
		archivedChannels := []*model.Channel{archivedChannel1}

		s.client.
			EXPECT().
			GetTeam(teamID1, "").
			Return(team1, &model.Response{Error: nil}).
			Times(1)
		s.client.
			EXPECT().
			GetPublicChannelsForTeam(teamID1, 0, 10000, "").
			Return(publicChannels, &model.Response{Error: nil}).
			Times(1)
		s.client.
			EXPECT().
			GetDeletedChannelsForTeam(teamID1, 0, 10000, "").
			Return(archivedChannels, &model.Response{Error: nil}).
			Times(1)

		s.client.
			EXPECT().
			GetTeam(teamID2, "").
			Return(team2, &model.Response{Error: nil}).
			Times(1)

		s.client.
			EXPECT().
			GetPublicChannelsForTeam(teamID2, 0, 10000, "").
			Return(publicChannels, &model.Response{Error: nil}).
			Times(1)

		s.client.
			EXPECT().
			GetDeletedChannelsForTeam(teamID2, 0, 10000, "").
			Return(archivedChannels, &model.Response{Error: nil}).
			Times(1)

		err := listChannelsCmdF(s.client, cmd, args)

		s.Require().Nil(err)
		s.Len(printer.GetErrorLines(), 0)
		s.Len(printer.GetLines(), 6)
		s.Require().Equal(printer.GetLines()[0], publicChannel1)
		s.Require().Equal(printer.GetLines()[1], publicChannel2)
		s.Require().Equal(printer.GetLines()[2], archivedChannel1)
		s.Require().Equal(printer.GetLines()[3], publicChannel1)
		s.Require().Equal(printer.GetLines()[4], publicChannel2)
		s.Require().Equal(printer.GetLines()[5], archivedChannel1)
	})

	s.Run("Avoid path traversal", func() {
		printer.Clean()
		arg := "\"test/../hello?\"channel-test"

		err := listChannelsCmdF(s.client, &cobra.Command{}, []string{arg})
		s.Require().Nil(err)
		s.Require().Equal("Unable to find team '\"test/../hello?\"channel-test'", printer.GetErrorLines()[0])
	})
}

func (s *MmctlUnitTestSuite) TestAddChannelUsersCmdF() {
	channelArg := teamID + ":" + channelName
	mockTeam := model.Team{Id: teamID}
	mockChannel := model.Channel{Id: channelID, Name: channelName}
	mockUser := model.User{Id: userID, Email: userEmail}

	s.Run("Not enough command line parameters", func() {
		printer.Clean()
		cmd := &cobra.Command{}

		// One argument provided.
		err := addChannelUsersCmdF(s.client, cmd, []string{channelArg})
		s.EqualError(err, "not enough arguments")
		s.Len(printer.GetLines(), 0)
		s.Len(printer.GetErrorLines(), 0)

		// No arguments provided.
		err = addChannelUsersCmdF(s.client, cmd, []string{})
		s.EqualError(err, "not enough arguments")
		s.Len(printer.GetLines(), 0)
		s.Len(printer.GetErrorLines(), 0)
	})
	s.Run("Add existing user to existing channel", func() {
		printer.Clean()
		cmd := &cobra.Command{}

		s.client.
			EXPECT().
			GetTeam(teamID, "").
			Return(&mockTeam, &model.Response{Error: nil}).
			Times(1)

		s.client.
			EXPECT().
			GetChannelByNameIncludeDeleted(channelName, teamID, "").
			Return(&mockChannel, &model.Response{Error: nil}).
			Times(1)
		s.client.
			EXPECT().
			GetUserByEmail(userEmail, "").
			Return(&mockUser, &model.Response{Error: nil}).
			Times(1)

		s.client.
			EXPECT().
			AddChannelMember(channelID, userID).
			Return(&model.ChannelMember{}, &model.Response{Error: nil}).
			Times(1)
		err := addChannelUsersCmdF(s.client, cmd, []string{channelArg, userEmail})
		s.Require().Nil(err)
		s.Len(printer.GetLines(), 0)
		s.Len(printer.GetErrorLines(), 0)
	})
	s.Run("Add existing user to nonexistent channel", func() {
		printer.Clean()
		cmd := &cobra.Command{}

		s.client.
			EXPECT().
			GetTeam(teamID, "").
			Return(&mockTeam, &model.Response{Error: nil}).
			Times(1)

		// No channel is returned by client.
		s.client.
			EXPECT().
			GetChannelByNameIncludeDeleted(channelName, teamID, "").
			Return(nil, &model.Response{Error: nil}).
			Times(1)
		s.client.
			EXPECT().
			GetChannel(channelName, "").
			Return(nil, &model.Response{Error: nil}).
			Times(1)

		err := addChannelUsersCmdF(s.client, cmd, []string{channelArg, userEmail})
		s.EqualError(err, fmt.Sprintf("unable to find channel %q", channelArg))
		s.Len(printer.GetLines(), 0)
		s.Len(printer.GetErrorLines(), 0)
	})
	s.Run("Add existing user to channel owned by nonexistent team", func() {
		printer.Clean()
		cmd := &cobra.Command{}

		// No team is returned by client.
		s.client.
			EXPECT().
			GetTeam(teamID, "").
			Return(nil, &model.Response{Error: nil}).
			Times(1)
		s.client.
			EXPECT().
			GetTeamByName(teamID, "").
			Return(nil, &model.Response{Error: nil}).
			Times(1)

		err := addChannelUsersCmdF(s.client, cmd, []string{channelArg, userEmail})
		s.EqualError(err, fmt.Sprintf("unable to find channel %q", channelArg))
		s.Len(printer.GetLines(), 0)
		s.Len(printer.GetErrorLines(), 0)
	})
	s.Run("Add multiple users, some nonexistent to existing channel", func() {
		printer.Clean()
		nilUserArg := "nonexistent-user"
		cmd := &cobra.Command{}

		s.client.
			EXPECT().
			GetTeam(teamID, "").
			Return(&mockTeam, &model.Response{Error: nil}).
			Times(1)

		s.client.
			EXPECT().
			GetChannelByNameIncludeDeleted(channelName, teamID, "").
			Return(&mockChannel, &model.Response{Error: nil}).
			Times(1)
		s.client.
			EXPECT().
			GetUserByEmail(nilUserArg, "").
			Return(nil, &model.Response{Error: nil}).
			Times(1)
		s.client.
			EXPECT().
			GetUserByUsername(nilUserArg, "").
			Return(nil, &model.Response{Error: nil}).
			Times(1)
		s.client.
			EXPECT().
			GetUser(nilUserArg, "").
			Return(nil, &model.Response{Error: nil}).
			Times(1)
		s.client.
			EXPECT().
			GetUserByEmail(userEmail, "").
			Return(&mockUser, &model.Response{Error: nil}).
			Times(1)
		s.client.
			EXPECT().
			AddChannelMember(channelID, userID).
			Return(&model.ChannelMember{}, &model.Response{Error: nil}).
			Times(1)
		err := addChannelUsersCmdF(s.client, cmd, []string{channelArg, nilUserArg, userEmail})
		s.Require().Nil(err)
		s.Len(printer.GetLines(), 0)
		s.Len(printer.GetErrorLines(), 1)
		s.Equal("Can't find user '"+nilUserArg+"'", printer.GetErrorLines()[0])
	})
	s.Run("Error adding existing user to existing channel", func() {
		printer.Clean()
		cmd := &cobra.Command{}

		s.client.
			EXPECT().
			GetTeam(teamID, "").
			Return(&mockTeam, &model.Response{Error: nil}).
			Times(1)

		s.client.
			EXPECT().
			GetChannelByNameIncludeDeleted(channelName, teamID, "").
			Return(&mockChannel, &model.Response{Error: nil}).
			Times(1)
		s.client.
			EXPECT().
			GetUserByEmail(userEmail, "").
			Return(&mockUser, &model.Response{Error: nil}).
			Times(1)

		s.client.
			EXPECT().
			AddChannelMember(channelID, userID).
			Return(nil, &model.Response{Error: &model.AppError{Message: "Mock error"}}).
			Times(1)
		err := addChannelUsersCmdF(s.client, cmd, []string{channelArg, userEmail})
		s.Require().Nil(err)
		s.Len(printer.GetLines(), 0)
		s.Len(printer.GetErrorLines(), 1)
		s.Equal("Unable to add '"+userEmail+"' to "+channelName+". Error: : Mock error, ",
			printer.GetErrorLines()[0])
	})
}

func (s *MmctlUnitTestSuite) TestRestoreChannelCmdF() {
	s.Run("Restore channel without args returns an error", func() {
		printer.Clean()

		err := restoreChannelsCmdF(s.client, &cobra.Command{}, []string{})
		mockErr := errors.New("enter at least one channel")

		expected := mockErr.Error()
		actual := err.Error()
		s.Require().Equal(expected, actual)
		s.Require().Len(printer.GetLines(), 0)
		s.Require().Len(printer.GetErrorLines(), 0)
	})

	s.Run("Restore an existing channel on an existing team", func() {
		printer.Clean()

		mockTeam := model.Team{Id: teamID}
		mockChannel := model.Channel{Id: channelID, Name: channelName}

		cmd := &cobra.Command{}
		args := teamID + ":" + channelName

		s.client.
			EXPECT().
			GetTeam(teamID, "").
			Return(&mockTeam, &model.Response{Error: nil}).
			Times(1)

		s.client.
			EXPECT().
			GetChannelByNameIncludeDeleted(channelName, teamID, "").
			Return(&mockChannel, &model.Response{Error: nil}).
			Times(1)

		s.client.
			EXPECT().
			RestoreChannel(channelID).
			Return(&mockChannel, &model.Response{Error: nil}).
			Times(1)

		err := restoreChannelsCmdF(s.client, cmd, []string{args})
		s.Require().Nil(err)
		s.Require().Len(printer.GetLines(), 0)
		s.Require().Len(printer.GetErrorLines(), 0)
	})

	s.Run("Restore an existing channel specified by channel id", func() {
		printer.Clean()

		mockChannel := model.Channel{Id: channelID, Name: channelName}

		cmd := &cobra.Command{}
		args := []string{channelName}

		s.client.
			EXPECT().
			GetChannel(channelName, "").
			Return(&mockChannel, &model.Response{Error: nil}).
			Times(1)

		s.client.
			EXPECT().
			RestoreChannel(channelID).
			Return(&mockChannel, &model.Response{Error: nil}).
			Times(1)

		err := restoreChannelsCmdF(s.client, cmd, args)
		s.Require().Nil(err)
		s.Require().Len(printer.GetLines(), 0)
		s.Require().Len(printer.GetErrorLines(), 0)
	})

	s.Run("Restore several channels specified by channel id", func() {
		printer.Clean()

		channelArg1 := "some-channel"
		channelID1 := "some-channel-id"
		mockChannel1 := model.Channel{Id: channelID1, Name: channelArg1}

		channelArg2 := "some-other-channel"
		channelID2 := "some-other-channel-id"
		mockChannel2 := model.Channel{Id: channelID2, Name: channelArg2}

		cmd := &cobra.Command{}
		args := []string{channelArg1, channelArg2}

		s.client.
			EXPECT().
			GetChannel(channelArg1, "").
			Return(&mockChannel1, &model.Response{Error: nil}).
			Times(1)

		s.client.
			EXPECT().
			GetChannel(channelArg2, "").
			Return(&mockChannel2, &model.Response{Error: nil}).
			Times(1)

		s.client.
			EXPECT().
			RestoreChannel(channelID1).
			Return(&mockChannel1, &model.Response{Error: nil}).
			Times(1)

		s.client.
			EXPECT().
			RestoreChannel(channelID2).
			Return(&mockChannel2, &model.Response{Error: nil}).
			Times(1)

		err := restoreChannelsCmdF(s.client, cmd, args)
		s.Require().Nil(err)
		s.Require().Len(printer.GetLines(), 0)
		s.Require().Len(printer.GetErrorLines(), 0)
	})

	s.Run("Fail to restore a channel on a non-existent team", func() {
		printer.Clean()

		teamArg := "some-non-existent-team-id"

		cmd := &cobra.Command{}
		args := []string{teamArg + ":" + channelName}

		s.client.
			EXPECT().
			GetTeam(teamArg, "").
			Return(nil, &model.Response{Error: nil}).
			Times(1)

		s.client.
			EXPECT().
			GetTeamByName(teamArg, "").
			Return(nil, &model.Response{Error: nil}).
			Times(1)

		err := restoreChannelsCmdF(s.client, cmd, args)
		s.Require().Nil(err)
		s.Require().Len(printer.GetLines(), 0)
		s.Require().Len(printer.GetErrorLines(), 1)

		actual := printer.GetErrorLines()[0]
		expected := fmt.Sprintf("Unable to find channel '%s'", args[0])
		s.Require().Equal(expected, actual)
	})

	s.Run("Fail to restore a non-existing channel on an existent team", func() {
		printer.Clean()

		teamArg := "some-non-existing-team-id"
		mockTeam := model.Team{Id: teamArg}
		channelArg := "some-non-existing-channel"

		cmd := &cobra.Command{}
		args := []string{teamArg + ":" + channelArg}

		s.client.
			EXPECT().
			GetTeam(teamArg, "").
			Return(&mockTeam, &model.Response{Error: nil}).
			Times(1)

		s.client.
			EXPECT().
			GetChannelByNameIncludeDeleted(channelArg, teamArg, "").
			Return(nil, &model.Response{Error: nil}).
			Times(1)

		s.client.
			EXPECT().
			GetChannel(channelArg, "").
			Return(nil, &model.Response{Error: nil}).
			Times(1)

		err := restoreChannelsCmdF(s.client, cmd, args)
		s.Require().Nil(err)
		s.Require().Len(printer.GetLines(), 0)
		s.Require().Len(printer.GetErrorLines(), 1)

		actual := printer.GetErrorLines()[0]
		expected := fmt.Sprintf("Unable to find channel '%s'", args[0])
		s.Require().Equal(expected, actual)
	})

	s.Run("Fail to restore a non-existing channel", func() {
		printer.Clean()

		channelArg := "some-non-existing-channel"
		cmd := &cobra.Command{}
		args := []string{channelArg}

		s.client.
			EXPECT().
			GetChannel(channelArg, "").
			Return(nil, &model.Response{Error: nil}).
			Times(1)

		err := restoreChannelsCmdF(s.client, cmd, args)
		s.Require().Nil(err)
		s.Require().Len(printer.GetLines(), 0)
		s.Require().Len(printer.GetErrorLines(), 1)

		actual := printer.GetErrorLines()[0]
		expected := fmt.Sprintf("Unable to find channel '%s'", args[0])
		s.Require().Equal(expected, actual)
	})

	s.Run("Fail to restore an existing channel when client throws error", func() {
		printer.Clean()

		mockChannel := model.Channel{Id: channelID, Name: channelName}

		cmd := &cobra.Command{}
		args := []string{channelName}

		s.client.
			EXPECT().
			GetChannel(channelName, "").
			Return(&mockChannel, &model.Response{Error: nil}).
			Times(1)

		mockErr := &model.AppError{Message: "Mock error"}
		s.client.
			EXPECT().
			RestoreChannel(channelID).
			Return(nil, &model.Response{Error: mockErr}).
			Times(1)

		err := restoreChannelsCmdF(s.client, cmd, args)
		s.Require().Nil(err)
		s.Require().Len(printer.GetLines(), 0)
		s.Require().Len(printer.GetErrorLines(), 1)

		actual := printer.GetErrorLines()[0]
		expected := fmt.Sprintf("Unable to restore channel '%s'. Error: %s", channelName, mockErr.Error())
		s.Require().Equal(expected, actual)
	})

	s.Run("Fail to restore when team and channel not provided", func() {
		printer.Clean()

		cmd := &cobra.Command{}
		args := []string{":"}

		err := restoreChannelsCmdF(s.client, cmd, args)
		s.Require().Nil(err)
		s.Require().Len(printer.GetLines(), 0)
		s.Require().Len(printer.GetErrorLines(), 1)

		actual := printer.GetErrorLines()[0]
		expected := fmt.Sprintf("Unable to find channel '%s'", args[0])
		s.Require().Equal(expected, actual)
	})
}

func (s *MmctlUnitTestSuite) TestRenameChannelCmd() {
	s.Run("It should fail when no name and display name is supplied", func() {
		printer.Clean()

		cmd := &cobra.Command{}

		args := []string{""}
		args[0] = "teamName:channelName"

		cmd.Flags().String("name", "", "Channel Name")
		cmd.Flags().String("display_name", "", channelDisplayName)

		err := renameChannelCmdF(s.client, cmd, args)
		s.Require().EqualError(err, "require at least one flag to rename channel, either 'name' or 'display_name'")
	})

	s.Run("It should fail when empty team and channel name are supplied", func() {
		printer.Clean()

		cmd := &cobra.Command{}

		teamName := ""
		channelName := ""
		argsTeamChannel := teamName + ":" + channelName
		args := []string{argsTeamChannel}

		newChannelName := "newChannelName"
		newChannelDisplayName := "New Channel Name"
		cmd.Flags().String("name", newChannelName, "Channel Name")
		cmd.Flags().String("display_name", newChannelDisplayName, channelDisplayName)

		err := renameChannelCmdF(s.client, cmd, args)
		s.Require().EqualError(err, fmt.Sprintf("unable to find channel from %q", argsTeamChannel))
	})

	s.Run("It should fail when empty channel is supplied", func() {
		printer.Clean()

		cmd := &cobra.Command{}

		channelName := ""
		argsTeamChannel := teamName + ":" + channelName
		args := []string{argsTeamChannel}

		newChannelName := "newChannelName"
		newChannelDisplayName := "New Channel Name"
		cmd.Flags().String("name", newChannelName, "Channel Name")
		cmd.Flags().String("display_name", newChannelDisplayName, channelDisplayName)

		foundTeam := &model.Team{
			Id:          teamID,
			DisplayName: teamDisplayName,
			Name:        teamName,
		}
		s.client.
			EXPECT().
			GetTeam(teamName, "").
			Return(nil, &model.Response{Error: nil}).
			Times(1)

		s.client.
			EXPECT().
			GetTeamByName(teamName, "").
			Return(foundTeam, &model.Response{Error: nil}).
			Times(1)

		s.client.
			EXPECT().
			GetChannelByNameIncludeDeleted(channelName, foundTeam.Id, "").
			Return(nil, &model.Response{Error: nil}).
			Times(1)

		s.client.
			EXPECT().
			GetChannel(channelName, "").
			Return(nil, &model.Response{Error: nil}).
			Times(1)

		err := renameChannelCmdF(s.client, cmd, args)
		s.Require().EqualError(err, fmt.Sprintf("unable to find channel from %q", argsTeamChannel))
	})

	s.Run("It should fail with empty team and non existing channel", func() {
		printer.Clean()

		cmd := &cobra.Command{}

		teamName := ""
		channelName := "nonExistingChannelName"
		argsTeamChannel := teamName + ":" + channelName
		args := []string{argsTeamChannel}

		newChannelName := "newChannelName"
		newChannelDisplayName := "New Channel Name"
		cmd.Flags().String("name", newChannelName, "Channel Name")
		cmd.Flags().String("display_name", newChannelDisplayName, channelDisplayName)

		s.client.
			EXPECT().
			GetChannel(channelName, "").
			Return(nil, &model.Response{Error: nil}).
			Times(1)

		err := renameChannelCmdF(s.client, cmd, args)
		s.Require().EqualError(err, fmt.Sprintf("unable to find channel from %q", argsTeamChannel))
	})

	s.Run("It should fail when team is not found", func() {
		printer.Clean()

		cmd := &cobra.Command{}

		teamName := "nonExistingteamName"
		argsTeamChannel := teamName + ":" + channelName
		args := []string{argsTeamChannel}

		newChannelName := "newChannelName"
		newChannelDisplayName := "New Channel Name"
		cmd.Flags().String("name", newChannelName, "Channel Name")
		cmd.Flags().String("display_name", newChannelDisplayName, channelDisplayName)

		s.client.
			EXPECT().
			GetTeam(teamName, "").
			Return(nil, &model.Response{Error: nil}).
			Times(1)

		s.client.
			EXPECT().
			GetTeamByName(teamName, "").
			Return(nil, &model.Response{Error: nil}).
			Times(1)

		err := renameChannelCmdF(s.client, cmd, args)
		s.Require().EqualError(err, fmt.Sprintf("unable to find channel from %q", argsTeamChannel))
	})

	s.Run("It should fail when channel is not found", func() {
		printer.Clean()

		cmd := &cobra.Command{}

		channelName := "nonExistingChannelName"
		argsTeamChannel := teamName + ":" + channelName
		args := []string{argsTeamChannel}

		newChannelName := "newChannelName"
		newChannelDisplayName := "New Channel Name"
		cmd.Flags().String("name", newChannelName, "Channel Name")
		cmd.Flags().String("display_name", newChannelDisplayName, channelDisplayName)

		s.client.
			EXPECT().
			GetTeam(teamName, "").
			Return(nil, &model.Response{Error: nil}).
			Times(1)

		foundTeam := &model.Team{
			Id:          teamID,
			DisplayName: teamDisplayName,
			Name:        teamName,
		}

		s.client.
			EXPECT().
			GetTeamByName(teamName, "").
			Return(foundTeam, &model.Response{Error: nil}).
			Times(1)

		s.client.
			EXPECT().
			GetChannelByNameIncludeDeleted(channelName, foundTeam.Id, "").
			Return(nil, &model.Response{Error: nil}).
			Times(1)

		s.client.
			EXPECT().
			GetChannel(channelName, "").
			Return(nil, &model.Response{Error: nil}).
			Times(1)

		err := renameChannelCmdF(s.client, cmd, args)
		s.Require().EqualError(err, fmt.Sprintf("unable to find channel from %q", argsTeamChannel))
	})

	s.Run("It should fail when api fails to rename", func() {
		printer.Clean()

		cmd := &cobra.Command{}

		argsTeamChannel := teamName + ":" + channelName
		args := []string{argsTeamChannel}

		newChannelName := "newChannelName"
		newChannelDisplayName := "New Channel Name"
		cmd.Flags().String("name", newChannelName, "Channel Name")
		cmd.Flags().String("display_name", newChannelDisplayName, channelDisplayName)

		foundTeam := &model.Team{
			Id:          teamID,
			DisplayName: teamDisplayName,
			Name:        teamName,
		}

		foundChannel := &model.Channel{
			Id:          channelID,
			Name:        channelName,
			DisplayName: channelDisplayName,
		}

		channelPatch := &model.ChannelPatch{
			DisplayName: &newChannelDisplayName,
			Name:        &newChannelName,
		}

		s.client.
			EXPECT().
			GetTeam(teamName, "").
			Return(nil, &model.Response{Error: nil}).
			Times(1)

		s.client.
			EXPECT().
			GetTeamByName(teamName, "").
			Return(foundTeam, &model.Response{Error: nil}).
			Times(1)

		s.client.
			EXPECT().
			GetChannelByNameIncludeDeleted(channelName, foundTeam.Id, "").
			Return(foundChannel, &model.Response{Error: nil}).
			Times(1)

		mockError := model.NewAppError("at-random-location.go", "Mock Error", nil, "mocking a random error", 0)
		s.client.
			EXPECT().
			PatchChannel(foundChannel.Id, channelPatch).
			Return(nil, &model.Response{Error: mockError}).
			Times(1)

		err := renameChannelCmdF(s.client, cmd, args)
		s.Require().EqualError(err, fmt.Sprintf("cannot rename channel %q, error: %s", foundChannel.Name, mockError.Error()))
	})

	s.Run("It should work as expected", func() {
		printer.Clean()

		cmd := &cobra.Command{}

		argsTeamChannel := teamName + ":" + channelName
		args := []string{argsTeamChannel}

		newChannelName := "newChannelName"
		newChannelDisplayName := "New Channel Name"
		cmd.Flags().String("name", newChannelName, "Channel Name")
		cmd.Flags().String("display_name", newChannelDisplayName, channelDisplayName)

		foundTeam := &model.Team{
			Id:          teamID,
			DisplayName: teamDisplayName,
			Name:        teamName,
		}

		foundChannel := &model.Channel{
			Id:          channelID,
			Name:        channelName,
			DisplayName: channelDisplayName,
		}

		channelPatch := &model.ChannelPatch{
			DisplayName: &newChannelDisplayName,
			Name:        &newChannelName,
		}

		updatedChannel := &model.Channel{
			Id:          channelID,
			Name:        newChannelName,
			DisplayName: newChannelDisplayName,
		}

		s.client.
			EXPECT().
			GetTeam(teamName, "").
			Return(nil, &model.Response{Error: nil}).
			Times(1)

		s.client.
			EXPECT().
			GetTeamByName(teamName, "").
			Return(foundTeam, &model.Response{Error: nil}).
			Times(1)

		s.client.
			EXPECT().
			GetChannelByNameIncludeDeleted(channelName, foundTeam.Id, "").
			Return(foundChannel, &model.Response{Error: nil}).
			Times(1)

		s.client.
			EXPECT().
			PatchChannel(foundChannel.Id, channelPatch).
			Return(updatedChannel, &model.Response{Error: nil}).
			Times(1)

		err := renameChannelCmdF(s.client, cmd, args)
		s.Require().Nil(err)
		s.Require().Len(printer.GetErrorLines(), 0)
		s.Require().Len(printer.GetLines(), 1)
		s.Require().Equal(printer.GetLines()[0], updatedChannel)
	})

	s.Run("It should work with empty team and existing channel", func() {
		printer.Clean()

		cmd := &cobra.Command{}

		teamName := ""
		argsTeamChannel := teamName + ":" + channelName
		args := []string{argsTeamChannel}

		newChannelName := "newChannelName"
		newChannelDisplayName := "New Channel Name"
		cmd.Flags().String("name", newChannelName, "Channel Name")
		cmd.Flags().String("display_name", newChannelDisplayName, channelDisplayName)

		foundChannel := &model.Channel{
			Id:          channelID,
			Name:        channelName,
			DisplayName: channelDisplayName,
		}

		channelPatch := &model.ChannelPatch{
			DisplayName: &newChannelDisplayName,
			Name:        &newChannelName,
		}

		updatedChannel := &model.Channel{
			Id:          channelID,
			Name:        newChannelName,
			DisplayName: newChannelDisplayName,
		}

		s.client.
			EXPECT().
			GetChannel(channelName, "").
			Return(foundChannel, &model.Response{Error: nil}).
			Times(1)

		s.client.
			EXPECT().
			PatchChannel(foundChannel.Id, channelPatch).
			Return(updatedChannel, &model.Response{Error: nil}).
			Times(1)

		err := renameChannelCmdF(s.client, cmd, args)
		s.Require().Nil(err)
		s.Require().Len(printer.GetErrorLines(), 0)
		s.Require().Len(printer.GetLines(), 1)
		s.Require().Equal(printer.GetLines()[0], updatedChannel)
	})

	s.Run("It should work even if only name flag is passed", func() {
		printer.Clean()

		cmd := &cobra.Command{}

		argsTeamChannel := teamName + ":" + channelName
		args := []string{argsTeamChannel}

		newChannelName := "newChannelName"
		newChannelDisplayName := ""
		cmd.Flags().String("name", newChannelName, "Channel Name")
		cmd.Flags().String("display_name", newChannelDisplayName, channelDisplayName)

		foundTeam := &model.Team{
			Id:          teamID,
			DisplayName: teamDisplayName,
			Name:        teamName,
		}

		foundChannel := &model.Channel{
			Id:          channelID,
			Name:        channelName,
			DisplayName: channelDisplayName,
		}

		channelPatch := &model.ChannelPatch{
			Name: &newChannelName,
		}

		updatedChannel := &model.Channel{
			Id:          channelID,
			Name:        newChannelName,
			DisplayName: newChannelDisplayName,
		}

		s.client.
			EXPECT().
			GetTeam(teamName, "").
			Return(nil, &model.Response{Error: nil}).
			Times(1)

		s.client.
			EXPECT().
			GetTeamByName(teamName, "").
			Return(foundTeam, &model.Response{Error: nil}).
			Times(1)

		s.client.
			EXPECT().
			GetChannelByNameIncludeDeleted(channelName, foundTeam.Id, "").
			Return(foundChannel, &model.Response{Error: nil}).
			Times(1)

		s.client.
			EXPECT().
			PatchChannel(foundChannel.Id, channelPatch).
			Return(updatedChannel, &model.Response{Error: nil}).
			Times(1)

		err := renameChannelCmdF(s.client, cmd, args)
		s.Require().Nil(err)
		s.Require().Len(printer.GetErrorLines(), 0)
		s.Require().Len(printer.GetLines(), 1)
		s.Require().Equal(printer.GetLines()[0], updatedChannel)
	})

	s.Run("It should work even if only display name flag is passed", func() {
		printer.Clean()

		cmd := &cobra.Command{}

		argsTeamChannel := teamName + ":" + channelName
		args := []string{argsTeamChannel}

		newChannelName := ""
		newChannelDisplayName := "New Channel Name"
		cmd.Flags().String("name", newChannelName, "Channel Name")
		cmd.Flags().String("display_name", newChannelDisplayName, channelDisplayName)

		foundTeam := &model.Team{
			Id:          teamID,
			DisplayName: teamDisplayName,
			Name:        teamName,
		}

		foundChannel := &model.Channel{
			Id:          channelID,
			Name:        channelName,
			DisplayName: channelDisplayName,
		}

		channelPatch := &model.ChannelPatch{
			DisplayName: &newChannelDisplayName,
		}

		updatedChannel := &model.Channel{
			Id:          channelID,
			Name:        newChannelName,
			DisplayName: newChannelDisplayName,
		}

		s.client.
			EXPECT().
			GetTeam(teamName, "").
			Return(nil, &model.Response{Error: nil}).
			Times(1)

		s.client.
			EXPECT().
			GetTeamByName(teamName, "").
			Return(foundTeam, &model.Response{Error: nil}).
			Times(1)

		s.client.
			EXPECT().
			GetChannelByNameIncludeDeleted(channelName, foundTeam.Id, "").
			Return(foundChannel, &model.Response{Error: nil}).
			Times(1)

		s.client.
			EXPECT().
			PatchChannel(foundChannel.Id, channelPatch).
			Return(updatedChannel, &model.Response{Error: nil}).
			Times(1)

		err := renameChannelCmdF(s.client, cmd, args)
		s.Require().Nil(err)
		s.Require().Len(printer.GetErrorLines(), 0)
		s.Require().Len(printer.GetLines(), 1)
		s.Require().Equal(printer.GetLines()[0], updatedChannel)
	})
}

<<<<<<< HEAD
func (s *MmctlUnitTestSuite) TestMoveChannelCmdF() {
	s.Run("Move a channel to another team by using names", func() {
		printer.Clean()

		dstTeamName := "destination-team-name"
		dstTeamID := "destination-team-id"
		mockTeam1 := model.Team{
			Name: dstTeamName,
			Id:   dstTeamID,
		}

		srcTeamName := "source-team-name"
		srcTeamID := "source-team-id"
		mockTeam2 := model.Team{
			Name: srcTeamName,
			Id:   srcTeamID,
		}

		channelName := "channel-name"
		channelID := "channel-id"
		mockChannel := model.Channel{
			Name:   channelName,
			TeamId: mockTeam2.Id,
			Id:     channelID,
		}

		cmd := &cobra.Command{}

		s.client.
			EXPECT().
			GetTeam(dstTeamName, "").
			Return(nil, &model.Response{Error: &model.AppError{}}).
=======
func (s *MmctlUnitTestSuite) TestCreateChannelCmd() {
	s.Run("should not create channel without display name", func() {
		printer.Clean()

		cmd := &cobra.Command{}

		teamName := "teamName"
		channelName := "channelName"
		args := []string{teamName + ":" + channelName}

		cmd.Flags().String("team", teamName, "Team Name")
		cmd.Flags().String("name", channelName, "Channel Name")

		err := createChannelCmdF(s.client, cmd, args)
		s.Require().EqualError(err, "display Name is required")
	})

	s.Run("should not create channel without name", func() {
		printer.Clean()

		cmd := &cobra.Command{}

		teamName := "teamName"
		channelDisplayName := "channelDisplayName"
		argsTeamChannel := teamName + ":" + channelDisplayName
		args := []string{argsTeamChannel}

		cmd.Flags().String("team", teamName, "Team Name")
		cmd.Flags().String("display_name", channelDisplayName, "Channel Display Name")

		err := createChannelCmdF(s.client, cmd, args)
		s.Require().EqualError(err, "name is required")
	})

	s.Run("should not create channel without team", func() {
		printer.Clean()

		cmd := &cobra.Command{}

		channelName := "channelName"
		channelDisplayName := "channelDisplayName"
		argsTeamChannel := channelName + ":" + channelDisplayName
		args := []string{argsTeamChannel}

		cmd.Flags().String("name", channelName, "Channel Name")
		cmd.Flags().String("display_name", channelDisplayName, "Channel Display Name")

		err := createChannelCmdF(s.client, cmd, args)
		s.Require().EqualError(err, "team is required")
	})

	s.Run("should fail when team does not exist", func() {
		printer.Clean()

		cmd := &cobra.Command{}

		teamName := "teamName"
		channelName := "channelName"
		channelDisplayName := "channelDisplayName"
		argsTeamChannel := teamName + ":" + channelName + ":" + channelDisplayName
		args := []string{argsTeamChannel}

		cmd.Flags().String("team", teamName, "Team Name")
		cmd.Flags().String("name", channelName, "Channel Name")
		cmd.Flags().String("display_name", channelDisplayName, "Channel Display Name")

		mockError := &model.AppError{
			Message: "mockError",
		}

		s.client.
			EXPECT().
			GetTeam(teamName, "").
			Return(nil, &model.Response{Error: mockError}).
			Times(1)

		s.client.
			EXPECT().
			GetTeamByName(teamName, "").
			Return(nil, &model.Response{Error: mockError}).
			Times(1)

		err := createChannelCmdF(s.client, cmd, args)
		s.Require().EqualError(err, fmt.Sprintf("unable to find team: %s", teamName))
	})

	s.Run("should create public channel", func() {
		printer.Clean()

		cmd := &cobra.Command{}

		teamName := "teamName"
		channelName := "channelName"
		channelDisplayName := "channelDisplayName"
		argsTeamChannel := teamName + ":" + channelName + ":" + channelDisplayName
		args := []string{argsTeamChannel}

		cmd.Flags().String("team", teamName, "Team Name")
		cmd.Flags().String("name", channelName, "Channel Name")
		cmd.Flags().String("display_name", channelDisplayName, "Channel Display Name")

		foundTeam := &model.Team{
			Id:          "teamId",
			Name:        teamName,
			DisplayName: "teamDisplayName",
		}

		foundChannel := &model.Channel{
			TeamId:      "teamId",
			Name:        channelName,
			DisplayName: channelDisplayName,
			Type:        model.CHANNEL_OPEN,
		}

		s.client.
			EXPECT().
			GetTeam(teamName, "").
			Return(nil, &model.Response{Error: nil}).
			Times(1)

		s.client.
			EXPECT().
			GetTeamByName(teamName, "").
			Return(foundTeam, &model.Response{Error: nil}).
>>>>>>> 91a1d1ad
			Times(1)

		s.client.
			EXPECT().
<<<<<<< HEAD
			GetTeamByName(dstTeamName, "").
			Return(&mockTeam1, &model.Response{Error: nil}).
			Times(1)

		s.client.
			EXPECT().
			GetTeam(srcTeamName, "").
			Return(nil, &model.Response{Error: &model.AppError{}}).
=======
			CreateChannel(foundChannel).
			Return(foundChannel, &model.Response{Error: nil}).
			Times(1)

		err := createChannelCmdF(s.client, cmd, args)
		s.Require().Nil(err)
		s.Require().Len(printer.GetLines(), 1)
		s.Require().Equal(printer.GetLines()[0], foundChannel)
	})

	s.Run("should create private channel", func() {
		printer.Clean()

		cmd := &cobra.Command{}

		teamName := "teamName"
		channelName := "channelName"
		channelDisplayName := "channelDisplayName"
		argsTeamChannel := teamName + ":" + channelName + ":" + channelDisplayName
		args := []string{argsTeamChannel}

		cmd.Flags().String("team", teamName, "Team Name")
		cmd.Flags().String("name", channelName, "Channel Name")
		cmd.Flags().String("display_name", channelDisplayName, "Channel Display Name")
		cmd.Flags().Bool("private", true, "Create a private channel")

		foundTeam := &model.Team{
			Id:          "teamId",
			Name:        teamName,
			DisplayName: "teamDisplayName",
		}

		foundChannel := &model.Channel{
			TeamId:      "teamId",
			Name:        channelName,
			DisplayName: channelDisplayName,
			Type:        model.CHANNEL_PRIVATE,
		}

		s.client.
			EXPECT().
			GetTeam(teamName, "").
			Return(foundTeam, &model.Response{Error: nil}).
>>>>>>> 91a1d1ad
			Times(1)

		s.client.
			EXPECT().
<<<<<<< HEAD
			GetTeamByName(srcTeamName, "").
			Return(&mockTeam2, &model.Response{Error: nil}).
			Times(1)

		s.client.
			EXPECT().
			GetChannelByNameIncludeDeleted(channelName, mockTeam2.Id, "").
			Return(&mockChannel, &model.Response{Error: nil}).
=======
			CreateChannel(foundChannel).
			Return(foundChannel, &model.Response{Error: nil}).
			Times(1)

		err := createChannelCmdF(s.client, cmd, args)
		s.Require().Nil(err)
		s.Require().Len(printer.GetLines(), 1)
		s.Require().Equal(printer.GetLines()[0], foundChannel)
	})

	s.Run("should create channel with header and purpose", func() {
		printer.Clean()

		cmd := &cobra.Command{}

		teamName := "teamName"
		channelName := "channelName"
		channelDisplayName := "channelDisplayName"
		header := "someHeader"
		purpose := "somePurpose"
		argsTeamChannel := teamName + ":" + channelName + ":" + channelDisplayName
		args := []string{argsTeamChannel}

		cmd.Flags().String("team", teamName, "Team Name")
		cmd.Flags().String("name", channelName, "Channel Name")
		cmd.Flags().String("display_name", channelDisplayName, "Channel Display Name")
		cmd.Flags().String("header", header, "Channel header")
		cmd.Flags().String("purpose", purpose, "Channel purpose")
		cmd.Flags().Bool("private", true, "Create a private channel")

		foundTeam := &model.Team{
			Id:          "teamId",
			Name:        teamName,
			DisplayName: "teamDisplayName",
		}

		foundChannel := &model.Channel{
			TeamId:      "teamId",
			Name:        channelName,
			DisplayName: channelDisplayName,
			Header:      header,
			Purpose:     purpose,
			Type:        model.CHANNEL_PRIVATE,
		}

		s.client.
			EXPECT().
			GetTeam(teamName, "").
			Return(foundTeam, &model.Response{Error: nil}).
>>>>>>> 91a1d1ad
			Times(1)

		s.client.
			EXPECT().
<<<<<<< HEAD
			MoveChannel(mockChannel.Id, mockTeam1.Id, false).
			Return(&mockChannel, &model.Response{Error: nil}).
			Times(1)

		err := moveChannelCmdF(s.client, cmd, []string{dstTeamName, srcTeamName + ":" + channelName})
		s.Require().Nil(err)
		s.Len(printer.GetLines(), 1)
		s.Equal(&mockChannel, printer.GetLines()[0])
		s.Len(printer.GetErrorLines(), 0)
	})

	s.Run("Should fail for not being able to find the destination team", func() {
		printer.Clean()

		dstTeamName := "destination-team-name"

		cmd := &cobra.Command{}

		s.client.
			EXPECT().
			GetTeam(dstTeamName, "").
			Return(nil, &model.Response{Error: &model.AppError{}}).
=======
			CreateChannel(foundChannel).
			Return(foundChannel, &model.Response{Error: nil}).
			Times(1)

		err := createChannelCmdF(s.client, cmd, args)
		s.Require().Nil(err)
		s.Require().Len(printer.GetLines(), 1)
		s.Require().Equal(printer.GetLines()[0], foundChannel)
	})
}

func (s *MmctlUnitTestSuite) TestRemoveChannelUsersCmd() {
	mockUser := model.User{Id: userID, Email: userEmail}
	mockUser2 := model.User{Id: userID + "2", Email: userID + "2@example.com"}
	mockUser3 := model.User{Id: userID + "3", Email: userID + "3@example.com"}
	argsTeamChannel := teamName + ":" + channelName

	s.Run("should remove user from channel", func() {
		printer.Clean()

		cmd := &cobra.Command{}
		args := []string{argsTeamChannel, userEmail}

		foundTeam := &model.Team{
			Id:          teamID,
			DisplayName: teamDisplayName,
			Name:        teamName,
		}

		foundChannel := &model.Channel{
			Id:          channelID,
			Name:        channelName,
			DisplayName: channelDisplayName,
		}

		s.client.
			EXPECT().
			GetTeam(teamName, "").
			Return(foundTeam, &model.Response{Error: nil}).
			Times(1)

		s.client.
			EXPECT().
			GetChannelByNameIncludeDeleted(channelName, foundTeam.Id, "").
			Return(foundChannel, &model.Response{Error: nil}).
			Times(1)

		s.client.
			EXPECT().
			GetUserByEmail(userEmail, "").
			Return(&mockUser, &model.Response{Error: nil}).
>>>>>>> 91a1d1ad
			Times(1)

		s.client.
			EXPECT().
<<<<<<< HEAD
			GetTeamByName(dstTeamName, "").
			Return(nil, &model.Response{Error: &model.AppError{}}).
			Times(1)

		err := moveChannelCmdF(s.client, cmd, []string{dstTeamName, "team:channel"})
		s.Require().NotNil(err)
		s.Require().EqualError(err, fmt.Sprintf("unable to find destination team %q", dstTeamName))
	})

	s.Run("Should fail for not being able to find the channel", func() {
		printer.Clean()

		dstTeamName := "destination-team-name"
		dstTeamID := "destination-team-id"
		mockTeam1 := model.Team{
			Name: dstTeamName,
			Id:   dstTeamID,
		}

		channelID := "channel-id"

		cmd := &cobra.Command{}

		s.client.
			EXPECT().
			GetTeam(dstTeamID, "").
			Return(&mockTeam1, &model.Response{Error: nil}).
=======
			RemoveUserFromChannel(foundChannel.Id, mockUser.Id).
			Return(true, &model.Response{Error: nil}).
			Times(1)

		err := removeChannelUsersCmdF(s.client, cmd, args)
		s.Require().Nil(err)
		s.Require().Len(printer.GetLines(), 0)
	})

	s.Run("should throw error if both --all-users flag and user email are passed", func() {
		printer.Clean()

		cmd := &cobra.Command{}
		cmd.Flags().Bool("all-users", true, "Remove all users from the indicated channel.")
		args := []string{argsTeamChannel, userEmail}

		err := removeChannelUsersCmdF(s.client, cmd, args)
		s.Require().EqualError(err, fmt.Sprintf("individual users must not be specified in conjunction with the --all-users flag"))
	})

	s.Run("should remove all users from channel", func() {
		printer.Clean()

		cmd := &cobra.Command{}
		cmd.Flags().Bool("all-users", true, "Remove all users from the indicated channel.")
		args := []string{argsTeamChannel}

		foundTeam := &model.Team{
			Id:          teamID,
			DisplayName: teamDisplayName,
			Name:        teamName,
		}

		foundChannel := &model.Channel{
			Id:          channelID,
			Name:        channelName,
			DisplayName: channelDisplayName,
		}

		mockMember1 := model.ChannelMember{ChannelId: channelID, UserId: mockUser.Id}
		mockMember2 := model.ChannelMember{ChannelId: channelID, UserId: mockUser2.Id}
		mockMember3 := model.ChannelMember{ChannelId: channelID, UserId: mockUser3.Id}
		mockChannelMembers := model.ChannelMembers{mockMember1, mockMember2, mockMember3}

		s.client.
			EXPECT().
			GetTeam(teamName, "").
			Return(foundTeam, &model.Response{Error: nil}).
>>>>>>> 91a1d1ad
			Times(1)

		s.client.
			EXPECT().
<<<<<<< HEAD
			GetChannel(channelID, "").
			Return(nil, &model.Response{Error: &model.AppError{}}).
			Times(1)

		err := moveChannelCmdF(s.client, cmd, []string{dstTeamID, channelID})
		s.Require().Nil(err)
		s.Len(printer.GetErrorLines(), 1)
		s.Require().Equal(fmt.Sprintf("Unable to find channel %q", channelID), printer.GetErrorLines()[0])
	})

	s.Run("Fail on client.MoveChannel to another team by using Ids", func() {
		printer.Clean()

		dstTeamID := "destination-team-id"
		mockTeam1 := model.Team{
			Id: dstTeamID,
		}

		channelID := "channel-id"

		cmd := &cobra.Command{}

		s.client.
			EXPECT().
			GetTeam(dstTeamID, "").
			Return(&mockTeam1, &model.Response{Error: &model.AppError{}}).
=======
			GetChannelByNameIncludeDeleted(channelName, foundTeam.Id, "").
			Return(foundChannel, &model.Response{Error: nil}).
			Times(1)

		s.client.
			EXPECT().
			GetChannelMembers(foundChannel.Id, 0, 10000, "").
			Return(&mockChannelMembers, &model.Response{Error: nil}).
			Times(1)

		s.client.
			EXPECT().
			RemoveUserFromChannel(foundChannel.Id, mockUser.Id).
			Return(true, &model.Response{Error: nil}).
			Times(1)

		s.client.
			EXPECT().
			RemoveUserFromChannel(foundChannel.Id, mockUser2.Id).
			Return(true, &model.Response{Error: nil}).
			Times(1)

		s.client.
			EXPECT().
			RemoveUserFromChannel(foundChannel.Id, mockUser3.Id).
			Return(true, &model.Response{Error: nil}).
			Times(1)

		err := removeChannelUsersCmdF(s.client, cmd, args)

		s.Require().Nil(err)
		s.Require().Len(printer.GetLines(), 0)
	})

	s.Run("should remove multiple users from channel", func() {
		printer.Clean()

		cmd := &cobra.Command{}
		args := []string{argsTeamChannel, userEmail, mockUser2.Email}

		foundTeam := &model.Team{
			Id:          teamID,
			DisplayName: teamDisplayName,
			Name:        teamName,
		}

		foundChannel := &model.Channel{
			Id:          channelID,
			Name:        channelName,
			DisplayName: channelDisplayName,
		}

		s.client.
			EXPECT().
			GetTeam(teamName, "").
			Return(foundTeam, &model.Response{Error: nil}).
			Times(1)

		s.client.
			EXPECT().
			GetChannelByNameIncludeDeleted(channelName, foundTeam.Id, "").
			Return(foundChannel, &model.Response{Error: nil}).
			Times(1)

		s.client.
			EXPECT().
			GetUserByEmail(userEmail, "").
			Return(&mockUser, &model.Response{Error: nil}).
			Times(1)

		s.client.
			EXPECT().
			GetUserByEmail(mockUser2.Email, "").
			Return(&mockUser2, &model.Response{Error: nil}).
>>>>>>> 91a1d1ad
			Times(1)

		s.client.
			EXPECT().
<<<<<<< HEAD
			GetChannel(channelID, "").
			Return(&model.Channel{Id: channelID, Name: "some-name"}, &model.Response{Error: nil}).
=======
			RemoveUserFromChannel(foundChannel.Id, mockUser.Id).
			Return(true, &model.Response{Error: nil}).
>>>>>>> 91a1d1ad
			Times(1)

		s.client.
			EXPECT().
<<<<<<< HEAD
			MoveChannel(channelID, mockTeam1.Id, false).
			Return(nil, &model.Response{Error: &model.AppError{Message: "some-error"}}).
			Times(1)

		err := moveChannelCmdF(s.client, cmd, []string{dstTeamID, channelID})
		s.Require().Nil(err)
		s.Len(printer.GetErrorLines(), 1)
		s.Contains(printer.GetErrorLines()[0], fmt.Sprintf("unable to move channel %q: ", "some-name"))
=======
			RemoveUserFromChannel(foundChannel.Id, mockUser2.Id).
			Return(true, &model.Response{Error: nil}).
			Times(1)

		err := removeChannelUsersCmdF(s.client, cmd, args)
		s.Require().Nil(err)
		s.Require().Len(printer.GetLines(), 0)
>>>>>>> 91a1d1ad
	})
}<|MERGE_RESOLUTION|>--- conflicted
+++ resolved
@@ -2133,7 +2133,6 @@
 	})
 }
 
-<<<<<<< HEAD
 func (s *MmctlUnitTestSuite) TestMoveChannelCmdF() {
 	s.Run("Move a channel to another team by using names", func() {
 		printer.Clean()
@@ -2166,7 +2165,138 @@
 			EXPECT().
 			GetTeam(dstTeamName, "").
 			Return(nil, &model.Response{Error: &model.AppError{}}).
-=======
+			Times(1)
+
+		s.client.
+			EXPECT().
+			GetTeamByName(dstTeamName, "").
+			Return(&mockTeam1, &model.Response{Error: nil}).
+			Times(1)
+
+		s.client.
+			EXPECT().
+			GetTeam(srcTeamName, "").
+			Return(nil, &model.Response{Error: &model.AppError{}}).
+			Times(1)
+
+		s.client.
+			EXPECT().
+			GetTeamByName(srcTeamName, "").
+			Return(&mockTeam2, &model.Response{Error: nil}).
+			Times(1)
+
+		s.client.
+			EXPECT().
+			GetChannelByNameIncludeDeleted(channelName, mockTeam2.Id, "").
+			Return(&mockChannel, &model.Response{Error: nil}).
+			Times(1)
+
+		s.client.
+			EXPECT().
+			MoveChannel(mockChannel.Id, mockTeam1.Id, false).
+			Return(&mockChannel, &model.Response{Error: nil}).
+			Times(1)
+
+		err := moveChannelCmdF(s.client, cmd, []string{dstTeamName, srcTeamName + ":" + channelName})
+		s.Require().Nil(err)
+		s.Len(printer.GetLines(), 1)
+		s.Equal(&mockChannel, printer.GetLines()[0])
+		s.Len(printer.GetErrorLines(), 0)
+	})
+
+	s.Run("Should fail for not being able to find the destination team", func() {
+		printer.Clean()
+
+		dstTeamName := "destination-team-name"
+
+		cmd := &cobra.Command{}
+
+		s.client.
+			EXPECT().
+			GetTeam(dstTeamName, "").
+			Return(nil, &model.Response{Error: &model.AppError{}}).
+			Times(1)
+
+		s.client.
+			EXPECT().
+			GetTeamByName(dstTeamName, "").
+			Return(nil, &model.Response{Error: &model.AppError{}}).
+			Times(1)
+
+		err := moveChannelCmdF(s.client, cmd, []string{dstTeamName, "team:channel"})
+		s.Require().NotNil(err)
+		s.Require().EqualError(err, fmt.Sprintf("unable to find destination team %q", dstTeamName))
+	})
+
+	s.Run("Should fail for not being able to find the channel", func() {
+		printer.Clean()
+
+		dstTeamName := "destination-team-name"
+		dstTeamID := "destination-team-id"
+		mockTeam1 := model.Team{
+			Name: dstTeamName,
+			Id:   dstTeamID,
+		}
+
+		channelID := "channel-id"
+
+		cmd := &cobra.Command{}
+
+		s.client.
+			EXPECT().
+			GetTeam(dstTeamID, "").
+			Return(&mockTeam1, &model.Response{Error: nil}).
+			Times(1)
+
+		s.client.
+			EXPECT().
+			GetChannel(channelID, "").
+			Return(nil, &model.Response{Error: &model.AppError{}}).
+			Times(1)
+
+		err := moveChannelCmdF(s.client, cmd, []string{dstTeamID, channelID})
+		s.Require().Nil(err)
+		s.Len(printer.GetErrorLines(), 1)
+		s.Require().Equal(fmt.Sprintf("Unable to find channel %q", channelID), printer.GetErrorLines()[0])
+	})
+
+	s.Run("Fail on client.MoveChannel to another team by using Ids", func() {
+		printer.Clean()
+
+		dstTeamID := "destination-team-id"
+		mockTeam1 := model.Team{
+			Id: dstTeamID,
+		}
+
+		channelID := "channel-id"
+
+		cmd := &cobra.Command{}
+
+		s.client.
+			EXPECT().
+			GetTeam(dstTeamID, "").
+			Return(&mockTeam1, &model.Response{Error: &model.AppError{}}).
+			Times(1)
+
+		s.client.
+			EXPECT().
+			GetChannel(channelID, "").
+			Return(&model.Channel{Id: channelID, Name: "some-name"}, &model.Response{Error: nil}).
+			Times(1)
+
+		s.client.
+			EXPECT().
+			MoveChannel(channelID, mockTeam1.Id, false).
+			Return(nil, &model.Response{Error: &model.AppError{Message: "some-error"}}).
+			Times(1)
+
+		err := moveChannelCmdF(s.client, cmd, []string{dstTeamID, channelID})
+		s.Require().Nil(err)
+		s.Len(printer.GetErrorLines(), 1)
+		s.Contains(printer.GetErrorLines()[0], fmt.Sprintf("unable to move channel %q: ", "some-name"))
+	})
+}
+
 func (s *MmctlUnitTestSuite) TestCreateChannelCmd() {
 	s.Run("should not create channel without display name", func() {
 		printer.Clean()
@@ -2291,21 +2421,10 @@
 			EXPECT().
 			GetTeamByName(teamName, "").
 			Return(foundTeam, &model.Response{Error: nil}).
->>>>>>> 91a1d1ad
-			Times(1)
-
-		s.client.
-			EXPECT().
-<<<<<<< HEAD
-			GetTeamByName(dstTeamName, "").
-			Return(&mockTeam1, &model.Response{Error: nil}).
-			Times(1)
-
-		s.client.
-			EXPECT().
-			GetTeam(srcTeamName, "").
-			Return(nil, &model.Response{Error: &model.AppError{}}).
-=======
+			Times(1)
+
+		s.client.
+			EXPECT().
 			CreateChannel(foundChannel).
 			Return(foundChannel, &model.Response{Error: nil}).
 			Times(1)
@@ -2349,21 +2468,10 @@
 			EXPECT().
 			GetTeam(teamName, "").
 			Return(foundTeam, &model.Response{Error: nil}).
->>>>>>> 91a1d1ad
-			Times(1)
-
-		s.client.
-			EXPECT().
-<<<<<<< HEAD
-			GetTeamByName(srcTeamName, "").
-			Return(&mockTeam2, &model.Response{Error: nil}).
-			Times(1)
-
-		s.client.
-			EXPECT().
-			GetChannelByNameIncludeDeleted(channelName, mockTeam2.Id, "").
-			Return(&mockChannel, &model.Response{Error: nil}).
-=======
+			Times(1)
+
+		s.client.
+			EXPECT().
 			CreateChannel(foundChannel).
 			Return(foundChannel, &model.Response{Error: nil}).
 			Times(1)
@@ -2413,35 +2521,10 @@
 			EXPECT().
 			GetTeam(teamName, "").
 			Return(foundTeam, &model.Response{Error: nil}).
->>>>>>> 91a1d1ad
-			Times(1)
-
-		s.client.
-			EXPECT().
-<<<<<<< HEAD
-			MoveChannel(mockChannel.Id, mockTeam1.Id, false).
-			Return(&mockChannel, &model.Response{Error: nil}).
-			Times(1)
-
-		err := moveChannelCmdF(s.client, cmd, []string{dstTeamName, srcTeamName + ":" + channelName})
-		s.Require().Nil(err)
-		s.Len(printer.GetLines(), 1)
-		s.Equal(&mockChannel, printer.GetLines()[0])
-		s.Len(printer.GetErrorLines(), 0)
-	})
-
-	s.Run("Should fail for not being able to find the destination team", func() {
-		printer.Clean()
-
-		dstTeamName := "destination-team-name"
-
-		cmd := &cobra.Command{}
-
-		s.client.
-			EXPECT().
-			GetTeam(dstTeamName, "").
-			Return(nil, &model.Response{Error: &model.AppError{}}).
-=======
+			Times(1)
+
+		s.client.
+			EXPECT().
 			CreateChannel(foundChannel).
 			Return(foundChannel, &model.Response{Error: nil}).
 			Times(1)
@@ -2493,40 +2576,10 @@
 			EXPECT().
 			GetUserByEmail(userEmail, "").
 			Return(&mockUser, &model.Response{Error: nil}).
->>>>>>> 91a1d1ad
-			Times(1)
-
-		s.client.
-			EXPECT().
-<<<<<<< HEAD
-			GetTeamByName(dstTeamName, "").
-			Return(nil, &model.Response{Error: &model.AppError{}}).
-			Times(1)
-
-		err := moveChannelCmdF(s.client, cmd, []string{dstTeamName, "team:channel"})
-		s.Require().NotNil(err)
-		s.Require().EqualError(err, fmt.Sprintf("unable to find destination team %q", dstTeamName))
-	})
-
-	s.Run("Should fail for not being able to find the channel", func() {
-		printer.Clean()
-
-		dstTeamName := "destination-team-name"
-		dstTeamID := "destination-team-id"
-		mockTeam1 := model.Team{
-			Name: dstTeamName,
-			Id:   dstTeamID,
-		}
-
-		channelID := "channel-id"
-
-		cmd := &cobra.Command{}
-
-		s.client.
-			EXPECT().
-			GetTeam(dstTeamID, "").
-			Return(&mockTeam1, &model.Response{Error: nil}).
-=======
+			Times(1)
+
+		s.client.
+			EXPECT().
 			RemoveUserFromChannel(foundChannel.Id, mockUser.Id).
 			Return(true, &model.Response{Error: nil}).
 			Times(1)
@@ -2575,39 +2628,10 @@
 			EXPECT().
 			GetTeam(teamName, "").
 			Return(foundTeam, &model.Response{Error: nil}).
->>>>>>> 91a1d1ad
-			Times(1)
-
-		s.client.
-			EXPECT().
-<<<<<<< HEAD
-			GetChannel(channelID, "").
-			Return(nil, &model.Response{Error: &model.AppError{}}).
-			Times(1)
-
-		err := moveChannelCmdF(s.client, cmd, []string{dstTeamID, channelID})
-		s.Require().Nil(err)
-		s.Len(printer.GetErrorLines(), 1)
-		s.Require().Equal(fmt.Sprintf("Unable to find channel %q", channelID), printer.GetErrorLines()[0])
-	})
-
-	s.Run("Fail on client.MoveChannel to another team by using Ids", func() {
-		printer.Clean()
-
-		dstTeamID := "destination-team-id"
-		mockTeam1 := model.Team{
-			Id: dstTeamID,
-		}
-
-		channelID := "channel-id"
-
-		cmd := &cobra.Command{}
-
-		s.client.
-			EXPECT().
-			GetTeam(dstTeamID, "").
-			Return(&mockTeam1, &model.Response{Error: &model.AppError{}}).
-=======
+			Times(1)
+
+		s.client.
+			EXPECT().
 			GetChannelByNameIncludeDeleted(channelName, foundTeam.Id, "").
 			Return(foundChannel, &model.Response{Error: nil}).
 			Times(1)
@@ -2682,32 +2706,16 @@
 			EXPECT().
 			GetUserByEmail(mockUser2.Email, "").
 			Return(&mockUser2, &model.Response{Error: nil}).
->>>>>>> 91a1d1ad
-			Times(1)
-
-		s.client.
-			EXPECT().
-<<<<<<< HEAD
-			GetChannel(channelID, "").
-			Return(&model.Channel{Id: channelID, Name: "some-name"}, &model.Response{Error: nil}).
-=======
+			Times(1)
+
+		s.client.
+			EXPECT().
 			RemoveUserFromChannel(foundChannel.Id, mockUser.Id).
 			Return(true, &model.Response{Error: nil}).
->>>>>>> 91a1d1ad
-			Times(1)
-
-		s.client.
-			EXPECT().
-<<<<<<< HEAD
-			MoveChannel(channelID, mockTeam1.Id, false).
-			Return(nil, &model.Response{Error: &model.AppError{Message: "some-error"}}).
-			Times(1)
-
-		err := moveChannelCmdF(s.client, cmd, []string{dstTeamID, channelID})
-		s.Require().Nil(err)
-		s.Len(printer.GetErrorLines(), 1)
-		s.Contains(printer.GetErrorLines()[0], fmt.Sprintf("unable to move channel %q: ", "some-name"))
-=======
+			Times(1)
+
+		s.client.
+			EXPECT().
 			RemoveUserFromChannel(foundChannel.Id, mockUser2.Id).
 			Return(true, &model.Response{Error: nil}).
 			Times(1)
@@ -2715,6 +2723,5 @@
 		err := removeChannelUsersCmdF(s.client, cmd, args)
 		s.Require().Nil(err)
 		s.Require().Len(printer.GetLines(), 0)
->>>>>>> 91a1d1ad
 	})
 }