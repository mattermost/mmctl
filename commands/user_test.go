--- conflicted
+++ resolved
@@ -4,11 +4,8 @@
 package commands
 
 import (
-<<<<<<< HEAD
+	"fmt"
 	"strconv"
-=======
-	"fmt"
->>>>>>> af7fd27b
 	"strings"
 
 	"github.com/mattermost/mattermost-server/v5/model"
@@ -1223,7 +1220,6 @@
 		s.Require().Equal(printer.GetErrorLines()[1], "Unable to find user '"+users[3]+"'")
 	})
 }
-<<<<<<< HEAD
 
 func (s *MmctlUnitTestSuite) TestListUserCmdF() {
 	cmd := &cobra.Command{}
@@ -1281,110 +1277,10 @@
 			EXPECT().
 			GetUsers(1, perPage, "").
 			Return([]*model.User{&mockUser2}, &model.Response{Error: nil}).
-=======
-func (s *MmctlUnitTestSuite) TestUserDeactivateCmd() {
-	s.Run("Deactivate an existing user using email", func() {
-		printer.Clean()
-		emailArg := "example@example.com"
-		mockUser := model.User{Username: "ExampleUser", Email: emailArg}
-
-		s.client.
-			EXPECT().
-			GetUserByEmail(emailArg, "").
-			Return(&mockUser, &model.Response{Error: nil}).
-			Times(1)
-
-		s.client.
-			EXPECT().
-			UpdateUserActive(mockUser.Id, false).
-			Return(true, &model.Response{Error: nil}).
-			Times(1)
-
-		err := userDeactivateCmdF(s.client, &cobra.Command{}, []string{mockUser.Email})
-		s.Require().Nil(err)
-		s.Require().Len(printer.GetLines(), 0)
-		s.Require().Len(printer.GetErrorLines(), 0)
-
-	})
-	s.Run("Deactivate an existing user by username", func() {
-		printer.Clean()
-		emailArg := "example@exam.com"
-		usernameArg := "ExampleUser"
-		mockUser := model.User{Username: usernameArg, Email: emailArg}
-
-		s.client.
-			EXPECT().
-			GetUserByEmail(usernameArg, "").
-			Return(nil, &model.Response{Error: nil}).
-			Times(1)
-
-		s.client.
-			EXPECT().
-			GetUserByUsername(usernameArg, "").
-			Return(&mockUser, &model.Response{Error: nil}).
-			Times(1)
-
-		s.client.
-			EXPECT().
-			UpdateUserActive(mockUser.Id, false).
-			Return(true, &model.Response{Error: nil}).
-			Times(1)
-
-		err := userDeactivateCmdF(s.client, &cobra.Command{}, []string{mockUser.Username})
-		s.Require().Nil(err)
-		s.Require().Len(printer.GetLines(), 0)
-		s.Require().Len(printer.GetErrorLines(), 0)
-	})
-
-	s.Run("Deactivate an existing user by id", func() {
-		printer.Clean()
-		mockUser := model.User{Id: "userId1", Username: "ExampleUser", Email: "example@exam.com"}
-
-		s.client.
-			EXPECT().
-			GetUserByEmail(mockUser.Id, "").
-			Return(nil, &model.Response{Error: nil}).
-			Times(1)
-
-		s.client.
-			EXPECT().
-			GetUserByUsername(mockUser.Id, "").
-			Return(nil, &model.Response{Error: nil}).
-			Times(1)
-
-		s.client.
-			EXPECT().
-			GetUser(mockUser.Id, "").
-			Return(&mockUser, &model.Response{Error: nil}).
-			Times(1)
-
-		s.client.
-			EXPECT().
-			UpdateUserActive(mockUser.Id, false).
-			Return(true, &model.Response{Error: nil}).
-			Times(1)
-
-		err := userDeactivateCmdF(s.client, &cobra.Command{}, []string{mockUser.Id})
-		s.Require().Nil(err)
-		s.Require().Len(printer.GetLines(), 0)
-		s.Require().Len(printer.GetErrorLines(), 0)
-	})
-
-	s.Run("Deactivate SSO user", func() {
-		printer.Clean()
-		arg := "example@example.com"
-		mockUser := model.User{Username: "ExampleUser", Email: arg, AuthService: "SSO"}
-
-		s.client.
-			EXPECT().
-			GetUserByEmail(arg, "").
-			Return(&mockUser, &model.Response{Error: nil}).
->>>>>>> af7fd27b
-			Times(1)
-
-		s.client.
-			EXPECT().
-<<<<<<< HEAD
+			Times(1)
+
+		s.client.
+			EXPECT().
 			GetUsers(2, perPage, "").
 			Return([]*model.User{}, &model.Response{Error: nil}).
 			Times(1)
@@ -1466,7 +1362,109 @@
 		s.Require().Equal(&mockUser, printer.GetLines()[0])
 	})
 
-=======
+}
+
+func (s *MmctlUnitTestSuite) TestUserDeactivateCmd() {
+	s.Run("Deactivate an existing user using email", func() {
+		printer.Clean()
+		emailArg := "example@example.com"
+		mockUser := model.User{Username: "ExampleUser", Email: emailArg}
+
+		s.client.
+			EXPECT().
+			GetUserByEmail(emailArg, "").
+			Return(&mockUser, &model.Response{Error: nil}).
+			Times(1)
+
+		s.client.
+			EXPECT().
+			UpdateUserActive(mockUser.Id, false).
+			Return(true, &model.Response{Error: nil}).
+			Times(1)
+
+		err := userDeactivateCmdF(s.client, &cobra.Command{}, []string{mockUser.Email})
+		s.Require().Nil(err)
+		s.Require().Len(printer.GetLines(), 0)
+		s.Require().Len(printer.GetErrorLines(), 0)
+
+	})
+	s.Run("Deactivate an existing user by username", func() {
+		printer.Clean()
+		emailArg := "example@exam.com"
+		usernameArg := "ExampleUser"
+		mockUser := model.User{Username: usernameArg, Email: emailArg}
+
+		s.client.
+			EXPECT().
+			GetUserByEmail(usernameArg, "").
+			Return(nil, &model.Response{Error: nil}).
+			Times(1)
+
+		s.client.
+			EXPECT().
+			GetUserByUsername(usernameArg, "").
+			Return(&mockUser, &model.Response{Error: nil}).
+			Times(1)
+
+		s.client.
+			EXPECT().
+			UpdateUserActive(mockUser.Id, false).
+			Return(true, &model.Response{Error: nil}).
+			Times(1)
+
+		err := userDeactivateCmdF(s.client, &cobra.Command{}, []string{mockUser.Username})
+		s.Require().Nil(err)
+		s.Require().Len(printer.GetLines(), 0)
+		s.Require().Len(printer.GetErrorLines(), 0)
+	})
+
+	s.Run("Deactivate an existing user by id", func() {
+		printer.Clean()
+		mockUser := model.User{Id: "userId1", Username: "ExampleUser", Email: "example@exam.com"}
+
+		s.client.
+			EXPECT().
+			GetUserByEmail(mockUser.Id, "").
+			Return(nil, &model.Response{Error: nil}).
+			Times(1)
+
+		s.client.
+			EXPECT().
+			GetUserByUsername(mockUser.Id, "").
+			Return(nil, &model.Response{Error: nil}).
+			Times(1)
+
+		s.client.
+			EXPECT().
+			GetUser(mockUser.Id, "").
+			Return(&mockUser, &model.Response{Error: nil}).
+			Times(1)
+
+		s.client.
+			EXPECT().
+			UpdateUserActive(mockUser.Id, false).
+			Return(true, &model.Response{Error: nil}).
+			Times(1)
+
+		err := userDeactivateCmdF(s.client, &cobra.Command{}, []string{mockUser.Id})
+		s.Require().Nil(err)
+		s.Require().Len(printer.GetLines(), 0)
+		s.Require().Len(printer.GetErrorLines(), 0)
+	})
+
+	s.Run("Deactivate SSO user", func() {
+		printer.Clean()
+		arg := "example@example.com"
+		mockUser := model.User{Username: "ExampleUser", Email: arg, AuthService: "SSO"}
+
+		s.client.
+			EXPECT().
+			GetUserByEmail(arg, "").
+			Return(&mockUser, &model.Response{Error: nil}).
+			Times(1)
+
+		s.client.
+			EXPECT().
 			UpdateUserActive(mockUser.Id, false).
 			Return(true, &model.Response{Error: nil}).
 			Times(1)
@@ -1644,5 +1642,4 @@
 		s.Require().Len(printer.GetErrorLines(), 1)
 		s.Require().Equal(fmt.Errorf("Can't find user '%v'", nonexistentEmail).Error(), printer.GetErrorLines()[0])
 	})
->>>>>>> af7fd27b
 }