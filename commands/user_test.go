--- conflicted
+++ resolved
@@ -549,7 +549,6 @@
 	})
 }
 
-<<<<<<< HEAD
 func (s *MmctlUnitTestSuite) TestUpdateUserEmailCmd() {
 	s.Run("Two arguments are not provided", func() {
 		printer.Clean()
@@ -590,7 +589,157 @@
 			EXPECT().
 			GetUserByUsername(userArg, "").
 			Return(nil, &model.Response{Error: &model.AppError{Message: "No user found with the given username"}}).
-=======
+			Times(1)
+
+		s.client.
+			EXPECT().
+			GetUser(userArg, "").
+			Return(nil, &model.Response{Error: &model.AppError{Message: "No user found with the given id"}}).
+			Times(1)
+
+		error := updateUserEmailCmdF(s.client, &command, []string{userArg, emailArg})
+
+		s.Require().EqualError(error, "Unable to find user 'testUser'")
+	})
+
+	s.Run("Client returning error while updating user", func() {
+		printer.Clean()
+
+		command := cobra.Command{}
+		userArg := "testUser"
+		emailArg := "example@example.com"
+
+		currentUser := model.User{Username: "testUser", Password: "password", Email: "email"}
+
+		s.client.
+			EXPECT().
+			GetUserByEmail(userArg, "").
+			Return(nil, &model.Response{Error: &model.AppError{Message: "No user found with the given email"}}).
+			Times(1)
+
+		s.client.
+			EXPECT().
+			GetUserByUsername(userArg, "").
+			Return(&currentUser, &model.Response{Error: nil}).
+			Times(1)
+
+		s.client.
+			EXPECT().
+			UpdateUser(&currentUser).
+			Return(nil, &model.Response{Error: &model.AppError{Message: "Remote error"}}).
+			Times(1)
+
+		error := updateUserEmailCmdF(s.client, &command, []string{userArg, emailArg})
+
+		s.Require().EqualError(error, ": Remote error, ")
+	})
+
+	s.Run("User email is updated successfully using username as identifier", func() {
+		printer.Clean()
+
+		command := cobra.Command{}
+		userArg := "testUser"
+		emailArg := "example@example.com"
+
+		currentUser := model.User{Username: "testUser", Password: "password", Email: "email"}
+		updatedUser := model.User{Username: "testUser", Password: "password", Email: emailArg}
+
+		s.client.
+			EXPECT().
+			GetUserByEmail(userArg, "").
+			Return(nil, &model.Response{Error: &model.AppError{Message: "No user found with the given email"}}).
+			Times(1)
+
+		s.client.
+			EXPECT().
+			GetUserByUsername(userArg, "").
+			Return(&currentUser, &model.Response{Error: nil}).
+			Times(1)
+
+		s.client.
+			EXPECT().
+			UpdateUser(&currentUser).
+			Return(&updatedUser, &model.Response{Error: nil}).
+			Times(1)
+
+		error := updateUserEmailCmdF(s.client, &command, []string{userArg, emailArg})
+
+		s.Require().Nil(error)
+		s.Require().Equal(&updatedUser, printer.GetLines()[0])
+		s.Require().Len(printer.GetErrorLines(), 0)
+	})
+
+	s.Run("User email is updated successfully using email as identifier", func() {
+		printer.Clean()
+
+		command := cobra.Command{}
+		userArg := "user@email.com"
+		emailArg := "example@example.com"
+
+		currentUser := model.User{Username: "testUser", Password: "password", Email: "email"}
+		updatedUser := model.User{Username: "testUser", Password: "password", Email: emailArg}
+
+		s.client.
+			EXPECT().
+			GetUserByEmail(userArg, "").
+			Return(&currentUser, &model.Response{Error: nil}).
+			Times(1)
+
+		s.client.
+			EXPECT().
+			UpdateUser(&currentUser).
+			Return(&updatedUser, &model.Response{Error: nil}).
+			Times(1)
+
+		error := updateUserEmailCmdF(s.client, &command, []string{userArg, emailArg})
+
+		s.Require().Nil(error)
+		s.Require().Equal(&updatedUser, printer.GetLines()[0])
+		s.Require().Len(printer.GetErrorLines(), 0)
+	})
+
+	s.Run("User email is updated successfully using id as identifier", func() {
+		printer.Clean()
+
+		command := cobra.Command{}
+		userArg := "userId"
+		emailArg := "example@example.com"
+
+		currentUser := model.User{Username: "testUser", Password: "password", Email: "email"}
+		updatedUser := model.User{Username: "testUser", Password: "password", Email: emailArg}
+
+		s.client.
+			EXPECT().
+			GetUserByEmail(userArg, "").
+			Return(nil, &model.Response{Error: &model.AppError{Message: "No user found with the given email"}}).
+			Times(1)
+
+		s.client.
+			EXPECT().
+			GetUserByUsername(userArg, "").
+			Return(nil, &model.Response{Error: &model.AppError{Message: "No user found with the given username"}}).
+			Times(1)
+
+		s.client.
+			EXPECT().
+			GetUser(userArg, "").
+			Return(&currentUser, &model.Response{Error: nil}).
+			Times(1)
+
+		s.client.
+			EXPECT().
+			UpdateUser(&currentUser).
+			Return(&updatedUser, &model.Response{Error: nil}).
+			Times(1)
+
+		error := updateUserEmailCmdF(s.client, &command, []string{userArg, emailArg})
+
+		s.Require().Nil(error)
+		s.Require().Equal(&updatedUser, printer.GetLines()[0])
+		s.Require().Len(printer.GetErrorLines(), 0)
+	})
+}
+
 func (s *MmctlUnitTestSuite) TestResetUserMfaCmd() {
 	s.Run("One user without problems", func() {
 		printer.Clean()
@@ -599,68 +748,10 @@
 			EXPECT().
 			GetUserByEmail("userId", "").
 			Return(&model.User{Id: "userId"}, nil).
->>>>>>> 24ddc844
-			Times(1)
-
-		s.client.
-			EXPECT().
-<<<<<<< HEAD
-			GetUser(userArg, "").
-			Return(nil, &model.Response{Error: &model.AppError{Message: "No user found with the given id"}}).
-			Times(1)
-
-		error := updateUserEmailCmdF(s.client, &command, []string{userArg, emailArg})
-
-		s.Require().EqualError(error, "Unable to find user 'testUser'")
-	})
-
-	s.Run("Client returning error while updating user", func() {
-		printer.Clean()
-
-		command := cobra.Command{}
-		userArg := "testUser"
-		emailArg := "example@example.com"
-
-		currentUser := model.User{Username: "testUser", Password: "password", Email: "email"}
-
-		s.client.
-			EXPECT().
-			GetUserByEmail(userArg, "").
-			Return(nil, &model.Response{Error: &model.AppError{Message: "No user found with the given email"}}).
-			Times(1)
-
-		s.client.
-			EXPECT().
-			GetUserByUsername(userArg, "").
-			Return(&currentUser, &model.Response{Error: nil}).
-			Times(1)
-
-		s.client.
-			EXPECT().
-			UpdateUser(&currentUser).
-			Return(nil, &model.Response{Error: &model.AppError{Message: "Remote error"}}).
-			Times(1)
-
-		error := updateUserEmailCmdF(s.client, &command, []string{userArg, emailArg})
-
-		s.Require().EqualError(error, ": Remote error, ")
-	})
-
-	s.Run("User email is updated successfully using username as identifier", func() {
-		printer.Clean()
-
-		command := cobra.Command{}
-		userArg := "testUser"
-		emailArg := "example@example.com"
-
-		currentUser := model.User{Username: "testUser", Password: "password", Email: "email"}
-		updatedUser := model.User{Username: "testUser", Password: "password", Email: emailArg}
-
-		s.client.
-			EXPECT().
-			GetUserByEmail(userArg, "").
-			Return(nil, &model.Response{Error: &model.AppError{Message: "No user found with the given email"}}).
-=======
+			Times(1)
+
+		s.client.
+			EXPECT().
 			UpdateUserMfa("userId", "", false).
 			Return(true, &model.Response{Error: nil}).
 			Times(1)
@@ -678,49 +769,16 @@
 			EXPECT().
 			GetUserByEmail("userId", "").
 			Return(nil, nil).
->>>>>>> 24ddc844
-			Times(1)
-
-		s.client.
-			EXPECT().
-<<<<<<< HEAD
-			GetUserByUsername(userArg, "").
-			Return(&currentUser, &model.Response{Error: nil}).
-=======
+			Times(1)
+
+		s.client.
+			EXPECT().
 			GetUserByUsername("userId", "").
 			Return(nil, nil).
->>>>>>> 24ddc844
-			Times(1)
-
-		s.client.
-			EXPECT().
-<<<<<<< HEAD
-			UpdateUser(&currentUser).
-			Return(&updatedUser, &model.Response{Error: nil}).
-			Times(1)
-
-		error := updateUserEmailCmdF(s.client, &command, []string{userArg, emailArg})
-
-		s.Require().Nil(error)
-		s.Require().Equal(&updatedUser, printer.GetLines()[0])
-		s.Require().Len(printer.GetErrorLines(), 0)
-	})
-
-	s.Run("User email is updated successfully using email as identifier", func() {
-		printer.Clean()
-
-		command := cobra.Command{}
-		userArg := "user@email.com"
-		emailArg := "example@example.com"
-
-		currentUser := model.User{Username: "testUser", Password: "password", Email: "email"}
-		updatedUser := model.User{Username: "testUser", Password: "password", Email: emailArg}
-
-		s.client.
-			EXPECT().
-			GetUserByEmail(userArg, "").
-			Return(&currentUser, &model.Response{Error: nil}).
-=======
+			Times(1)
+
+		s.client.
+			EXPECT().
 			GetUser("userId", "").
 			Return(nil, nil).
 			Times(1)
@@ -740,63 +798,10 @@
 			EXPECT().
 			GetUserByEmail("userId", "").
 			Return(&model.User{Id: "userId"}, nil).
->>>>>>> 24ddc844
-			Times(1)
-
-		s.client.
-			EXPECT().
-<<<<<<< HEAD
-			UpdateUser(&currentUser).
-			Return(&updatedUser, &model.Response{Error: nil}).
-			Times(1)
-
-		error := updateUserEmailCmdF(s.client, &command, []string{userArg, emailArg})
-
-		s.Require().Nil(error)
-		s.Require().Equal(&updatedUser, printer.GetLines()[0])
-		s.Require().Len(printer.GetErrorLines(), 0)
-	})
-
-	s.Run("User email is updated successfully using id as identifier", func() {
-		printer.Clean()
-
-		command := cobra.Command{}
-		userArg := "userId"
-		emailArg := "example@example.com"
-
-		currentUser := model.User{Username: "testUser", Password: "password", Email: "email"}
-		updatedUser := model.User{Username: "testUser", Password: "password", Email: emailArg}
-
-		s.client.
-			EXPECT().
-			GetUserByEmail(userArg, "").
-			Return(nil, &model.Response{Error: &model.AppError{Message: "No user found with the given email"}}).
-			Times(1)
-
-		s.client.
-			EXPECT().
-			GetUserByUsername(userArg, "").
-			Return(nil, &model.Response{Error: &model.AppError{Message: "No user found with the given username"}}).
-			Times(1)
-
-		s.client.
-			EXPECT().
-			GetUser(userArg, "").
-			Return(&currentUser, &model.Response{Error: nil}).
-			Times(1)
-
-		s.client.
-			EXPECT().
-			UpdateUser(&currentUser).
-			Return(&updatedUser, &model.Response{Error: nil}).
-			Times(1)
-
-		error := updateUserEmailCmdF(s.client, &command, []string{userArg, emailArg})
-
-		s.Require().Nil(error)
-		s.Require().Equal(&updatedUser, printer.GetLines()[0])
-		s.Require().Len(printer.GetErrorLines(), 0)
-=======
+			Times(1)
+
+		s.client.
+			EXPECT().
 			UpdateUserMfa("userId", "", false).
 			Return(false, &model.Response{Error: &mockError}).
 			Times(1)
@@ -863,6 +868,5 @@
 		s.Require().Len(printer.GetErrorLines(), 2)
 		s.Require().Equal(printer.GetErrorLines()[0], "Unable to reset user '"+users[1]+"' MFA. Error: "+mockError.Error())
 		s.Require().Equal(printer.GetErrorLines()[1], "Unable to find user '"+users[3]+"'")
->>>>>>> 24ddc844
 	})
 }