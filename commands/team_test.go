package commands

import (
	"errors"

	"github.com/mattermost/mattermost-server/v5/model"
	"github.com/mattermost/mmctl/printer"

	"github.com/spf13/cobra"
)

func (s *MmctlUnitTestSuite) TestCreateTeamCmd() {
	mockTeamName := "Mock Team"
	mockTeamDisplayname := "Mock Display Name"
	mockTeamEmail := "mock@mattermost.com"

	s.Run("Create team with no name returns error", func() {
		printer.Clean()
		cmd := &cobra.Command{}
		err := createTeamCmdF(s.client, cmd, []string{})

		s.Require().Equal(err, errors.New("Name is required"))
		s.Require().Len(printer.GetLines(), 0)
	})

	s.Run("Create team with a name but no display name returns error", func() {
		printer.Clean()
		cmd := &cobra.Command{}
		cmd.Flags().String("name", mockTeamName, "")

		err := createTeamCmdF(s.client, cmd, []string{})
		s.Require().Equal(err, errors.New("Display Name is required"))
		s.Require().Len(printer.GetLines(), 0)
	})

	s.Run("Create valid open team prints the created team", func() {
		printer.Clean()
		cmd := &cobra.Command{}
		cmd.Flags().String("name", mockTeamName, "")
		cmd.Flags().String("display_name", mockTeamDisplayname, "")

		mockTeam := &model.Team{
			Name:        mockTeamName,
			DisplayName: mockTeamDisplayname,
			Type:        model.TEAM_OPEN,
		}

		s.client.
			EXPECT().
			CreateTeam(mockTeam).
			Return(mockTeam, &model.Response{Error: nil}).
			Times(1)

		err := createTeamCmdF(s.client, cmd, []string{})
		s.Require().Nil(err)
		s.Require().Equal(mockTeam, printer.GetLines()[0])
		s.Require().Len(printer.GetLines(), 1)
	})

	s.Run("Create valid invite team with email prints the created team", func() {
		printer.Clean()
		cmd := &cobra.Command{}
		cmd.Flags().String("name", mockTeamName, "")
		cmd.Flags().String("display_name", mockTeamDisplayname, "")
		cmd.Flags().String("email", mockTeamEmail, "")
		cmd.Flags().Bool("private", true, "")

		mockTeam := &model.Team{
			Name:        mockTeamName,
			DisplayName: mockTeamDisplayname,
			Email:       mockTeamEmail,
			Type:        model.TEAM_INVITE,
		}

		s.client.
			EXPECT().
			CreateTeam(mockTeam).
			Return(mockTeam, &model.Response{Error: nil}).
			Times(1)

		err := createTeamCmdF(s.client, cmd, []string{})
		s.Require().Nil(err)
		s.Require().Equal(mockTeam, printer.GetLines()[0])
		s.Require().Len(printer.GetLines(), 1)
	})

	s.Run("Create returns an error when the client returns an error", func() {
		printer.Clean()
		cmd := &cobra.Command{}
		cmd.Flags().String("name", mockTeamName, "")
		cmd.Flags().String("display_name", mockTeamDisplayname, "")

		mockTeam := &model.Team{
			Name:        mockTeamName,
			DisplayName: mockTeamDisplayname,
			Type:        model.TEAM_OPEN,
		}
		mockError := &model.AppError{Message: "Remote error"}

		s.client.
			EXPECT().
			CreateTeam(mockTeam).
			Return(nil, &model.Response{Error: mockError}).
			Times(1)

		err := createTeamCmdF(s.client, cmd, []string{})
		s.Require().Equal("Team creation failed: : Remote error, ", err.Error())
		s.Require().Len(printer.GetLines(), 0)
	})
}

func (s *MmctlUnitTestSuite) TestRenameTeamCmdF() {
	s.Run("Team rename should fail with missing name and display name flag", func() {
		printer.Clean()

		cmd := &cobra.Command{}

		args := []string{""}
		args[0] = "existingName"

		err := renameTeamCmdF(s.client, cmd, args)
		s.Require().EqualError(err, "Require atleast one flag to rename team, either 'name' or 'display_name'")
	})

	s.Run("Team rename should fail with invalid flags", func() {
		printer.Clean()

		cmd := &cobra.Command{}

		args := []string{""}
		args[0] = "existingName"

		// Setting incorrect name flag
		cmd.Flags().String("-name", "newName", "Team Name Name")
		err := renameTeamCmdF(s.client, cmd, args)

		s.Require().EqualError(err, "Require atleast one flag to rename team, either 'name' or 'display_name'")

		// Setting flag as display-name instead of display_name
		cmd.Flags().String("display-name", "newDisplayName", "Team Display Name")
		s.Require().EqualError(err, "Require atleast one flag to rename team, either 'name' or 'display_name'")
	})

	s.Run("Team rename should fail when unknown existing team name is entered", func() {
		printer.Clean()
		cmd := &cobra.Command{}

		args := []string{""}
		args[0] = "existingName"
		cmd.Flags().String("name", "newName", "Team Name")
		cmd.Flags().String("display_name", "newDisplayName", "Team Display Name")

		// Mocking : GetTeam searches with team id, if team not found proceeds with team name search
		s.client.
			EXPECT().
			GetTeam("existingName", "").
			Return(nil, &model.Response{Error: nil}).
			Times(1)

		// Mocking : GetTeamByname is called, if GetTeam fails to return any team, as team name was passed instead of team id
		s.client.
			EXPECT().
			GetTeamByName("existingName", "").
			Return(nil, &model.Response{Error: nil}). // Error is nil as team not found will not return error from API
			Times(1)

		err := renameTeamCmdF(s.client, cmd, args)
		s.Require().EqualError(err, "Unable to find team 'existingName', to see the all teams try 'team list' command")
	})

	s.Run("Team rename should fail when api fails to rename", func() {
		printer.Clean()
		cmd := &cobra.Command{}

		existingName := "existingTeamName"
		existingDisplayName := "existingDisplayName"
		newDisplayName := "NewDisplayName"
		newName := "newTeamName"
		args := []string{""}

		args[0] = existingName
		cmd.Flags().String("name", newName, "Display Name")
		cmd.Flags().String("display_name", newDisplayName, "Display Name")

		// Only reduced model.Team struct for testing per say
		// as we are interested in updating only name and display name
		foundTeam := &model.Team{
			DisplayName: existingDisplayName,
			Name:        existingName,
		}
		renamedTeam := &model.Team{
			DisplayName: newDisplayName,
			Name:        newName,
		}

		s.client.
			EXPECT().
			GetTeam(args[0], "").
			Return(nil, &model.Response{Error: nil}).
			Times(1)

		s.client.
			EXPECT().
			GetTeamByName(args[0], "").
			Return(foundTeam, &model.Response{Error: nil}).
			Times(1)

		// Some UN-foreseeable error from the api
		mockError := model.NewAppError("at-random-location.go", "Mock Error", nil, "mocking a random error", 0)

		// Mock out UpdateTeam which calls the api to rename team
		s.client.
			EXPECT().
			UpdateTeam(renamedTeam).
			Return(nil, &model.Response{Error: mockError}).
			Times(1)

		err := renameTeamCmdF(s.client, cmd, args)
		s.Require().EqualError(err, "Cannot rename team '"+existingName+"', error : at-random-location.go: Mock Error, mocking a random error")
	})

	s.Run("Team rename should work as expected", func() {
		printer.Clean()

		cmd := &cobra.Command{}

		existingName := "existingTeamName"
		existingDisplayName := "existingDisplayName"
		newDisplayName := "NewDisplayName"
		newName := "newTeamName"
		args := []string{""}

		args[0] = existingName
		cmd.Flags().String("name", newName, "Display Name")
		cmd.Flags().String("display_name", newDisplayName, "Display Name")

		foundTeam := &model.Team{
			DisplayName: existingDisplayName,
			Name:        existingName,
		}
		updatedTeam := &model.Team{
			DisplayName: newDisplayName,
			Name:        newName,
		}

		s.client.
			EXPECT().
			GetTeam(args[0], "").
			Return(nil, &model.Response{Error: nil}).
			Times(1)

		s.client.
			EXPECT().
			GetTeamByName(args[0], "").
			Return(foundTeam, &model.Response{Error: nil}).
			Times(1)

		s.client.
			EXPECT().
			UpdateTeam(updatedTeam).
			Return(updatedTeam, &model.Response{Error: nil}).
			Times(1)

		err := renameTeamCmdF(s.client, cmd, args)

		s.Require().Nil(err)
		s.Require().Len(printer.GetErrorLines(), 0)
		s.Require().Len(printer.GetLines(), 1)
		s.Require().Equal(printer.GetLines()[0], "'"+existingName+"' team renamed")
	})

	s.Run("Team rename should work as expected even if only display name is supplied", func() {
		printer.Clean()

		cmd := &cobra.Command{}

		existingName := "existingTeamName"
		existingDisplayName := "existingDisplayName"
		newDisplayName := "NewDisplayName"
		args := []string{""}

		args[0] = existingName
		cmd.Flags().String("display_name", newDisplayName, "Display Name")

		foundTeam := &model.Team{
			DisplayName: existingDisplayName,
			Name:        existingName,
		}

		updatedTeam := &model.Team{
			DisplayName: newDisplayName,
			Name:        existingName,
		}

		s.client.
			EXPECT().
			GetTeam(args[0], "").
			Return(nil, &model.Response{Error: nil}).
			Times(1)

		s.client.
			EXPECT().
			GetTeamByName(args[0], "").
			Return(foundTeam, &model.Response{Error: nil}).
			Times(1)

		s.client.
			EXPECT().
			UpdateTeam(updatedTeam).
			Return(updatedTeam, &model.Response{Error: nil}).
			Times(1)

		err := renameTeamCmdF(s.client, cmd, args)

		s.Require().Nil(err)
		s.Require().Len(printer.GetErrorLines(), 0)
		s.Require().Len(printer.GetLines(), 1)
		s.Require().Equal(printer.GetLines()[0], "'"+existingName+"' team renamed")
	})

	s.Run("Team rename should work as expected even if only name is supplied", func() {
		printer.Clean()

		cmd := &cobra.Command{}

		existingName := "existingTeamName"
		existingDisplayName := "existingDisplayName"
		newName := "newTeamName"
		args := []string{""}

		args[0] = existingName
		cmd.Flags().String("name", newName, "Display Name")

		foundTeam := &model.Team{
			DisplayName: existingDisplayName,
			Name:        existingName,
		}

		updatedTeam := &model.Team{
			DisplayName: existingDisplayName,
			Name:        newName,
		}

		s.client.
			EXPECT().
			GetTeam(args[0], "").
			Return(nil, &model.Response{Error: nil}).
			Times(1)

		s.client.
			EXPECT().
			GetTeamByName(args[0], "").
			Return(foundTeam, &model.Response{Error: nil}).
			Times(1)

		s.client.
			EXPECT().
			UpdateTeam(updatedTeam).
			Return(updatedTeam, &model.Response{Error: nil}).
			Times(1)

		err := renameTeamCmdF(s.client, cmd, args)

		s.Require().Nil(err)
		s.Require().Len(printer.GetErrorLines(), 0)
		s.Require().Len(printer.GetLines(), 1)
		s.Require().Equal(printer.GetLines()[0], "'"+existingName+"' team renamed")
	})
}

func (s *MmctlUnitTestSuite) TestRemoveUserCmd() {
	teamArg := "example-team-id"
	userArg := "example-user-id"
	s.Run("Remove users from team without args returns an error", func() {
		printer.Clean()

		err := removeUsersCmdF(s.client, &cobra.Command{}, []string{})
		s.Require().Equal(err, errors.New("Not enough arguments."))
		s.Require().Len(printer.GetLines(), 0)
	})

	s.Run("Remove users from team with one arg returns an error", func() {
		printer.Clean()

		err := removeUsersCmdF(s.client, &cobra.Command{}, []string{teamArg})
		s.Require().Equal(err, errors.New("Not enough arguments."))
		s.Require().Len(printer.GetLines(), 0)
	})

	s.Run("Remove users from team with a non-existent team returns an error", func() {
		printer.Clean()

		s.client.
			EXPECT().
			GetTeam(teamArg, "").
			Return(nil, &model.Response{Error: nil}).
			Times(1)

		s.client.
			EXPECT().
			GetTeamByName(teamArg, "").
			Return(nil, &model.Response{Error: nil}).
			Times(1)

		err := removeUsersCmdF(s.client, &cobra.Command{}, []string{teamArg, userArg})
		s.Require().Equal(err, errors.New("Unable to find team '"+teamArg+"'"))
		s.Require().Len(printer.GetLines(), 0)
	})

	s.Run("Remove users from team with a non-existent user returns an error", func() {
		printer.Clean()
		mockTeam := &model.Team{Id: teamArg}
		mockUser := &model.User{Id: userArg}

		s.client.
			EXPECT().
			GetTeam(teamArg, "").
			Return(mockTeam, &model.Response{Error: nil}).
			Times(1)

		s.client.
			EXPECT().
			GetUserByEmail(mockUser.Id, "").
			Return(nil, nil).
			Times(1)

		s.client.
			EXPECT().
			GetUserByUsername(mockUser.Id, "").
			Return(nil, nil).
			Times(1)

		s.client.
			EXPECT().
			GetUser(mockUser.Id, "").
			Return(nil, nil).
			Times(1)

		err := removeUsersCmdF(s.client, &cobra.Command{}, []string{teamArg, mockUser.Id})
		s.Require().Nil(err)
		s.Require().Len(printer.GetLines(), 0)
		s.Require().Len(printer.GetErrorLines(), 1)
		s.Require().Equal(printer.GetErrorLines()[0], "Can't find user '"+userArg+"'")
	})

	s.Run("Remove users from team by email and get team by name should not return an error", func() {
		printer.Clean()
		mockTeam := &model.Team{Id: teamArg}
		mockUser := &model.User{Id: userArg}

		s.client.
			EXPECT().
			GetTeam(teamArg, "").
			Return(nil, nil).
			Times(1)

		s.client.
			EXPECT().
			GetTeamByName(teamArg, "").
			Return(mockTeam, &model.Response{Error: nil}).
			Times(1)

		s.client.
			EXPECT().
			GetUserByEmail(mockUser.Id, "").
			Return(mockUser, nil).
			Times(1)

		s.client.
			EXPECT().
			RemoveTeamMember(mockTeam.Id, mockUser.Id).
			Return(false, &model.Response{Error: nil}).
			Times(1)

		err := removeUsersCmdF(s.client, &cobra.Command{}, []string{mockTeam.Id, mockUser.Id})
		s.Require().Nil(err)
		s.Require().Len(printer.GetLines(), 0)
		s.Require().Len(printer.GetErrorLines(), 0)
	})

	s.Run("Remove users from team by email and get team should not return an error", func() {
		printer.Clean()
		mockTeam := &model.Team{Id: teamArg}
		mockUser := &model.User{Id: userArg}

		s.client.
			EXPECT().
			GetTeam(teamArg, "").
			Return(mockTeam, &model.Response{Error: nil}).
			Times(1)

		s.client.
			EXPECT().
			GetUserByEmail(mockUser.Id, "").
			Return(mockUser, nil).
			Times(1)

		s.client.
			EXPECT().
			RemoveTeamMember(mockTeam.Id, mockUser.Id).
			Return(false, &model.Response{Error: nil}).
			Times(1)

		err := removeUsersCmdF(s.client, &cobra.Command{}, []string{mockTeam.Id, mockUser.Id})
		s.Require().Nil(err)
		s.Require().Len(printer.GetLines(), 0)
		s.Require().Len(printer.GetErrorLines(), 0)
	})

	s.Run("Remove users from team by username and get team should not return an error", func() {
		printer.Clean()
		mockTeam := &model.Team{Id: teamArg}
		mockUser := &model.User{Id: userArg}

		s.client.
			EXPECT().
			GetTeam(teamArg, "").
			Return(mockTeam, &model.Response{Error: nil}).
			Times(1)

		s.client.
			EXPECT().
			GetUserByEmail(mockUser.Id, "").
			Return(nil, nil).
			Times(1)

		s.client.
			EXPECT().
			GetUserByUsername(mockUser.Id, "").
			Return(mockUser, nil).
			Times(1)

		s.client.
			EXPECT().
			RemoveTeamMember(mockTeam.Id, mockUser.Id).
			Return(false, &model.Response{Error: nil}).
			Times(1)

		err := removeUsersCmdF(s.client, &cobra.Command{}, []string{mockTeam.Id, mockUser.Id})
		s.Require().Nil(err)
		s.Require().Len(printer.GetLines(), 0)
		s.Require().Len(printer.GetErrorLines(), 0)
	})

	s.Run("Remove users from team by user and get team should not return an error", func() {
		printer.Clean()
		mockTeam := &model.Team{Id: teamArg}
		mockUser := &model.User{Id: userArg}
		s.client.
			EXPECT().
			GetTeam(teamArg, "").
			Return(mockTeam, &model.Response{Error: nil}).
			Times(1)

		s.client.
			EXPECT().
			GetUserByEmail(mockUser.Id, "").
			Return(nil, nil).
			Times(1)

		s.client.
			EXPECT().
			GetUserByUsername(mockUser.Id, "").
			Return(nil, nil).
			Times(1)

		s.client.
			EXPECT().
			GetUser(mockUser.Id, "").
			Return(mockUser, nil).
			Times(1)

		s.client.
			EXPECT().
			RemoveTeamMember(mockTeam.Id, mockUser.Id).
			Return(false, &model.Response{Error: nil}).
			Times(1)

		err := removeUsersCmdF(s.client, &cobra.Command{}, []string{mockTeam.Id, mockUser.Id})
		s.Require().Nil(err)
		s.Require().Len(printer.GetLines(), 0)
		s.Require().Len(printer.GetErrorLines(), 0)
	})

	s.Run("Remove users from team with an erroneous RemoveTeamMember should return an error", func() {
		printer.Clean()
		mockTeam := &model.Team{Id: teamArg, Name: "example-name"}
		mockUser := &model.User{Id: userArg}
		mockError := model.AppError{Message: "Mock error"}

		s.client.
			EXPECT().
			GetTeam(teamArg, "").
			Return(mockTeam, &model.Response{Error: nil}).
			Times(1)

		s.client.
			EXPECT().
			GetUserByEmail(mockUser.Id, "").
			Return(mockUser, nil).
			Times(1)

		s.client.
			EXPECT().
			RemoveTeamMember(mockTeam.Id, mockUser.Id).
			Return(false, &model.Response{Error: &mockError}).
			Times(1)

		err := removeUsersCmdF(s.client, &cobra.Command{}, []string{mockTeam.Id, mockUser.Id})
		s.Require().Nil(err)
		s.Require().Len(printer.GetLines(), 0)
		s.Require().Len(printer.GetErrorLines(), 1)
		s.Require().Equal(printer.GetErrorLines()[0], "Unable to remove '"+mockUser.Id+"' from "+mockTeam.Name+". Error: "+mockError.Error())
	})

}

func (s *MmctlUnitTestSuite) TestListTeamsCmdF() {
	s.Run("Error retrieving teams", func() {
		printer.Clean()
		mockError := model.AppError{Message: "Mock error"}

		s.client.
			EXPECT().
			GetAllTeams("", 0, 10000).
			Return(nil, &model.Response{Error: &mockError}).
			Times(1)

		err := listTeamsCmdF(s.client, &cobra.Command{}, []string{})
		s.Require().EqualError(err, mockError.Error())
		s.Require().Len(printer.GetLines(), 0)
		s.Require().Len(printer.GetErrorLines(), 0)
	})

	s.Run("One archived team", func() {
		mockTeam := model.Team{
			Name:     "Team1",
			DeleteAt: 1,
		}

		s.client.
			EXPECT().
			GetAllTeams("", 0, 10000).
			Return([]*model.Team{&mockTeam}, &model.Response{Error: nil}).
			Times(2)

		s.Run("JSON Format", func() {
			printer.Clean()

			err := listTeamsCmdF(s.client, &cobra.Command{}, []string{})
			s.Require().NoError(err)
			s.Require().Len(printer.GetLines(), 1)
			s.Require().Equal(&mockTeam, printer.GetLines()[0])
			s.Require().Len(printer.GetErrorLines(), 0)
		})

		s.Run("Plain Format", func() {
			printer.Clean()
			printer.SetFormat(printer.FORMAT_PLAIN)
			defer printer.SetFormat(printer.FORMAT_JSON)

			err := listTeamsCmdF(s.client, &cobra.Command{}, []string{})
			s.Require().NoError(err)
			s.Require().Len(printer.GetLines(), 1)
			s.Require().Equal(mockTeam.Name+" (archived)", printer.GetLines()[0])
			s.Require().Len(printer.GetErrorLines(), 0)
		})
	})

	s.Run("One non-archived team", func() {
		mockTeam := model.Team{
			Name: "Team1",
		}

		s.client.
			EXPECT().
			GetAllTeams("", 0, 10000).
			Return([]*model.Team{&mockTeam}, &model.Response{Error: nil}).
			Times(2)

		s.Run("JSON Format", func() {
			printer.Clean()

			err := listTeamsCmdF(s.client, &cobra.Command{}, []string{})
			s.Require().NoError(err)
			s.Require().Len(printer.GetLines(), 1)
			s.Require().Equal(&mockTeam, printer.GetLines()[0])
			s.Require().Len(printer.GetErrorLines(), 0)
		})

		s.Run("Plain Format", func() {
			printer.Clean()
			printer.SetFormat(printer.FORMAT_PLAIN)
			defer printer.SetFormat(printer.FORMAT_JSON)

			err := listTeamsCmdF(s.client, &cobra.Command{}, []string{})
			s.Require().NoError(err)
			s.Require().Len(printer.GetLines(), 1)
			s.Require().Equal(mockTeam.Name, printer.GetLines()[0])
			s.Require().Len(printer.GetErrorLines(), 0)
		})
	})

	s.Run("Several teams", func() {
		mockTeams := []*model.Team{
			&model.Team{
				Name: "Team1",
			},
			&model.Team{
				Name:     "Team2",
				DeleteAt: 1,
			},
			&model.Team{
				Name:     "Team3",
				DeleteAt: 1,
			},
			&model.Team{
				Name: "Team4",
			},
		}

		s.client.
			EXPECT().
			GetAllTeams("", 0, 10000).
			Return(mockTeams, &model.Response{Error: nil}).
			Times(2)

		s.Run("JSON Format", func() {
			printer.Clean()

			err := listTeamsCmdF(s.client, &cobra.Command{}, []string{})
			s.Require().NoError(err)
			s.Require().Len(printer.GetLines(), 4)
			s.Require().Equal(mockTeams[0], printer.GetLines()[0])
			s.Require().Equal(mockTeams[1], printer.GetLines()[1])
			s.Require().Equal(mockTeams[2], printer.GetLines()[2])
			s.Require().Equal(mockTeams[3], printer.GetLines()[3])
			s.Require().Len(printer.GetErrorLines(), 0)
		})

		s.Run("Plain Format", func() {
			printer.Clean()
			printer.SetFormat(printer.FORMAT_PLAIN)
			defer printer.SetFormat(printer.FORMAT_JSON)

			err := listTeamsCmdF(s.client, &cobra.Command{}, []string{})
			s.Require().NoError(err)
			s.Require().Len(printer.GetLines(), 4)
			s.Require().Equal(mockTeams[0].Name, printer.GetLines()[0])
			s.Require().Equal(mockTeams[1].Name+" (archived)", printer.GetLines()[1])
			s.Require().Equal(mockTeams[2].Name+" (archived)", printer.GetLines()[2])
			s.Require().Equal(mockTeams[3].Name, printer.GetLines()[3])
			s.Require().Len(printer.GetErrorLines(), 0)
		})
	})
}

<<<<<<< HEAD
func (s *MmctlUnitTestSuite) TestDeleteTeamsCmd() {
	teamName := "team1"
	teamId := "teamId"

	s.Run("Delete teams with no arguments returns an error", func() {
		cmd := &cobra.Command{}
		err := deleteTeamsCmdF(s.client, cmd, []string{})
		s.Require().NotNil(err)
		s.Require().Equal(err.Error(), "Not enough arguments.")
	})

	s.Run("Delete teams with confirm false returns an error", func() {
		cmd := &cobra.Command{}
		cmd.Flags().Bool("confirm", false, "")
		err := deleteTeamsCmdF(s.client, cmd, []string{"some"})
		s.Require().NotNil(err)
		s.Require().Equal(err.Error(), "ABORTED: You did not answer YES exactly, in all capitals.")
	})

	s.Run("Delete teams with team not exist in db returns an error", func() {
		printer.Clean()

		s.client.
			EXPECT().
			GetTeamByName(teamName, "").
=======
func (s *MmctlUnitTestSuite) TestAddUsersCmd() {
	mockTeam := model.Team{
		Id:          "TeamId",
		Name:        "team1",
		DisplayName: "DisplayName",
	}
	mockUser := model.User{
		Id:       "UserID",
		Username: "ExampleUser",
		Email:    "example@example.com",
	}

	s.Run("Add users with not enough arguments returns error", func() {

		cmd := &cobra.Command{}
		err := addUsersCmdF(s.client, cmd, []string{})

		s.Require().Equal(err, errors.New("Not enough arguments."))
		s.Require().Len(printer.GetLines(), 0)
	})

	s.Run("Add users with a team that cannot be found returns error", func() {

		cmd := &cobra.Command{}

		s.client.
			EXPECT().
			GetTeam("team1", "").
			Return(nil, &model.Response{Error: nil}).
			Times(1)

		s.client.
			EXPECT().
			GetTeamByName("team1", "").
			Return(nil, &model.Response{Error: nil}).
			Times(1)

		err := addUsersCmdF(s.client, cmd, []string{"team1", "user1"})
		s.Require().Equal(err, errors.New("Unable to find team 'team1'"))
		s.Require().Len(printer.GetLines(), 0)
	})

	s.Run("Add users with nonexistent user in arguments prints error", func() {
		printer.Clean()
		cmd := &cobra.Command{}

		s.client.
			EXPECT().
			GetTeam("team1", "").
			Return(&mockTeam, &model.Response{Error: nil}).
			Times(1)

		s.client.
			EXPECT().
			GetUserByEmail("user1", "").
>>>>>>> 48ec4ab4
			Return(nil, &model.Response{Error: nil}).
			Times(1)

		s.client.
			EXPECT().
<<<<<<< HEAD
			GetTeam(teamName, "").
			Return(nil, &model.Response{Error: nil}).
			Times(1)

		cmd := &cobra.Command{}
		cmd.Flags().Bool("confirm", true, "")

		err := deleteTeamsCmdF(s.client, cmd, []string{"team1"})
		s.Require().Nil(err)
		s.Require().Equal("Unable to find team 'team1'", printer.GetErrorLines()[0])
	})

	s.Run("Delete teams should delete team", func() {
		printer.Clean()
		mockTeam := model.Team{
			Id:   teamId,
			Name: teamName,
		}

		s.client.
			EXPECT().
			PermanentDeleteTeam(teamId).
			Return(true, &model.Response{Error: nil}).
			Times(1)
		s.client.
			EXPECT().
			GetTeam(teamName, "").
			Return(&mockTeam, &model.Response{Error: nil}).
			Times(1)

		cmd := &cobra.Command{}
		cmd.Flags().Bool("confirm", true, "")

		err := deleteTeamsCmdF(s.client, cmd, []string{"team1"})
		s.Require().Nil(err)
		s.Require().Equal(&mockTeam, printer.GetLines()[0])
	})

	s.Run("Delete teams with error on PermanentDeleteTeam returns an error", func() {
		printer.Clean()
		mockTeam := model.Team{
			Id:   teamId,
			Name: teamName,
		}

		mockError := &model.AppError{
			Message:       "An error occurred on deleting a team",
			DetailedError: "Team cannot be deleted",
			Where:         "Team.deleteTeam",
		}
		s.client.
			EXPECT().
			PermanentDeleteTeam(teamId).
			Return(false, &model.Response{Error: mockError}).
=======
			GetUserByUsername("user1", "").
			Return(nil, &model.Response{Error: nil}).
			Times(1)

		s.client.
			EXPECT().
			GetUser("user1", "").
			Return(nil, &model.Response{Error: nil}).
			Times(1)

		err := addUsersCmdF(s.client, cmd, []string{"team1", "user1"})
		s.Require().Nil(err)
		s.Require().Len(printer.GetErrorLines(), 1)
		s.Require().Equal(printer.GetErrorLines()[0], "Can't find user 'user1'")
	})

	s.Run("Add users should print error when cannot add team member", func() {
		printer.Clean()
		cmd := &cobra.Command{}

		s.client.
			EXPECT().
			GetTeam("team1", "").
			Return(&mockTeam, &model.Response{Error: nil}).
			Times(1)

		s.client.
			EXPECT().
			GetUserByEmail("user1", "").
			Return(&mockUser, &model.Response{Error: nil}).
			Times(1)

		mockError := &model.AppError{
			Message:       "Cannot add team member",
			DetailedError: "This user was banned in this team",
			Where:         "Team.AddTeamMember",
		}

		s.client.
			EXPECT().
			AddTeamMember("TeamId", "UserID").
			Return(nil, &model.Response{Error: mockError}).
			Times(1)

		err := addUsersCmdF(s.client, cmd, []string{"team1", "user1"})
		s.Require().Nil(err)
		s.Require().Len(printer.GetErrorLines(), 1)
		s.Require().Equal(printer.GetErrorLines()[0],
			"Unable to add 'user1' to team1. Error: Team.AddTeamMember: Cannot add team member, This user was banned in this team")
	})

	s.Run("Add users should not print in console anything on success", func() {
		printer.Clean()

		cmd := &cobra.Command{}
		s.client.
			EXPECT().
			GetTeam("team1", "").
			Return(&mockTeam, &model.Response{Error: nil}).
>>>>>>> 48ec4ab4
			Times(1)

		s.client.
			EXPECT().
<<<<<<< HEAD
			GetTeam(teamName, "").
			Return(&mockTeam, &model.Response{Error: nil}).
			Times(1)

		cmd := &cobra.Command{}
		cmd.Flags().Bool("confirm", true, "")

		err := deleteTeamsCmdF(s.client, cmd, []string{"team1"})
		s.Require().Nil(err)
		s.Require().Equal("Unable to delete team 'team1' error: Team.deleteTeam: An error occurred on deleting a team, Team cannot be deleted",
			printer.GetErrorLines()[0])
=======
			GetUserByEmail("user1", "").
			Return(&mockUser, &model.Response{Error: nil}).
			Times(1)

		s.client.
			EXPECT().
			AddTeamMember("TeamId", "UserID").
			Return(nil, &model.Response{Error: nil}).
			Times(1)

		err := addUsersCmdF(s.client, cmd, []string{"team1", "user1"})
		s.Require().Nil(err)
		s.Require().Len(printer.GetLines(), 0)
		s.Require().Len(printer.GetErrorLines(), 0)
>>>>>>> 48ec4ab4
	})
}<|MERGE_RESOLUTION|>--- conflicted
+++ resolved
@@ -755,33 +755,6 @@
 	})
 }
 
-<<<<<<< HEAD
-func (s *MmctlUnitTestSuite) TestDeleteTeamsCmd() {
-	teamName := "team1"
-	teamId := "teamId"
-
-	s.Run("Delete teams with no arguments returns an error", func() {
-		cmd := &cobra.Command{}
-		err := deleteTeamsCmdF(s.client, cmd, []string{})
-		s.Require().NotNil(err)
-		s.Require().Equal(err.Error(), "Not enough arguments.")
-	})
-
-	s.Run("Delete teams with confirm false returns an error", func() {
-		cmd := &cobra.Command{}
-		cmd.Flags().Bool("confirm", false, "")
-		err := deleteTeamsCmdF(s.client, cmd, []string{"some"})
-		s.Require().NotNil(err)
-		s.Require().Equal(err.Error(), "ABORTED: You did not answer YES exactly, in all capitals.")
-	})
-
-	s.Run("Delete teams with team not exist in db returns an error", func() {
-		printer.Clean()
-
-		s.client.
-			EXPECT().
-			GetTeamByName(teamName, "").
-=======
 func (s *MmctlUnitTestSuite) TestAddUsersCmd() {
 	mockTeam := model.Team{
 		Id:          "TeamId",
@@ -837,13 +810,121 @@
 		s.client.
 			EXPECT().
 			GetUserByEmail("user1", "").
->>>>>>> 48ec4ab4
-			Return(nil, &model.Response{Error: nil}).
-			Times(1)
-
-		s.client.
-			EXPECT().
-<<<<<<< HEAD
+			Return(nil, &model.Response{Error: nil}).
+			Times(1)
+
+		s.client.
+			EXPECT().
+			GetUserByUsername("user1", "").
+			Return(nil, &model.Response{Error: nil}).
+			Times(1)
+
+		s.client.
+			EXPECT().
+			GetUser("user1", "").
+			Return(nil, &model.Response{Error: nil}).
+			Times(1)
+
+		err := addUsersCmdF(s.client, cmd, []string{"team1", "user1"})
+		s.Require().Nil(err)
+		s.Require().Len(printer.GetErrorLines(), 1)
+		s.Require().Equal(printer.GetErrorLines()[0], "Can't find user 'user1'")
+	})
+
+	s.Run("Add users should print error when cannot add team member", func() {
+		printer.Clean()
+		cmd := &cobra.Command{}
+
+		s.client.
+			EXPECT().
+			GetTeam("team1", "").
+			Return(&mockTeam, &model.Response{Error: nil}).
+			Times(1)
+
+		s.client.
+			EXPECT().
+			GetUserByEmail("user1", "").
+			Return(&mockUser, &model.Response{Error: nil}).
+			Times(1)
+
+		mockError := &model.AppError{
+			Message:       "Cannot add team member",
+			DetailedError: "This user was banned in this team",
+			Where:         "Team.AddTeamMember",
+		}
+
+		s.client.
+			EXPECT().
+			AddTeamMember("TeamId", "UserID").
+			Return(nil, &model.Response{Error: mockError}).
+			Times(1)
+
+		err := addUsersCmdF(s.client, cmd, []string{"team1", "user1"})
+		s.Require().Nil(err)
+		s.Require().Len(printer.GetErrorLines(), 1)
+		s.Require().Equal(printer.GetErrorLines()[0],
+			"Unable to add 'user1' to team1. Error: Team.AddTeamMember: Cannot add team member, This user was banned in this team")
+	})
+
+	s.Run("Add users should not print in console anything on success", func() {
+		printer.Clean()
+
+		cmd := &cobra.Command{}
+		s.client.
+			EXPECT().
+			GetTeam("team1", "").
+			Return(&mockTeam, &model.Response{Error: nil}).
+			Times(1)
+
+		s.client.
+			EXPECT().
+			GetUserByEmail("user1", "").
+			Return(&mockUser, &model.Response{Error: nil}).
+			Times(1)
+
+		s.client.
+			EXPECT().
+			AddTeamMember("TeamId", "UserID").
+			Return(nil, &model.Response{Error: nil}).
+			Times(1)
+
+		err := addUsersCmdF(s.client, cmd, []string{"team1", "user1"})
+		s.Require().Nil(err)
+		s.Require().Len(printer.GetLines(), 0)
+		s.Require().Len(printer.GetErrorLines(), 0)
+	})
+}
+
+func (s *MmctlUnitTestSuite) TestDeleteTeamsCmd() {
+	teamName := "team1"
+	teamId := "teamId"
+
+	s.Run("Delete teams with no arguments returns an error", func() {
+		cmd := &cobra.Command{}
+		err := deleteTeamsCmdF(s.client, cmd, []string{})
+		s.Require().NotNil(err)
+		s.Require().Equal(err.Error(), "Not enough arguments.")
+	})
+
+	s.Run("Delete teams with confirm false returns an error", func() {
+		cmd := &cobra.Command{}
+		cmd.Flags().Bool("confirm", false, "")
+		err := deleteTeamsCmdF(s.client, cmd, []string{"some"})
+		s.Require().NotNil(err)
+		s.Require().Equal(err.Error(), "ABORTED: You did not answer YES exactly, in all capitals.")
+	})
+
+	s.Run("Delete teams with team not exist in db returns an error", func() {
+		printer.Clean()
+
+		s.client.
+			EXPECT().
+			GetTeamByName(teamName, "").
+			Return(nil, &model.Response{Error: nil}).
+			Times(1)
+
+		s.client.
+			EXPECT().
 			GetTeam(teamName, "").
 			Return(nil, &model.Response{Error: nil}).
 			Times(1)
@@ -898,72 +979,10 @@
 			EXPECT().
 			PermanentDeleteTeam(teamId).
 			Return(false, &model.Response{Error: mockError}).
-=======
-			GetUserByUsername("user1", "").
-			Return(nil, &model.Response{Error: nil}).
-			Times(1)
-
-		s.client.
-			EXPECT().
-			GetUser("user1", "").
-			Return(nil, &model.Response{Error: nil}).
-			Times(1)
-
-		err := addUsersCmdF(s.client, cmd, []string{"team1", "user1"})
-		s.Require().Nil(err)
-		s.Require().Len(printer.GetErrorLines(), 1)
-		s.Require().Equal(printer.GetErrorLines()[0], "Can't find user 'user1'")
-	})
-
-	s.Run("Add users should print error when cannot add team member", func() {
-		printer.Clean()
-		cmd := &cobra.Command{}
-
-		s.client.
-			EXPECT().
-			GetTeam("team1", "").
-			Return(&mockTeam, &model.Response{Error: nil}).
-			Times(1)
-
-		s.client.
-			EXPECT().
-			GetUserByEmail("user1", "").
-			Return(&mockUser, &model.Response{Error: nil}).
-			Times(1)
-
-		mockError := &model.AppError{
-			Message:       "Cannot add team member",
-			DetailedError: "This user was banned in this team",
-			Where:         "Team.AddTeamMember",
-		}
-
-		s.client.
-			EXPECT().
-			AddTeamMember("TeamId", "UserID").
-			Return(nil, &model.Response{Error: mockError}).
-			Times(1)
-
-		err := addUsersCmdF(s.client, cmd, []string{"team1", "user1"})
-		s.Require().Nil(err)
-		s.Require().Len(printer.GetErrorLines(), 1)
-		s.Require().Equal(printer.GetErrorLines()[0],
-			"Unable to add 'user1' to team1. Error: Team.AddTeamMember: Cannot add team member, This user was banned in this team")
-	})
-
-	s.Run("Add users should not print in console anything on success", func() {
-		printer.Clean()
-
-		cmd := &cobra.Command{}
-		s.client.
-			EXPECT().
-			GetTeam("team1", "").
-			Return(&mockTeam, &model.Response{Error: nil}).
->>>>>>> 48ec4ab4
-			Times(1)
-
-		s.client.
-			EXPECT().
-<<<<<<< HEAD
+			Times(1)
+
+		s.client.
+			EXPECT().
 			GetTeam(teamName, "").
 			Return(&mockTeam, &model.Response{Error: nil}).
 			Times(1)
@@ -975,21 +994,5 @@
 		s.Require().Nil(err)
 		s.Require().Equal("Unable to delete team 'team1' error: Team.deleteTeam: An error occurred on deleting a team, Team cannot be deleted",
 			printer.GetErrorLines()[0])
-=======
-			GetUserByEmail("user1", "").
-			Return(&mockUser, &model.Response{Error: nil}).
-			Times(1)
-
-		s.client.
-			EXPECT().
-			AddTeamMember("TeamId", "UserID").
-			Return(nil, &model.Response{Error: nil}).
-			Times(1)
-
-		err := addUsersCmdF(s.client, cmd, []string{"team1", "user1"})
-		s.Require().Nil(err)
-		s.Require().Len(printer.GetLines(), 0)
-		s.Require().Len(printer.GetErrorLines(), 0)
->>>>>>> 48ec4ab4
 	})
 }