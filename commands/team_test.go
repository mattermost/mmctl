--- conflicted
+++ resolved
@@ -109,58 +109,6 @@
 	})
 }
 
-<<<<<<< HEAD
-func (s *MmctlUnitTestSuite) TestAddUsersCmd() {
-	mockTeam := model.Team{
-		Id:          "TeamId",
-		Name:        "team1",
-		DisplayName: "DisplayName",
-	}
-	mockUser := model.User{
-		Id:       "UserID",
-		Username: "ExampleUser",
-		Email:    "example@example.com",
-	}
-
-	s.Run("Add users with not enough arguments returns error", func() {
-
-		cmd := &cobra.Command{}
-		err := addUsersCmdF(s.client, cmd, []string{})
-
-		s.Require().Equal(err, errors.New("Not enough arguments."))
-		s.Require().Len(printer.GetLines(), 0)
-	})
-
-	s.Run("Add users with a team that cannot be found returns error", func() {
-
-		cmd := &cobra.Command{}
-
-		s.client.
-			EXPECT().
-			GetTeam("team1", "").
-			Return(nil, &model.Response{Error: nil}).
-			Times(1)
-
-		s.client.
-			EXPECT().
-			GetTeamByName("team1", "").
-			Return(nil, &model.Response{Error: nil}).
-			Times(1)
-
-		err := addUsersCmdF(s.client, cmd, []string{"team1", "user1"})
-		s.Require().Equal(err, errors.New("Unable to find team 'team1'"))
-		s.Require().Len(printer.GetLines(), 0)
-	})
-
-	s.Run("Add users with nonexistent user in arguments prints error", func() {
-		printer.Clean()
-		cmd := &cobra.Command{}
-
-		s.client.
-			EXPECT().
-			GetTeam("team1", "").
-			Return(&mockTeam, &model.Response{Error: nil}).
-=======
 func (s *MmctlUnitTestSuite) TestRenameTeamCmdF() {
 	s.Run("Team rename should fail with missing name and display name flag", func() {
 		printer.Clean()
@@ -348,14 +296,10 @@
 			EXPECT().
 			GetTeam(args[0], "").
 			Return(nil, &model.Response{Error: nil}).
->>>>>>> 01a790a4
-			Times(1)
-
-		s.client.
-			EXPECT().
-<<<<<<< HEAD
-			GetUserByEmail("user1", "").
-=======
+			Times(1)
+
+		s.client.
+			EXPECT().
 			GetTeamByName(args[0], "").
 			Return(foundTeam, &model.Response{Error: nil}).
 			Times(1)
@@ -400,15 +344,11 @@
 		s.client.
 			EXPECT().
 			GetTeam(args[0], "").
->>>>>>> 01a790a4
-			Return(nil, &model.Response{Error: nil}).
-			Times(1)
-
-		s.client.
-			EXPECT().
-<<<<<<< HEAD
-			GetUserByUsername("user1", "").
-=======
+			Return(nil, &model.Response{Error: nil}).
+			Times(1)
+
+		s.client.
+			EXPECT().
 			GetTeamByName(args[0], "").
 			Return(foundTeam, &model.Response{Error: nil}).
 			Times(1)
@@ -453,32 +393,11 @@
 		s.client.
 			EXPECT().
 			GetTeam(teamArg, "").
->>>>>>> 01a790a4
-			Return(nil, &model.Response{Error: nil}).
-			Times(1)
-
-		s.client.
-			EXPECT().
-<<<<<<< HEAD
-			GetUser("user1", "").
-			Return(nil, &model.Response{Error: nil}).
-			Times(1)
-
-		err := addUsersCmdF(s.client, cmd, []string{"team1", "user1"})
-		s.Require().Nil(err)
-		s.Require().Len(printer.GetErrorLines(), 1)
-		s.Require().Equal(printer.GetErrorLines()[0], "Can't find user 'user1'")
-	})
-
-	s.Run("Add users should print error when cannot add team member", func() {
-		printer.Clean()
-		cmd := &cobra.Command{}
-
-		s.client.
-			EXPECT().
-			GetTeam("team1", "").
-			Return(&mockTeam, &model.Response{Error: nil}).
-=======
+			Return(nil, &model.Response{Error: nil}).
+			Times(1)
+
+		s.client.
+			EXPECT().
 			GetTeamByName(teamArg, "").
 			Return(nil, &model.Response{Error: nil}).
 			Times(1)
@@ -533,44 +452,10 @@
 			EXPECT().
 			GetTeam(teamArg, "").
 			Return(nil, nil).
->>>>>>> 01a790a4
-			Times(1)
-
-		s.client.
-			EXPECT().
-<<<<<<< HEAD
-			GetUserByEmail("user1", "").
-			Return(&mockUser, &model.Response{Error: nil}).
-			Times(1)
-
-		mockError := &model.AppError{
-			Message:       "Cannot add team member",
-			DetailedError: "This user was banned in this team",
-			Where:         "Team.AddTeamMember",
-		}
-
-		s.client.
-			EXPECT().
-			AddTeamMember("TeamId", "UserID").
-			Return(nil, &model.Response{Error: mockError}).
-			Times(1)
-
-		err := addUsersCmdF(s.client, cmd, []string{"team1", "user1"})
-		s.Require().Nil(err)
-		s.Require().Len(printer.GetErrorLines(), 1)
-		s.Require().Equal(printer.GetErrorLines()[0],
-			"Unable to add 'user1' to team1. Error: Team.AddTeamMember: Cannot add team member, This user was banned in this team")
-	})
-
-	s.Run("Add users should not print in console anything on success", func() {
-		printer.Clean()
-
-		cmd := &cobra.Command{}
-		s.client.
-			EXPECT().
-			GetTeam("team1", "").
-			Return(&mockTeam, &model.Response{Error: nil}).
-=======
+			Times(1)
+
+		s.client.
+			EXPECT().
 			GetTeamByName(teamArg, "").
 			Return(mockTeam, &model.Response{Error: nil}).
 			Times(1)
@@ -602,29 +487,16 @@
 			EXPECT().
 			GetTeam(teamArg, "").
 			Return(mockTeam, &model.Response{Error: nil}).
->>>>>>> 01a790a4
-			Times(1)
-
-		s.client.
-			EXPECT().
-<<<<<<< HEAD
-			GetUserByEmail("user1", "").
-			Return(&mockUser, &model.Response{Error: nil}).
-=======
+			Times(1)
+
+		s.client.
+			EXPECT().
 			GetUserByEmail(mockUser.Id, "").
 			Return(mockUser, nil).
->>>>>>> 01a790a4
-			Times(1)
-
-		s.client.
-			EXPECT().
-<<<<<<< HEAD
-			AddTeamMember("TeamId", "UserID").
-			Return(nil, &model.Response{Error: nil}).
-			Times(1)
-
-		err := addUsersCmdF(s.client, cmd, []string{"team1", "user1"})
-=======
+			Times(1)
+
+		s.client.
+			EXPECT().
 			RemoveTeamMember(mockTeam.Id, mockUser.Id).
 			Return(false, &model.Response{Error: nil}).
 			Times(1)
@@ -705,13 +577,10 @@
 			Times(1)
 
 		err := removeUsersCmdF(s.client, &cobra.Command{}, []string{mockTeam.Id, mockUser.Id})
->>>>>>> 01a790a4
 		s.Require().Nil(err)
 		s.Require().Len(printer.GetLines(), 0)
 		s.Require().Len(printer.GetErrorLines(), 0)
 	})
-<<<<<<< HEAD
-=======
 
 	s.Run("Remove users from team with an erroneous RemoveTeamMember should return an error", func() {
 		printer.Clean()
@@ -884,5 +753,144 @@
 			s.Require().Len(printer.GetErrorLines(), 0)
 		})
 	})
->>>>>>> 01a790a4
+}
+
+func (s *MmctlUnitTestSuite) TestAddUsersCmd() {
+	mockTeam := model.Team{
+		Id:          "TeamId",
+		Name:        "team1",
+		DisplayName: "DisplayName",
+	}
+	mockUser := model.User{
+		Id:       "UserID",
+		Username: "ExampleUser",
+		Email:    "example@example.com",
+	}
+
+	s.Run("Add users with not enough arguments returns error", func() {
+
+		cmd := &cobra.Command{}
+		err := addUsersCmdF(s.client, cmd, []string{})
+
+		s.Require().Equal(err, errors.New("Not enough arguments."))
+		s.Require().Len(printer.GetLines(), 0)
+	})
+
+	s.Run("Add users with a team that cannot be found returns error", func() {
+
+		cmd := &cobra.Command{}
+
+		s.client.
+			EXPECT().
+			GetTeam("team1", "").
+			Return(nil, &model.Response{Error: nil}).
+			Times(1)
+
+		s.client.
+			EXPECT().
+			GetTeamByName("team1", "").
+			Return(nil, &model.Response{Error: nil}).
+			Times(1)
+
+		err := addUsersCmdF(s.client, cmd, []string{"team1", "user1"})
+		s.Require().Equal(err, errors.New("Unable to find team 'team1'"))
+		s.Require().Len(printer.GetLines(), 0)
+	})
+
+	s.Run("Add users with nonexistent user in arguments prints error", func() {
+		printer.Clean()
+		cmd := &cobra.Command{}
+
+		s.client.
+			EXPECT().
+			GetTeam("team1", "").
+			Return(&mockTeam, &model.Response{Error: nil}).
+			Times(1)
+
+		s.client.
+			EXPECT().
+			GetUserByEmail("user1", "").
+			Return(nil, &model.Response{Error: nil}).
+			Times(1)
+
+		s.client.
+			EXPECT().
+			GetUserByUsername("user1", "").
+			Return(nil, &model.Response{Error: nil}).
+			Times(1)
+
+		s.client.
+			EXPECT().
+			GetUser("user1", "").
+			Return(nil, &model.Response{Error: nil}).
+			Times(1)
+
+		err := addUsersCmdF(s.client, cmd, []string{"team1", "user1"})
+		s.Require().Nil(err)
+		s.Require().Len(printer.GetErrorLines(), 1)
+		s.Require().Equal(printer.GetErrorLines()[0], "Can't find user 'user1'")
+	})
+
+	s.Run("Add users should print error when cannot add team member", func() {
+		printer.Clean()
+		cmd := &cobra.Command{}
+
+		s.client.
+			EXPECT().
+			GetTeam("team1", "").
+			Return(&mockTeam, &model.Response{Error: nil}).
+			Times(1)
+
+		s.client.
+			EXPECT().
+			GetUserByEmail("user1", "").
+			Return(&mockUser, &model.Response{Error: nil}).
+			Times(1)
+
+		mockError := &model.AppError{
+			Message:       "Cannot add team member",
+			DetailedError: "This user was banned in this team",
+			Where:         "Team.AddTeamMember",
+		}
+
+		s.client.
+			EXPECT().
+			AddTeamMember("TeamId", "UserID").
+			Return(nil, &model.Response{Error: mockError}).
+			Times(1)
+
+		err := addUsersCmdF(s.client, cmd, []string{"team1", "user1"})
+		s.Require().Nil(err)
+		s.Require().Len(printer.GetErrorLines(), 1)
+		s.Require().Equal(printer.GetErrorLines()[0],
+			"Unable to add 'user1' to team1. Error: Team.AddTeamMember: Cannot add team member, This user was banned in this team")
+	})
+
+	s.Run("Add users should not print in console anything on success", func() {
+		printer.Clean()
+
+		cmd := &cobra.Command{}
+		s.client.
+			EXPECT().
+			GetTeam("team1", "").
+			Return(&mockTeam, &model.Response{Error: nil}).
+			Times(1)
+
+		s.client.
+			EXPECT().
+			GetUserByEmail("user1", "").
+			Return(&mockUser, &model.Response{Error: nil}).
+			Times(1)
+
+		s.client.
+			EXPECT().
+			AddTeamMember("TeamId", "UserID").
+			Return(nil, &model.Response{Error: nil}).
+			Times(1)
+
+		err := addUsersCmdF(s.client, cmd, []string{"team1", "user1"})
+		s.Require().Nil(err)
+		s.Require().Len(printer.GetLines(), 0)
+		s.Require().Len(printer.GetErrorLines(), 0)
+	})
 }