--- conflicted
+++ resolved
@@ -109,55 +109,6 @@
 	})
 }
 
-<<<<<<< HEAD
-func (s *MmctlUnitTestSuite) TestDeleteTeamsCmd() {
-	teamName := "team1"
-	teamId := "teamId"
-
-	s.Run("Delete teams with no arguments returns an error", func() {
-		cmd := &cobra.Command{}
-		err := deleteTeamsCmdF(s.client, cmd, []string{})
-		s.Require().NotNil(err)
-		s.Require().Equal(err.Error(), "Not enough arguments.")
-	})
-
-	s.Run("Delete teams with confirm false returns an error", func() {
-		cmd := &cobra.Command{}
-		cmd.Flags().Bool("confirm", false, "")
-		err := deleteTeamsCmdF(s.client, cmd, []string{"some"})
-		s.Require().NotNil(err)
-		s.Require().Equal(err.Error(), "ABORTED: You did not answer YES exactly, in all capitals.")
-	})
-
-	s.Run("Delete teams with team not exist in db returns an error", func() {
-		printer.Clean()
-
-		s.client.
-			EXPECT().
-			GetTeamByName(teamName, "").
-			Return(nil, &model.Response{Error: nil}).
-			Times(1)
-
-		s.client.
-			EXPECT().
-			GetTeam(teamName, "").
-			Return(nil, &model.Response{Error: nil}).
-			Times(1)
-
-		cmd := &cobra.Command{}
-		cmd.Flags().Bool("confirm", true, "")
-
-		err := deleteTeamsCmdF(s.client, cmd, []string{"team1"})
-		s.Require().Nil(err)
-		s.Require().Equal("Unable to find team 'team1'", printer.GetErrorLines()[0])
-	})
-
-	s.Run("Delete teams should delete team", func() {
-		printer.Clean()
-		mockTeam := model.Team{
-			Id:   teamId,
-			Name: teamName,
-=======
 func (s *MmctlUnitTestSuite) TestRenameTeamCmdF() {
 	s.Run("Team rename should fail with missing name and display name flag", func() {
 		printer.Clean()
@@ -339,46 +290,10 @@
 		updatedTeam := &model.Team{
 			DisplayName: newDisplayName,
 			Name:        existingName,
->>>>>>> 01a790a4
-		}
-
-		s.client.
-			EXPECT().
-<<<<<<< HEAD
-			PermanentDeleteTeam(teamId).
-			Return(true, &model.Response{Error: nil}).
-			Times(1)
-		s.client.
-			EXPECT().
-			GetTeam(teamName, "").
-			Return(&mockTeam, &model.Response{Error: nil}).
-			Times(1)
-
-		cmd := &cobra.Command{}
-		cmd.Flags().Bool("confirm", true, "")
-
-		err := deleteTeamsCmdF(s.client, cmd, []string{"team1"})
-		s.Require().Nil(err)
-		s.Require().Equal(&mockTeam, printer.GetLines()[0])
-	})
-
-	s.Run("Delete teams with error on PermanentDeleteTeam returns an error", func() {
-		printer.Clean()
-		mockTeam := model.Team{
-			Id:   teamId,
-			Name: teamName,
-		}
-
-		mockError := &model.AppError{
-			Message:       "An error occurred on deleting a team",
-			DetailedError: "Team cannot be deleted",
-			Where:         "Team.deleteTeam",
-		}
-		s.client.
-			EXPECT().
-			PermanentDeleteTeam(teamId).
-			Return(false, &model.Response{Error: mockError}).
-=======
+		}
+
+		s.client.
+			EXPECT().
 			GetTeam(args[0], "").
 			Return(nil, &model.Response{Error: nil}).
 			Times(1)
@@ -430,24 +345,10 @@
 			EXPECT().
 			GetTeam(args[0], "").
 			Return(nil, &model.Response{Error: nil}).
->>>>>>> 01a790a4
-			Times(1)
-
-		s.client.
-			EXPECT().
-<<<<<<< HEAD
-			GetTeam(teamName, "").
-			Return(&mockTeam, &model.Response{Error: nil}).
-			Times(1)
-
-		cmd := &cobra.Command{}
-		cmd.Flags().Bool("confirm", true, "")
-
-		err := deleteTeamsCmdF(s.client, cmd, []string{"team1"})
-		s.Require().Nil(err)
-		s.Require().Equal("Unable to delete team 'team1' error: Team.deleteTeam: An error occurred on deleting a team, Team cannot be deleted",
-			printer.GetErrorLines()[0])
-=======
+			Times(1)
+
+		s.client.
+			EXPECT().
 			GetTeamByName(args[0], "").
 			Return(foundTeam, &model.Response{Error: nil}).
 			Times(1)
@@ -851,6 +752,107 @@
 			s.Require().Equal(mockTeams[3].Name, printer.GetLines()[3])
 			s.Require().Len(printer.GetErrorLines(), 0)
 		})
->>>>>>> 01a790a4
+	})
+}
+
+func (s *MmctlUnitTestSuite) TestDeleteTeamsCmd() {
+	teamName := "team1"
+	teamId := "teamId"
+
+	s.Run("Delete teams with no arguments returns an error", func() {
+		cmd := &cobra.Command{}
+		err := deleteTeamsCmdF(s.client, cmd, []string{})
+		s.Require().NotNil(err)
+		s.Require().Equal(err.Error(), "Not enough arguments.")
+	})
+
+	s.Run("Delete teams with confirm false returns an error", func() {
+		cmd := &cobra.Command{}
+		cmd.Flags().Bool("confirm", false, "")
+		err := deleteTeamsCmdF(s.client, cmd, []string{"some"})
+		s.Require().NotNil(err)
+		s.Require().Equal(err.Error(), "ABORTED: You did not answer YES exactly, in all capitals.")
+	})
+
+	s.Run("Delete teams with team not exist in db returns an error", func() {
+		printer.Clean()
+
+		s.client.
+			EXPECT().
+			GetTeamByName(teamName, "").
+			Return(nil, &model.Response{Error: nil}).
+			Times(1)
+
+		s.client.
+			EXPECT().
+			GetTeam(teamName, "").
+			Return(nil, &model.Response{Error: nil}).
+			Times(1)
+
+		cmd := &cobra.Command{}
+		cmd.Flags().Bool("confirm", true, "")
+
+		err := deleteTeamsCmdF(s.client, cmd, []string{"team1"})
+		s.Require().Nil(err)
+		s.Require().Equal("Unable to find team 'team1'", printer.GetErrorLines()[0])
+	})
+
+	s.Run("Delete teams should delete team", func() {
+		printer.Clean()
+		mockTeam := model.Team{
+			Id:   teamId,
+			Name: teamName,
+		}
+
+		s.client.
+			EXPECT().
+			PermanentDeleteTeam(teamId).
+			Return(true, &model.Response{Error: nil}).
+			Times(1)
+		s.client.
+			EXPECT().
+			GetTeam(teamName, "").
+			Return(&mockTeam, &model.Response{Error: nil}).
+			Times(1)
+
+		cmd := &cobra.Command{}
+		cmd.Flags().Bool("confirm", true, "")
+
+		err := deleteTeamsCmdF(s.client, cmd, []string{"team1"})
+		s.Require().Nil(err)
+		s.Require().Equal(&mockTeam, printer.GetLines()[0])
+	})
+
+	s.Run("Delete teams with error on PermanentDeleteTeam returns an error", func() {
+		printer.Clean()
+		mockTeam := model.Team{
+			Id:   teamId,
+			Name: teamName,
+		}
+
+		mockError := &model.AppError{
+			Message:       "An error occurred on deleting a team",
+			DetailedError: "Team cannot be deleted",
+			Where:         "Team.deleteTeam",
+		}
+		s.client.
+			EXPECT().
+			PermanentDeleteTeam(teamId).
+			Return(false, &model.Response{Error: mockError}).
+			Times(1)
+
+		s.client.
+			EXPECT().
+			GetTeam(teamName, "").
+			Return(&mockTeam, &model.Response{Error: nil}).
+			Times(1)
+
+		cmd := &cobra.Command{}
+		cmd.Flags().Bool("confirm", true, "")
+
+		err := deleteTeamsCmdF(s.client, cmd, []string{"team1"})
+		s.Require().Nil(err)
+		s.Require().Equal("Unable to delete team 'team1' error: Team.deleteTeam: An error occurred on deleting a team, Team cannot be deleted",
+			printer.GetErrorLines()[0])
 	})
 }