package commands

import (
	"fmt"

	"github.com/mattermost/mattermost-server/v5/model"
	"github.com/mattermost/mmctl/client"
	"github.com/mattermost/mmctl/printer"

	"github.com/pkg/errors"
	"github.com/spf13/cobra"
)

var UserCmd = &cobra.Command{
	Use:   "user",
	Short: "Management of users",
}

var UserActivateCmd = &cobra.Command{
	Use:   "activate [emails, usernames, userIds]",
	Short: "Activate users",
	Long:  "Activate users that have been deactivated.",
	Example: `  user activate user@example.com
  user activate username`,
	RunE: withClient(userActivateCmdF),
}

var UserDeactivateCmd = &cobra.Command{
	Use:   "deactivate [emails, usernames, userIds]",
	Short: "Deactivate users",
	Long:  "Deactivate users. Deactivated users are immediately logged out of all sessions and are unable to log back in.",
	Example: `  user deactivate user@example.com
  user deactivate username`,
	RunE: withClient(userDeactivateCmdF),
}

var UserCreateCmd = &cobra.Command{
	Use:     "create",
	Short:   "Create a user",
	Long:    "Create a user",
	Example: `  user create --email user@example.com --username userexample --password Password1`,
	RunE:    withClient(userCreateCmdF),
}

var UserInviteCmd = &cobra.Command{
	Use:   "invite [email] [teams]",
	Short: "Send user an email invite to a team.",
	Long: `Send user an email invite to a team.
You can invite a user to multiple teams by listing them.
You can specify teams by name or ID.`,
	Example: `  user invite user@example.com myteam
  user invite user@example.com myteam1 myteam2`,
	RunE: withClient(userInviteCmdF),
}

var SendPasswordResetEmailCmd = &cobra.Command{
	Use:     "reset_password [users]",
	Short:   "Send users an email to reset their password",
	Long:    "Send users an email to reset their password",
	Example: "  user reset_password user@example.com",
	RunE:    withClient(sendPasswordResetEmailCmdF),
}

var updateUserEmailCmd = &cobra.Command{
	Use:   "email [user] [new email]",
	Short: "Change email of the user",
	Long:  "Change email of the user.",
	Example: `  user email test user@example.com
  user activate username`,
	RunE: withClient(updateUserEmailCmdF),
}

var ResetUserMfaCmd = &cobra.Command{
	Use:   "resetmfa [users]",
	Short: "Turn off MFA",
	Long: `Turn off multi-factor authentication for a user.
If MFA enforcement is enabled, the user will be forced to re-enable MFA as soon as they login.`,
	Example: "  user resetmfa user@example.com",
	RunE:    withClient(resetUserMfaCmdF),
}

var SearchUserCmd = &cobra.Command{
	Use:     "search [users]",
	Short:   "Search for users",
	Long:    "Search for users based on username, email, or user ID.",
	Example: "  user search user1@mail.com user2@mail.com",
	RunE:    withClient(searchUserCmdF),
}

func init() {
	UserCreateCmd.Flags().String("username", "", "Required. Username for the new user account.")
	UserCreateCmd.MarkFlagRequired("username")
	UserCreateCmd.Flags().String("email", "", "Required. The email address for the new user account.")
	UserCreateCmd.MarkFlagRequired("email")
	UserCreateCmd.Flags().String("password", "", "Required. The password for the new user account.")
	UserCreateCmd.MarkFlagRequired("password")
	UserCreateCmd.Flags().String("nickname", "", "Optional. The nickname for the new user account.")
	UserCreateCmd.Flags().String("firstname", "", "Optional. The first name for the new user account.")
	UserCreateCmd.Flags().String("lastname", "", "Optional. The last name for the new user account.")
	UserCreateCmd.Flags().String("locale", "", "Optional. The locale (ex: en, fr) for the new user account.")
	UserCreateCmd.Flags().Bool("system_admin", false, "Optional. If supplied, the new user will be a system administrator. Defaults to false.")

	UserCmd.AddCommand(
		UserActivateCmd,
		UserDeactivateCmd,
		UserCreateCmd,
		UserInviteCmd,
		SendPasswordResetEmailCmd,
		updateUserEmailCmd,
		ResetUserMfaCmd,
		SearchUserCmd,
	)

	RootCmd.AddCommand(UserCmd)
}

func userActivateCmdF(c client.Client, command *cobra.Command, args []string) error {
	if len(args) < 1 {
		return errors.New("Expected at least one argument. See help text for details.")
	}

	changeUsersActiveStatus(c, args, true)

	return nil
}

func changeUsersActiveStatus(c client.Client, userArgs []string, active bool) {
	users := getUsersFromUserArgs(c, userArgs)
	for i, user := range users {
<<<<<<< HEAD
		err := changeUserActiveStatus(c, user, userArgs[i], active)
=======
		if user == nil {
			printer.PrintError("Unable to find user '" + userArgs[i] + "'")
			continue
		}

		if user.IsSSOUser() {
			printer.Print("You must also deactivate user " + userArgs[i] + " in the SSO provider or they will be reactivated on next login or sync.")
		}
>>>>>>> 954ce075

		if err != nil {
			printer.PrintError(err.Error())
		}
	}
}

func changeUserActiveStatus(c client.Client, user *model.User, userArg string, activate bool) error {
	if user == nil {
		return fmt.Errorf("Can't find user '%v'", userArg)
	}
	if !activate && user.IsSSOUser() {
		printer.Print("You must also deactivate this user in the SSO provider or they will be reactivated on next login or sync.")
	}
	if _, response := c.UpdateUserActive(user.Id, activate); response.Error != nil {
		return fmt.Errorf("Unable to change activation status of user: %v", userArg)
	}

	return nil
}

func userDeactivateCmdF(c client.Client, cmd *cobra.Command, args []string) error {
	if len(args) < 1 {
		return errors.New("Expected at least one argument. See help text for details.")
	}

	changeUsersActiveStatus(c, args, false)

	return nil
}

func userCreateCmdF(c client.Client, cmd *cobra.Command, args []string) error {
	printer.SetSingle(true)

	username, erru := cmd.Flags().GetString("username")
	if erru != nil {
		return errors.Wrap(erru, "Username is required")
	}
	email, erre := cmd.Flags().GetString("email")
	if erre != nil {
		return errors.Wrap(erre, "Email is required")
	}
	password, errp := cmd.Flags().GetString("password")
	if errp != nil {
		return errors.Wrap(errp, "Password is required")
	}
	nickname, _ := cmd.Flags().GetString("nickname")
	firstname, _ := cmd.Flags().GetString("firstname")
	lastname, _ := cmd.Flags().GetString("lastname")
	locale, _ := cmd.Flags().GetString("locale")
	systemAdmin, _ := cmd.Flags().GetBool("system_admin")

	user := &model.User{
		Username:  username,
		Email:     email,
		Password:  password,
		Nickname:  nickname,
		FirstName: firstname,
		LastName:  lastname,
		Locale:    locale,
	}

	ruser, response := c.CreateUser(user)

	if response.Error != nil {
		return errors.New("Unable to create user. Error: " + response.Error.Error())
	}

	if systemAdmin {
		if _, response := c.UpdateUserRoles(ruser.Id, "system_user system_admin"); response.Error != nil {
			return errors.New("Unable to update user roles. Error: " + response.Error.Error())
		}
	}

	printer.PrintT("Created user {{.Username}}", ruser)

	return nil
}

func userInviteCmdF(c client.Client, cmd *cobra.Command, args []string) error {
	if len(args) < 2 {
		return errors.New("Expected at least two arguments. See help text for details.")
	}

	email := args[0]
	if !model.IsValidEmail(email) {
		return errors.New("Invalid email")
	}

	teams := getTeamsFromTeamArgs(c, args[1:])
	for i, team := range teams {
		err := inviteUser(c, email, team, args[i+1])

		if err != nil {
			printer.PrintError(err.Error())
		}
	}

	return nil
}

func inviteUser(c client.Client, email string, team *model.Team, teamArg string) error {
	invites := []string{email}
	if team == nil {
		return fmt.Errorf("Can't find team '%v'", teamArg)
	}

	if _, response := c.InviteUsersToTeam(team.Id, invites); response.Error != nil {
		return errors.New("Unable to invite user with email " + email + " to team " + team.Name + ". Error: " + response.Error.Error())
	}

	printer.Print("Invites may or may not have been sent.")

	return nil
}

func sendPasswordResetEmailCmdF(c client.Client, cmd *cobra.Command, args []string) error {
	if len(args) < 1 {
		return errors.New("Expected at least one argument. See help text for details.")
	}

	for _, email := range args {
		if !model.IsValidEmail(email) {
			printer.PrintError("Invalid email '" + email + "'")
			continue
		}
		if _, response := c.SendPasswordResetEmail(email); response.Error != nil {
			printer.PrintError("Unable send reset password email to email " + email + ". Error: " + response.Error.Error())
		}
	}

	return nil
}

func updateUserEmailCmdF(c client.Client, cmd *cobra.Command, args []string) error {
	printer.SetSingle(true)

	if len(args) != 2 {
		return errors.New("Expected two arguments. See help text for details.")
	}

	newEmail := args[1]

	if !model.IsValidEmail(newEmail) {
		return errors.New("Invalid email: '" + newEmail + "'")
	}

	if len(args) != 2 {
		return errors.New("Expected two arguments. See help text for details.")
	}

	user := getUserFromUserArg(c, args[0])
	if user == nil {
		return errors.New("Unable to find user '" + args[0] + "'")
	}

	user.Email = newEmail

	ruser, response := c.UpdateUser(user)
	if response.Error != nil {
		return errors.New(response.Error.Error())
	}

	printer.PrintT("User {{.Username}} updated successfully", ruser)

	return nil
}

func resetUserMfaCmdF(c client.Client, cmd *cobra.Command, args []string) error {
	if len(args) < 1 {
		return errors.New("Expected at least one argument. See help text for details.")
	}

	users := getUsersFromUserArgs(c, args)

	for i, user := range users {
		if user == nil {
			printer.PrintError("Unable to find user '" + args[i] + "'")
			continue
		}
		if _, response := c.UpdateUserMfa(user.Id, "", false); response.Error != nil {
			printer.PrintError("Unable to reset user '" + args[i] + "' MFA. Error: " + response.Error.Error())
		}
	}

	return nil
}

func searchUserCmdF(c client.Client, cmd *cobra.Command, args []string) error {
	printer.SetSingle(true)

	if len(args) < 1 {
		return errors.New("Expected at least one argument. See help text for details.")
	}

	users := getUsersFromUserArgs(c, args)

	for i, user := range users {
		tpl := `id: {{.Id}}
username: {{.Username}}
nickname: {{.Nickname}}
position: {{.Position}}
first_name: {{.FirstName}}
last_name: {{.LastName}}
email: {{.Email}}
auth_service: {{.AuthService}}`
		if i > 0 {
			tpl = "------------------------------\n" + tpl
		}
		if user == nil {
			printer.PrintError("Unable to find user '" + args[i] + "'")
			continue
		}

		printer.PrintT(tpl, user)
	}

	return nil
}<|MERGE_RESOLUTION|>--- conflicted
+++ resolved
@@ -127,18 +127,7 @@
 func changeUsersActiveStatus(c client.Client, userArgs []string, active bool) {
 	users := getUsersFromUserArgs(c, userArgs)
 	for i, user := range users {
-<<<<<<< HEAD
 		err := changeUserActiveStatus(c, user, userArgs[i], active)
-=======
-		if user == nil {
-			printer.PrintError("Unable to find user '" + userArgs[i] + "'")
-			continue
-		}
-
-		if user.IsSSOUser() {
-			printer.Print("You must also deactivate user " + userArgs[i] + " in the SSO provider or they will be reactivated on next login or sync.")
-		}
->>>>>>> 954ce075
 
 		if err != nil {
 			printer.PrintError(err.Error())
