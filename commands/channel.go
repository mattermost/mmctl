--- conflicted
+++ resolved
@@ -265,11 +265,7 @@
 
 func archiveChannelsCmdF(c client.Client, cmd *cobra.Command, args []string) error {
 	if len(args) < 1 {
-<<<<<<< HEAD
 		return errors.New("enter at least one channel to archive")
-=======
-		return errors.New("Enter at least one channel to archive")
->>>>>>> 67af279a
 	}
 
 	channels := getChannelsFromChannelArgs(c, args)
