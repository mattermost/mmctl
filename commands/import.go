--- conflicted
+++ resolved
@@ -69,11 +69,7 @@
 
 var ImportJobShowCmd = &cobra.Command{
 	Use:     "show [importJobID]",
-<<<<<<< HEAD
-	Example: "  import job show",
-=======
 	Example: " import job show f3d68qkkm7n8xgsfxwuo498rah",
->>>>>>> f0e08993
 	Short:   "Show import job",
 	Args:    cobra.ExactArgs(1),
 	RunE:    withClient(importJobShowCmdF),
