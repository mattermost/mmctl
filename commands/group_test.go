--- conflicted
+++ resolved
@@ -169,55 +169,6 @@
 	})
 }
 
-<<<<<<< HEAD
-func (s *MmctlUnitTestSuite) TestChannelGroupStatusCmd() {
-	s.Run("Should fail to get group constrain status of a channel when team is not found", func() {
-		printer.Clean()
-
-		teamID := "teamId"
-		channelID := "channelId"
-		arg := strings.Join([]string{teamID, channelID}, ":")
-		args := []string{arg}
-		cmd := &cobra.Command{}
-
-		s.client.
-			EXPECT().
-			GetTeam(teamID, "").
-			Return(nil, &model.Response{Error: nil}).
-			Times(1)
-
-		s.client.
-			EXPECT().
-			GetTeamByName(teamID, "").
-			Return(nil, &model.Response{Error: nil}).
-			Times(1)
-
-		err := channelGroupStatusCmdF(s.client, cmd, args)
-
-		s.Require().EqualError(err, "Unable to find channel '"+args[0]+"'")
-	})
-
-	s.Run("Should fail to get group constrain status of a channel when channel is not found", func() {
-		printer.Clean()
-
-		teamID := "teamId"
-		channelID := "channelId"
-		arg := strings.Join([]string{teamID, channelID}, ":")
-		args := []string{arg}
-		cmd := &cobra.Command{}
-
-		team := &model.Team{Id: teamID}
-
-		s.client.
-			EXPECT().
-			GetTeam(teamID, "").
-			Return(team, &model.Response{Error: nil}).
-			Times(1)
-
-		s.client.
-			EXPECT().
-			GetChannelByNameIncludeDeleted(channelID, teamID, "").
-=======
 func (s *MmctlUnitTestSuite) TestTeamGroupListCmd() {
 
 	s.Run("Team group list returns error when passing a nonexistent team", func() {
@@ -226,71 +177,11 @@
 		s.client.
 			EXPECT().
 			GetTeam("team1", "").
->>>>>>> f9b679f8
-			Return(nil, &model.Response{Error: nil}).
-			Times(1)
-
-		s.client.
-			EXPECT().
-<<<<<<< HEAD
-			GetChannel(channelID, "").
-			Return(nil, &model.Response{Error: nil}).
-			Times(1)
-
-		err := channelGroupStatusCmdF(s.client, cmd, args)
-
-		s.Require().EqualError(err, "Unable to find channel '"+args[0]+"'")
-	})
-
-	s.Run("Should get valid response when channel's group constrain status is enabled", func() {
-		printer.Clean()
-
-		teamID := "teamId"
-		channelID := "channelId"
-		arg := strings.Join([]string{teamID, channelID}, ":")
-		args := []string{arg}
-		cmd := &cobra.Command{}
-
-		team := &model.Team{Id: teamID}
-		channel := &model.Channel{Id: channelID, GroupConstrained: model.NewBool(true)}
-
-		s.client.
-			EXPECT().
-			GetTeam(teamID, "").
-			Return(team, &model.Response{Error: nil}).
-			Times(1)
-
-		s.client.
-			EXPECT().
-			GetChannelByNameIncludeDeleted(channelID, teamID, "").
-			Return(channel, &model.Response{Error: nil}).
-			Times(1)
-
-		err := channelGroupStatusCmdF(s.client, cmd, args)
-
-		s.Require().Nil(err)
-		s.Require().Len(printer.GetErrorLines(), 0)
-		s.Require().Len(printer.GetLines(), 1)
-		s.Require().Equal(printer.GetLines()[0], "Enabled")
-	})
-
-	s.Run("Should get valid response when channel's group constrain status is disabled", func() {
-		printer.Clean()
-
-		teamID := "teamId"
-		channelID := "channelId"
-		arg := strings.Join([]string{teamID, channelID}, ":")
-		args := []string{arg}
-		cmd := &cobra.Command{}
-
-		team := &model.Team{Id: teamID}
-		channel := &model.Channel{Id: channelID, GroupConstrained: model.NewBool(false)}
-
-		s.client.
-			EXPECT().
-			GetTeam(teamID, "").
-			Return(team, &model.Response{Error: nil}).
-=======
+			Return(nil, &model.Response{Error: nil}).
+			Times(1)
+
+		s.client.
+			EXPECT().
 			GetTeamByName("team1", "").
 			Return(nil, &model.Response{Error: nil}).
 			Times(1)
@@ -327,12 +218,176 @@
 			EXPECT().
 			GetTeam("team1", "").
 			Return(&mockTeam, &model.Response{Error: nil}).
->>>>>>> f9b679f8
-			Times(1)
-
-		s.client.
-			EXPECT().
-<<<<<<< HEAD
+			Times(1)
+
+		s.client.
+			EXPECT().
+			GetGroupsByTeam("team1", groupOpts).
+			Return(groups, 2, &model.Response{Error: mockError}).
+			Times(1)
+
+		cmd := &cobra.Command{}
+		err := teamGroupListCmdF(s.client, cmd, []string{"team1"})
+
+		s.Require().NotNil(err)
+		s.Require().Equal(err, mockError)
+	})
+
+	s.Run("Team group list should print group in console on success", func() {
+		printer.Clean()
+		groupID := "group1"
+		groupID2 := "group2"
+		group1 := model.Group{Id: groupID, DisplayName: "DisplayName1"}
+		group2 := model.Group{Id: groupID2, DisplayName: "DisplayName2"}
+
+		groups := []*model.Group{
+			&group1,
+			&group2,
+		}
+
+		mockTeam := model.Team{Id: "team1"}
+		groupOpts := model.GroupSearchOpts{
+			PageOpts: &model.PageOpts{
+				Page:    0,
+				PerPage: 9999,
+			},
+		}
+
+		s.client.
+			EXPECT().
+			GetTeam("team1", "").
+			Return(&mockTeam, &model.Response{Error: nil}).
+			Times(1)
+
+		s.client.
+			EXPECT().
+			GetGroupsByTeam("team1", groupOpts).
+			Return(groups, 2, &model.Response{Error: nil}).
+			Times(1)
+
+		cmd := &cobra.Command{}
+		err := teamGroupListCmdF(s.client, cmd, []string{"team1"})
+
+		s.Require().Nil(err)
+		s.Require().Len(printer.GetLines(), 2)
+		s.Require().Equal(printer.GetLines()[0], &group1)
+		s.Require().Equal(printer.GetLines()[1], &group2)
+	})
+}
+
+func (s *MmctlUnitTestSuite) TestChannelGroupStatusCmd() {
+	s.Run("Should fail to get group constrain status of a channel when team is not found", func() {
+		printer.Clean()
+
+		teamID := "teamId"
+		channelID := "channelId"
+		arg := strings.Join([]string{teamID, channelID}, ":")
+		args := []string{arg}
+		cmd := &cobra.Command{}
+
+		s.client.
+			EXPECT().
+			GetTeam(teamID, "").
+			Return(nil, &model.Response{Error: nil}).
+			Times(1)
+
+		s.client.
+			EXPECT().
+			GetTeamByName(teamID, "").
+			Return(nil, &model.Response{Error: nil}).
+			Times(1)
+
+		err := channelGroupStatusCmdF(s.client, cmd, args)
+
+		s.Require().EqualError(err, "Unable to find channel '"+args[0]+"'")
+	})
+
+	s.Run("Should fail to get group constrain status of a channel when channel is not found", func() {
+		printer.Clean()
+
+		teamID := "teamId"
+		channelID := "channelId"
+		arg := strings.Join([]string{teamID, channelID}, ":")
+		args := []string{arg}
+		cmd := &cobra.Command{}
+
+		team := &model.Team{Id: teamID}
+
+		s.client.
+			EXPECT().
+			GetTeam(teamID, "").
+			Return(team, &model.Response{Error: nil}).
+			Times(1)
+
+		s.client.
+			EXPECT().
+			GetChannelByNameIncludeDeleted(channelID, teamID, "").
+			Return(nil, &model.Response{Error: nil}).
+			Times(1)
+
+		s.client.
+			EXPECT().
+			GetChannel(channelID, "").
+			Return(nil, &model.Response{Error: nil}).
+			Times(1)
+
+		err := channelGroupStatusCmdF(s.client, cmd, args)
+
+		s.Require().EqualError(err, "Unable to find channel '"+args[0]+"'")
+	})
+
+	s.Run("Should get valid response when channel's group constrain status is enabled", func() {
+		printer.Clean()
+
+		teamID := "teamId"
+		channelID := "channelId"
+		arg := strings.Join([]string{teamID, channelID}, ":")
+		args := []string{arg}
+		cmd := &cobra.Command{}
+
+		team := &model.Team{Id: teamID}
+		channel := &model.Channel{Id: channelID, GroupConstrained: model.NewBool(true)}
+
+		s.client.
+			EXPECT().
+			GetTeam(teamID, "").
+			Return(team, &model.Response{Error: nil}).
+			Times(1)
+
+		s.client.
+			EXPECT().
+			GetChannelByNameIncludeDeleted(channelID, teamID, "").
+			Return(channel, &model.Response{Error: nil}).
+			Times(1)
+
+		err := channelGroupStatusCmdF(s.client, cmd, args)
+
+		s.Require().Nil(err)
+		s.Require().Len(printer.GetErrorLines(), 0)
+		s.Require().Len(printer.GetLines(), 1)
+		s.Require().Equal(printer.GetLines()[0], "Enabled")
+	})
+
+	s.Run("Should get valid response when channel's group constrain status is disabled", func() {
+		printer.Clean()
+
+		teamID := "teamId"
+		channelID := "channelId"
+		arg := strings.Join([]string{teamID, channelID}, ":")
+		args := []string{arg}
+		cmd := &cobra.Command{}
+
+		team := &model.Team{Id: teamID}
+		channel := &model.Channel{Id: channelID, GroupConstrained: model.NewBool(false)}
+
+		s.client.
+			EXPECT().
+			GetTeam(teamID, "").
+			Return(team, &model.Response{Error: nil}).
+			Times(1)
+
+		s.client.
+			EXPECT().
 			GetChannelByNameIncludeDeleted(channelID, teamID, "").
 			Return(channel, &model.Response{Error: nil}).
 			Times(1)
@@ -361,48 +416,10 @@
 			EXPECT().
 			GetTeam(teamID, "").
 			Return(team, &model.Response{Error: nil}).
-=======
-			GetGroupsByTeam("team1", groupOpts).
-			Return(groups, 2, &model.Response{Error: mockError}).
-			Times(1)
-
-		cmd := &cobra.Command{}
-		err := teamGroupListCmdF(s.client, cmd, []string{"team1"})
-
-		s.Require().NotNil(err)
-		s.Require().Equal(err, mockError)
-	})
-
-	s.Run("Team group list should print group in console on success", func() {
-		printer.Clean()
-		groupID := "group1"
-		groupID2 := "group2"
-		group1 := model.Group{Id: groupID, DisplayName: "DisplayName1"}
-		group2 := model.Group{Id: groupID2, DisplayName: "DisplayName2"}
-
-		groups := []*model.Group{
-			&group1,
-			&group2,
-		}
-
-		mockTeam := model.Team{Id: "team1"}
-		groupOpts := model.GroupSearchOpts{
-			PageOpts: &model.PageOpts{
-				Page:    0,
-				PerPage: 9999,
-			},
-		}
-
-		s.client.
-			EXPECT().
-			GetTeam("team1", "").
-			Return(&mockTeam, &model.Response{Error: nil}).
->>>>>>> f9b679f8
-			Times(1)
-
-		s.client.
-			EXPECT().
-<<<<<<< HEAD
+			Times(1)
+
+		s.client.
+			EXPECT().
 			GetChannelByNameIncludeDeleted(channelID, teamID, "").
 			Return(channel, &model.Response{Error: nil}).
 			Times(1)
@@ -413,18 +430,5 @@
 		s.Require().Len(printer.GetErrorLines(), 0)
 		s.Require().Len(printer.GetLines(), 1)
 		s.Require().Equal(printer.GetLines()[0], "Disabled")
-=======
-			GetGroupsByTeam("team1", groupOpts).
-			Return(groups, 2, &model.Response{Error: nil}).
-			Times(1)
-
-		cmd := &cobra.Command{}
-		err := teamGroupListCmdF(s.client, cmd, []string{"team1"})
-
-		s.Require().Nil(err)
-		s.Require().Len(printer.GetLines(), 2)
-		s.Require().Equal(printer.GetLines()[0], &group1)
-		s.Require().Equal(printer.GetLines()[1], &group2)
->>>>>>> f9b679f8
 	})
 }