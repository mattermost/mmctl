--- conflicted
+++ resolved
@@ -214,8 +214,6 @@
 	})
 }
 
-<<<<<<< HEAD
-=======
 func (s *MmctlUnitTestSuite) TestTeamGroupDisableCmd() {
 	s.Run("Disable existing team", func() {
 		printer.Clean()
@@ -291,7 +289,6 @@
 	})
 }
 
->>>>>>> ea716dc3
 func (s *MmctlUnitTestSuite) TestTeamGroupListCmd() {
 	s.Run("Team group list returns error when passing a nonexistent team", func() {
 		printer.Clean()
