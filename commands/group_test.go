// Copyright (c) 2015-present Mattermost, Inc. All Rights Reserved.
// See LICENSE.txt for license information.

package commands

import (
	"strings"

	"github.com/mattermost/mattermost-server/v5/model"
	"github.com/mattermost/mmctl/printer"

	"github.com/spf13/cobra"
)

func (s *MmctlUnitTestSuite) TestListLdapGroupsCmd() {
	s.Run("Failure getting Ldap Groups", func() {
		printer.Clean()
		mockError := model.AppError{Id: "Mock Error"}

		s.client.
			EXPECT().
			GetLdapGroups().
			Return(nil, &model.Response{Error: &mockError}).
			Times(1)

		err := listLdapGroupsCmdF(s.client, &cobra.Command{}, []string{})
		s.Require().Equal(&mockError, err)
		s.Require().Len(printer.GetLines(), 0)
		s.Require().Len(printer.GetErrorLines(), 0)
	})

	s.Run("List several groups", func() {
		printer.Clean()
		mockList := []*model.Group{
			&model.Group{DisplayName: "Group1"},
			&model.Group{DisplayName: "Group2"},
			&model.Group{DisplayName: "Group3"},
		}

		s.client.
			EXPECT().
			GetLdapGroups().
			Return(mockList, &model.Response{Error: nil}).
			Times(1)

		err := listLdapGroupsCmdF(s.client, &cobra.Command{}, []string{})
		s.Require().NoError(err)
		s.Require().Len(printer.GetLines(), 3)
		for i, v := range mockList {
			s.Require().Equal(v, printer.GetLines()[i])
		}
		s.Require().Len(printer.GetErrorLines(), 0)
	})
}

func (s *MmctlUnitTestSuite) TestTeamGroupEnableCmd() {
	s.Run("Enable unexisting team", func() {
		printer.Clean()

		arg := "teamId"

		s.client.
			EXPECT().
			GetTeam(arg, "").
			Return(nil, &model.Response{Error: &model.AppError{}}).
			Times(1)

		s.client.
			EXPECT().
			GetTeamByName(arg, "").
			Return(nil, &model.Response{Error: &model.AppError{}}).
			Times(1)

		err := teamGroupEnableCmdF(s.client, &cobra.Command{}, []string{arg})
		s.Require().EqualError(err, "Unable to find team '"+arg+"'")
		s.Len(printer.GetLines(), 0)
		s.Len(printer.GetErrorLines(), 0)
	})

	s.Run("Error while getting the team groups", func() {
		printer.Clean()

		arg := "teamId"
		mockTeam := model.Team{Id: arg}
		mockError := model.AppError{Message: "Mock error"}
		groupOpts := model.GroupSearchOpts{
			PageOpts: &model.PageOpts{
				Page:    0,
				PerPage: 10,
			},
		}

		s.client.
			EXPECT().
			GetTeam(arg, "").
			Return(&mockTeam, &model.Response{Error: nil}).
			Times(1)

		s.client.
			EXPECT().
			GetGroupsByTeam(mockTeam.Id, groupOpts).
			Return(nil, 0, &model.Response{Error: &mockError}).
			Times(1)

		err := teamGroupEnableCmdF(s.client, &cobra.Command{}, []string{arg})
		s.Require().Equal(&mockError, err)
		s.Len(printer.GetLines(), 0)
		s.Len(printer.GetErrorLines(), 0)
	})

	s.Run("No groups on team", func() {
		printer.Clean()

		arg := "teamId"
		mockTeam := model.Team{Id: arg}
		groupOpts := model.GroupSearchOpts{
			PageOpts: &model.PageOpts{
				Page:    0,
				PerPage: 10,
			},
		}

		s.client.
			EXPECT().
			GetTeam(arg, "").
			Return(&mockTeam, &model.Response{Error: nil}).
			Times(1)

		s.client.
			EXPECT().
			GetGroupsByTeam(mockTeam.Id, groupOpts).
			Return([]*model.Group{}, 0, &model.Response{Error: nil}).
			Times(1)

		err := teamGroupEnableCmdF(s.client, &cobra.Command{}, []string{arg})
		s.Require().EqualError(err, "Team '"+arg+"' has no groups associated. It cannot be group-constrained")
		s.Len(printer.GetLines(), 0)
		s.Len(printer.GetErrorLines(), 0)
	})

	s.Run("Error patching the team", func() {
		printer.Clean()

		arg := "teamId"
		mockTeam := model.Team{Id: arg}
		mockError := model.AppError{Message: "Mock error"}
		groupOpts := model.GroupSearchOpts{
			PageOpts: &model.PageOpts{
				Page:    0,
				PerPage: 10,
			},
		}
		teamPatch := model.TeamPatch{GroupConstrained: model.NewBool(true)}

		s.client.
			EXPECT().
			GetTeam(arg, "").
			Return(&mockTeam, &model.Response{Error: nil}).
			Times(1)

		s.client.
			EXPECT().
			GetGroupsByTeam(mockTeam.Id, groupOpts).
			Return([]*model.Group{&model.Group{}}, 1, &model.Response{Error: nil}).
			Times(1)

		s.client.
			EXPECT().
			PatchTeam(mockTeam.Id, &teamPatch).
			Return(nil, &model.Response{Error: &mockError}).
			Times(1)

		err := teamGroupEnableCmdF(s.client, &cobra.Command{}, []string{arg})
		s.Require().Equal(&mockError, err)
		s.Len(printer.GetLines(), 0)
		s.Len(printer.GetErrorLines(), 0)
	})

	s.Run("Successfully enable group", func() {
		printer.Clean()

		arg := "teamId"
		mockTeam := model.Team{Id: arg}
		groupOpts := model.GroupSearchOpts{
			PageOpts: &model.PageOpts{
				Page:    0,
				PerPage: 10,
			},
		}
		teamPatch := model.TeamPatch{GroupConstrained: model.NewBool(true)}

		s.client.
			EXPECT().
			GetTeam(arg, "").
			Return(&mockTeam, &model.Response{Error: nil}).
			Times(1)

		s.client.
			EXPECT().
			GetGroupsByTeam(mockTeam.Id, groupOpts).
			Return([]*model.Group{&model.Group{}}, 1, &model.Response{Error: nil}).
			Times(1)

		s.client.
			EXPECT().
			PatchTeam(mockTeam.Id, &teamPatch).
			Return(&mockTeam, &model.Response{Error: nil}).
			Times(1)

		err := teamGroupEnableCmdF(s.client, &cobra.Command{}, []string{arg})
		s.Require().NoError(err)
		s.Len(printer.GetLines(), 0)
		s.Len(printer.GetErrorLines(), 0)
	})
}

<<<<<<< HEAD
func (s *MmctlUnitTestSuite) TestChannelGroupEnableCmdF() {
	s.Run("Enable group constraints with existing team and channel", func() {
		printer.Clean()

		teamArg := "team-id"
		mockTeam := model.Team{Id: teamArg}
		channelPart := "channel-id"
		mockChannel := model.Channel{Id: channelPart}
		channelArg := teamArg + ":" + channelPart
		group := &model.Group{Name: "group-name"}
		mockGroups := []*model.Group{group}
		groupOpts := &model.GroupSearchOpts{
			PageOpts: &model.PageOpts{
				Page:    0,
				PerPage: 10,
			},
		}
=======
func (s *MmctlUnitTestSuite) TestTeamGroupDisableCmd() {
	s.Run("Disable existing team", func() {
		printer.Clean()
		teamArg := "example-team-id"
		mockTeam := model.Team{Id: teamArg}
		teamPatch := model.TeamPatch{GroupConstrained: model.NewBool(false)}
>>>>>>> fa5a1392

		s.client.
			EXPECT().
			GetTeam(teamArg, "").
			Return(&mockTeam, &model.Response{Error: nil}).
			Times(1)

		s.client.
			EXPECT().
<<<<<<< HEAD
			GetChannelByNameIncludeDeleted(channelPart, teamArg, "").
			Return(&mockChannel, &model.Response{Error: nil}).
			Times(1)

		s.client.
			EXPECT().
			GetGroupsByChannel(channelPart, *groupOpts).
			Return(mockGroups, 0, &model.Response{Error: nil}).
=======
			PatchTeam(teamArg, &teamPatch).
			Return(nil, &model.Response{Error: nil}).
			Times(1)

		err := teamGroupDisableCmdF(s.client, &cobra.Command{}, []string{teamArg})
		s.Require().Nil(err)
		s.Len(printer.GetLines(), 0)
	})

	s.Run("Disable nonexisting team", func() {
		printer.Clean()
		teamArg := "example-team-id"

		s.client.
			EXPECT().
			GetTeam(teamArg, "").
			Return(nil, &model.Response{Error: nil}).
>>>>>>> fa5a1392
			Times(1)

		s.client.
			EXPECT().
<<<<<<< HEAD
			PatchChannel(channelPart, &model.ChannelPatch{GroupConstrained: model.NewBool(true)}).
			Return(&mockChannel, &model.Response{Error: nil}).
			Times(1)

		err := channelGroupEnableCmdF(s.client, &cobra.Command{}, []string{channelArg})
		s.Require().Nil(err)
		s.Require().Len(printer.GetLines(), 0)
		s.Require().Len(printer.GetErrorLines(), 0)
	})

	s.Run("Enable group constraints with GetTeam error", func() {
		printer.Clean()

		teamArg := "team-id"
		channelPart := "channel-id"
		channelArg := teamArg + ":" + channelPart
		mockError := model.AppError{Id: "Mock Error"}
=======
			GetTeamByName(teamArg, "").
			Return(nil, &model.Response{Error: nil}).
			Times(1)

		err := teamGroupDisableCmdF(s.client, &cobra.Command{}, []string{teamArg})
		s.Require().NotNil(err)
		s.Len(printer.GetLines(), 0)
		s.Len(printer.GetErrorLines(), 0)
		s.EqualError(err, "Unable to find team '"+teamArg+"'")
	})

	s.Run("Error response from PatchTeam", func() {
		printer.Clean()
		teamArg := "example-team-id"
		mockTeam := model.Team{Id: teamArg}
		teamPatch := model.TeamPatch{GroupConstrained: model.NewBool(false)}
		errMessage := "PatchTeam Error"
		mockError := &model.AppError{Message: errMessage}
>>>>>>> fa5a1392

		s.client.
			EXPECT().
			GetTeam(teamArg, "").
<<<<<<< HEAD
			Return(nil, &model.Response{Error: &mockError}).
=======
			Return(&mockTeam, &model.Response{Error: nil}).
>>>>>>> fa5a1392
			Times(1)

		s.client.
			EXPECT().
<<<<<<< HEAD
			GetTeamByName(teamArg, "").
			Return(nil, &model.Response{Error: &mockError}).
			Times(1)

		err := channelGroupEnableCmdF(s.client, &cobra.Command{}, []string{channelArg})
		s.Require().NotNil(err)
		s.Require().Len(printer.GetLines(), 0)
		s.Require().Len(printer.GetErrorLines(), 0)
		s.EqualError(err, "Unable to find channel '"+channelArg+"'")
	})

	s.Run("Enable group constraints with GetChannelByNameIncludeDeleted error", func() {
		printer.Clean()

		teamArg := "team-id"
		mockTeam := model.Team{Id: teamArg}
		channelPart := "channel-id"
		channelArg := teamArg + ":" + channelPart
		mockError := model.AppError{Id: "Mock Error"}

		s.client.
			EXPECT().
			GetTeam(teamArg, "").
=======
			PatchTeam(teamArg, &teamPatch).
			Return(nil, &model.Response{Error: mockError}).
			Times(1)

		err := teamGroupDisableCmdF(s.client, &cobra.Command{}, []string{teamArg})
		s.Require().NotNil(err)
		s.Len(printer.GetLines(), 0)
		s.Len(printer.GetErrorLines(), 0)
		s.EqualError(err, mockError.Error())
	})
}

func (s *MmctlUnitTestSuite) TestChannelGroupListCmd() {
	s.Run("List groups for existing channel and team, when a single group exists", func() {
		printer.Clean()

		teamId := "team-id"
		channelId := "channel-id"
		groupName := "group-name"

		mockTeam := model.Team{Id: teamId}
		mockChannel := model.Channel{Id: channelId}
		mockGroup := &model.Group{Name: groupName}
		mockGroups := []*model.Group{mockGroup}

		groupOpts := &model.GroupSearchOpts{
			PageOpts: &model.PageOpts{
				Page:    0,
				PerPage: 9999,
			},
		}

		cmdArg := teamId + ":" + channelId

		s.client.
			EXPECT().
			GetTeam(teamId, "").
>>>>>>> fa5a1392
			Return(&mockTeam, &model.Response{Error: nil}).
			Times(1)

		s.client.
			EXPECT().
<<<<<<< HEAD
			GetChannelByNameIncludeDeleted(channelPart, teamArg, "").
			Return(nil, &model.Response{Error: &mockError}).
=======
			GetChannelByNameIncludeDeleted(channelId, teamId, "").
			Return(&mockChannel, &model.Response{Error: nil}).
>>>>>>> fa5a1392
			Times(1)

		s.client.
			EXPECT().
<<<<<<< HEAD
			GetChannel(channelPart, "").
			Return(nil, &model.Response{Error: &mockError}).
			Times(1)

		err := channelGroupEnableCmdF(s.client, &cobra.Command{}, []string{channelArg})
		s.Require().NotNil(err)
		s.Require().Len(printer.GetLines(), 0)
		s.Require().Len(printer.GetErrorLines(), 0)
		s.EqualError(err, "Unable to find channel '"+channelArg+"'")
	})

	s.Run("Enable group constraints with GetGroupsByChannel error", func() {
		printer.Clean()

		teamArg := "team-id"
		mockTeam := model.Team{Id: teamArg}
		channelPart := "channel-id"
		mockChannel := model.Channel{Id: channelPart}
		channelArg := teamArg + ":" + channelPart
		mockError := model.AppError{Id: "Mock Error"}
		groupOpts := &model.GroupSearchOpts{
			PageOpts: &model.PageOpts{
				Page:    0,
				PerPage: 10,
			},
		}

		s.client.
			EXPECT().
			GetTeam(teamArg, "").
=======
			GetGroupsByChannel(channelId, *groupOpts).
			Return(mockGroups, 0, &model.Response{Error: nil}).
			Times(1)

		err := channelGroupListCmdF(s.client, &cobra.Command{}, []string{cmdArg})
		s.Require().Nil(err)
		s.Require().Len(printer.GetErrorLines(), 0)
		s.Require().Len(printer.GetLines(), 1)
		s.Require().Equal(printer.GetLines()[0], mockGroup)
	})

	s.Run("List groups for existing channel and team, when multiple groups exist", func() {
		printer.Clean()

		teamId := "team-id"
		channelId := "channel-id"

		mockTeam := model.Team{Id: teamId}
		mockChannel := model.Channel{Id: channelId}
		mockGroups := []*model.Group{
			&model.Group{Name: "group1"},
			&model.Group{Name: "group2"},
		}

		groupOpts := &model.GroupSearchOpts{
			PageOpts: &model.PageOpts{
				Page:    0,
				PerPage: 9999,
			},
		}

		cmdArg := teamId + ":" + channelId

		s.client.
			EXPECT().
			GetTeam(teamId, "").
>>>>>>> fa5a1392
			Return(&mockTeam, &model.Response{Error: nil}).
			Times(1)

		s.client.
			EXPECT().
<<<<<<< HEAD
			GetChannelByNameIncludeDeleted(channelPart, teamArg, "").
=======
			GetChannelByNameIncludeDeleted(channelId, teamId, "").
>>>>>>> fa5a1392
			Return(&mockChannel, &model.Response{Error: nil}).
			Times(1)

		s.client.
			EXPECT().
<<<<<<< HEAD
			GetGroupsByChannel(channelPart, *groupOpts).
			Return(nil, 0, &model.Response{Error: &mockError}).
			Times(1)

		err := channelGroupEnableCmdF(s.client, &cobra.Command{}, []string{channelArg})
		s.Require().NotNil(err)
		s.Require().Len(printer.GetLines(), 0)
		s.Require().Len(printer.GetErrorLines(), 0)
		s.EqualError(err, mockError.Error())
	})

	s.Run("Enable group constraints with PatchChannel error", func() {
		printer.Clean()

		teamArg := "team-id"
		mockTeam := model.Team{Id: teamArg}
		channelPart := "channel-id"
		mockChannel := model.Channel{Id: channelPart}
		channelArg := teamArg + ":" + channelPart
		group := &model.Group{Name: "group-name"}
		mockGroups := []*model.Group{group}
		mockError := model.AppError{Id: "Mock Error"}
		groupOpts := &model.GroupSearchOpts{
			PageOpts: &model.PageOpts{
				Page:    0,
				PerPage: 10,
			},
		}

		s.client.
			EXPECT().
			GetTeam(teamArg, "").
=======
			GetGroupsByChannel(channelId, *groupOpts).
			Return(mockGroups, 0, &model.Response{Error: nil}).
			Times(1)

		err := channelGroupListCmdF(s.client, &cobra.Command{}, []string{cmdArg})
		s.Require().Nil(err)
		s.Require().Len(printer.GetErrorLines(), 0)
		s.Require().Len(printer.GetLines(), 2)
		s.Require().Equal(printer.GetLines()[0], mockGroups[0])
		s.Require().Equal(printer.GetLines()[1], mockGroups[1])
	})

	s.Run("List groups for existing channel and team, when no groups exist", func() {
		printer.Clean()

		teamId := "team-id"
		channelId := "channel-id"

		mockTeam := model.Team{Id: teamId}
		mockChannel := model.Channel{Id: channelId}
		mockGroups := []*model.Group{}

		groupOpts := &model.GroupSearchOpts{
			PageOpts: &model.PageOpts{
				Page:    0,
				PerPage: 9999,
			},
		}

		cmdArg := teamId + ":" + channelId

		s.client.
			EXPECT().
			GetTeam(teamId, "").
>>>>>>> fa5a1392
			Return(&mockTeam, &model.Response{Error: nil}).
			Times(1)

		s.client.
			EXPECT().
<<<<<<< HEAD
			GetChannelByNameIncludeDeleted(channelPart, teamArg, "").
=======
			GetChannelByNameIncludeDeleted(channelId, teamId, "").
>>>>>>> fa5a1392
			Return(&mockChannel, &model.Response{Error: nil}).
			Times(1)

		s.client.
			EXPECT().
<<<<<<< HEAD
			GetGroupsByChannel(channelPart, *groupOpts).
			Return(mockGroups, 0, &model.Response{Error: nil}).
			Times(1)

		s.client.
			EXPECT().
			PatchChannel(channelPart, &model.ChannelPatch{GroupConstrained: model.NewBool(true)}).
			Return(nil, &model.Response{Error: &mockError}).
			Times(1)

		err := channelGroupEnableCmdF(s.client, &cobra.Command{}, []string{channelArg})
		s.Require().NotNil(err)
		s.Require().Len(printer.GetLines(), 0)
		s.Require().Len(printer.GetErrorLines(), 0)
		s.EqualError(err, mockError.Error())
	})

	s.Run("Enable group constraints with no associated groups", func() {
		printer.Clean()

		teamArg := "team-id"
		mockTeam := model.Team{Id: teamArg}
		channelPart := "channel-id"
		mockChannel := model.Channel{Id: channelPart}
		channelArg := teamArg + ":" + channelPart
		mockGroups := []*model.Group{}
		groupOpts := &model.GroupSearchOpts{
			PageOpts: &model.PageOpts{
				Page:    0,
				PerPage: 10,
			},
		}

		s.client.
			EXPECT().
			GetTeam(teamArg, "").
=======
			GetGroupsByChannel(channelId, *groupOpts).
			Return(mockGroups, 0, &model.Response{Error: nil}).
			Times(1)

		err := channelGroupListCmdF(s.client, &cobra.Command{}, []string{cmdArg})
		s.Require().Nil(err)
		s.Require().Len(printer.GetErrorLines(), 0)
		s.Require().Len(printer.GetLines(), 0)
	})

	s.Run("List groups for a nonexistent channel", func() {
		printer.Clean()

		teamId := "team-id"
		channelId := "channel-id"

		mockTeam := model.Team{Id: teamId}

		cmdArg := teamId + ":" + channelId

		s.client.
			EXPECT().
			GetTeam(teamId, "").
			Return(&mockTeam, &model.Response{Error: nil}).
			Times(1)

		s.client.
			EXPECT().
			GetChannelByNameIncludeDeleted(channelId, teamId, "").
			Return(nil, &model.Response{Error: nil}).
			Times(1)

		s.client.
			EXPECT().
			GetChannel(channelId, "").
			Return(nil, &model.Response{Error: nil}).
			Times(1)

		err := channelGroupListCmdF(s.client, &cobra.Command{}, []string{cmdArg})
		s.Require().NotNil(err)
		s.EqualError(err, "Unable to find channel '"+cmdArg+"'")
		s.Require().Len(printer.GetErrorLines(), 0)
		s.Require().Len(printer.GetLines(), 0)
	})

	s.Run("List groups for a nonexistent team", func() {
		printer.Clean()

		teamId := "team-id"
		channelId := "channel-id"

		cmdArg := teamId + ":" + channelId

		s.client.
			EXPECT().
			GetTeam(teamId, "").
			Return(nil, &model.Response{Error: nil}).
			Times(1)

		s.client.
			EXPECT().
			GetTeamByName(teamId, "").
			Return(nil, &model.Response{Error: nil}).
			Times(1)

		err := channelGroupListCmdF(s.client, &cobra.Command{}, []string{cmdArg})
		s.Require().NotNil(err)
		s.EqualError(err, "Unable to find channel '"+cmdArg+"'")
		s.Require().Len(printer.GetErrorLines(), 0)
		s.Require().Len(printer.GetLines(), 0)
	})

	s.Run("Return error when GetGroupsByChannel returns error", func() {
		printer.Clean()

		teamId := "team-id"
		channelId := "channel-id"

		mockTeam := model.Team{Id: teamId}
		mockChannel := model.Channel{Id: channelId}
		mockError := model.AppError{Message: "Mock error"}

		groupOpts := &model.GroupSearchOpts{
			PageOpts: &model.PageOpts{
				Page:    0,
				PerPage: 9999,
			},
		}

		cmdArg := teamId + ":" + channelId

		s.client.
			EXPECT().
			GetTeam(teamId, "").
>>>>>>> fa5a1392
			Return(&mockTeam, &model.Response{Error: nil}).
			Times(1)

		s.client.
			EXPECT().
<<<<<<< HEAD
			GetChannelByNameIncludeDeleted(channelPart, teamArg, "").
=======
			GetChannelByNameIncludeDeleted(channelId, teamId, "").
>>>>>>> fa5a1392
			Return(&mockChannel, &model.Response{Error: nil}).
			Times(1)

		s.client.
			EXPECT().
<<<<<<< HEAD
			GetGroupsByChannel(channelPart, *groupOpts).
			Return(mockGroups, 0, &model.Response{Error: nil}).
			Times(1)

		err := channelGroupEnableCmdF(s.client, &cobra.Command{}, []string{channelArg})
		s.Require().NotNil(err)
		s.Require().Len(printer.GetLines(), 0)
		s.Require().Len(printer.GetErrorLines(), 0)
		s.EqualError(err, "Channel '"+channelArg+"' has no groups associated. It cannot be group-constrained")
	})

	s.Run("Enable group constraints with nonexistent team", func() {
		printer.Clean()

		teamArg := "team-id"
		channelPart := "channel-id"
		channelArg := teamArg + ":" + channelPart

		s.client.
			EXPECT().
			GetTeam(teamArg, "").
			Return(nil, &model.Response{Error: nil}).
=======
			GetGroupsByChannel(channelId, *groupOpts).
			Return(nil, 0, &model.Response{Error: &mockError}).
			Times(1)

		err := channelGroupListCmdF(s.client, &cobra.Command{}, []string{cmdArg})
		s.Require().Equal(err, &mockError)
		s.Require().Len(printer.GetErrorLines(), 0)
		s.Require().Len(printer.GetLines(), 0)
	})

	s.Run("Return error when GetChannelByNameIncludeDeleted returns error", func() {
		printer.Clean()

		teamId := "team-id"
		channelId := "channel-id"

		mockTeam := model.Team{Id: teamId}
		mockError := model.AppError{Message: "Mock error"}

		cmdArg := teamId + ":" + channelId

		s.client.
			EXPECT().
			GetTeam(teamId, "").
			Return(&mockTeam, &model.Response{Error: nil}).
>>>>>>> fa5a1392
			Times(1)

		s.client.
			EXPECT().
<<<<<<< HEAD
			GetTeamByName(teamArg, "").
			Return(nil, &model.Response{Error: nil}).
			Times(1)

		err := channelGroupEnableCmdF(s.client, &cobra.Command{}, []string{channelArg})
		s.Require().NotNil(err)
		s.Require().Len(printer.GetLines(), 0)
		s.Require().Len(printer.GetErrorLines(), 0)
		s.EqualError(err, "Unable to find channel '"+channelArg+"'")
	})

	s.Run("Enable group constraints with nonexistent channel", func() {
		printer.Clean()

		teamArg := "team-id"
		mockTeam := model.Team{Id: teamArg}
		channelPart := "channel-id"
		channelArg := teamArg + ":" + channelPart

		s.client.
			EXPECT().
			GetTeam(teamArg, "").
			Return(&mockTeam, &model.Response{Error: nil}).
=======
			GetChannelByNameIncludeDeleted(channelId, teamId, "").
			Return(nil, &model.Response{Error: &mockError}).
			Times(1)

		s.client.
			EXPECT().
			GetChannel(channelId, "").
			Return(nil, &model.Response{Error: &mockError}).
			Times(1)

		err := channelGroupListCmdF(s.client, &cobra.Command{}, []string{cmdArg})
		s.EqualError(err, "Unable to find channel '"+cmdArg+"'")
		s.Require().Len(printer.GetErrorLines(), 0)
		s.Require().Len(printer.GetLines(), 0)
	})

	s.Run("Return error when GetTeam returns error", func() {
		printer.Clean()

		teamId := "team-id"
		channelId := "channel-id"

		mockError := model.AppError{Message: "Mock error"}

		cmdArg := teamId + ":" + channelId

		s.client.
			EXPECT().
			GetTeam(teamId, "").
			Return(nil, &model.Response{Error: &mockError}).
>>>>>>> fa5a1392
			Times(1)

		s.client.
			EXPECT().
<<<<<<< HEAD
			GetChannelByNameIncludeDeleted(channelPart, teamArg, "").
=======
			GetTeamByName(teamId, "").
			Return(nil, &model.Response{Error: &mockError}).
			Times(1)

		err := channelGroupListCmdF(s.client, &cobra.Command{}, []string{cmdArg})
		s.EqualError(err, "Unable to find channel '"+cmdArg+"'")
		s.Require().Len(printer.GetErrorLines(), 0)
		s.Require().Len(printer.GetLines(), 0)
	})
}

func (s *MmctlUnitTestSuite) TestTeamGroupListCmd() {
	s.Run("Team group list returns error when passing a nonexistent team", func() {
		printer.Clean()

		s.client.
			EXPECT().
			GetTeam("team1", "").
>>>>>>> fa5a1392
			Return(nil, &model.Response{Error: nil}).
			Times(1)

		s.client.
			EXPECT().
<<<<<<< HEAD
			GetChannel(channelPart, "").
			Return(nil, &model.Response{Error: nil}).
			Times(1)

		err := channelGroupEnableCmdF(s.client, &cobra.Command{}, []string{channelArg})
		s.Require().NotNil(err)
		s.Require().Len(printer.GetLines(), 0)
		s.Require().Len(printer.GetErrorLines(), 0)
		s.EqualError(err, "Unable to find channel '"+channelArg+"'")
	})

	s.Run("Enable group constraints with GetChannelByNameIncludeDeleted error", func() {
		printer.Clean()

		teamArg := "team-id"
		mockTeam := model.Team{Id: teamArg}
		channelPart := "channel-id"
		mockChannel := model.Channel{Id: channelPart}
		channelArg := teamArg + ":" + channelPart
		group := &model.Group{Name: "group-name"}
		mockGroups := []*model.Group{group}
		groupOpts := &model.GroupSearchOpts{
			PageOpts: &model.PageOpts{
				Page:    0,
				PerPage: 10,
=======
			GetTeamByName("team1", "").
			Return(nil, &model.Response{Error: nil}).
			Times(1)

		cmd := &cobra.Command{}
		err := teamGroupListCmdF(s.client, cmd, []string{"team1"})

		s.Require().NotNil(err)
		s.Require().Equal(err.Error(), "Unable to find team 'team1'")
	})

	s.Run("Team group list return error when GetGroupsByTeam returns error", func() {
		printer.Clean()
		groupID := "group1"
		groupID2 := "group2"
		mockError := &model.AppError{Message: "Get groups by team error"}
		group1 := model.Group{Id: groupID, DisplayName: "DisplayName1"}
		group2 := model.Group{Id: groupID2, DisplayName: "DisplayName2"}

		groups := []*model.Group{
			&group1,
			&group2,
		}

		mockTeam := model.Team{Id: "team1"}
		groupOpts := model.GroupSearchOpts{
			PageOpts: &model.PageOpts{
				Page:    0,
				PerPage: 9999,
>>>>>>> fa5a1392
			},
		}

		s.client.
			EXPECT().
<<<<<<< HEAD
			GetTeam(teamArg, "").
=======
			GetTeam("team1", "").
			Return(&mockTeam, &model.Response{Error: nil}).
			Times(1)

		s.client.
			EXPECT().
			GetGroupsByTeam("team1", groupOpts).
			Return(groups, 2, &model.Response{Error: mockError}).
			Times(1)

		cmd := &cobra.Command{}
		err := teamGroupListCmdF(s.client, cmd, []string{"team1"})

		s.Require().NotNil(err)
		s.Require().Equal(err, mockError)
	})

	s.Run("Team group list should print group in console on success", func() {
		printer.Clean()
		groupID := "group1"
		groupID2 := "group2"
		group1 := model.Group{Id: groupID, DisplayName: "DisplayName1"}
		group2 := model.Group{Id: groupID2, DisplayName: "DisplayName2"}

		groups := []*model.Group{
			&group1,
			&group2,
		}

		mockTeam := model.Team{Id: "team1"}
		groupOpts := model.GroupSearchOpts{
			PageOpts: &model.PageOpts{
				Page:    0,
				PerPage: 9999,
			},
		}

		s.client.
			EXPECT().
			GetTeam("team1", "").
>>>>>>> fa5a1392
			Return(&mockTeam, &model.Response{Error: nil}).
			Times(1)

		s.client.
			EXPECT().
<<<<<<< HEAD
			GetChannelByNameIncludeDeleted(channelPart, teamArg, "").
=======
			GetGroupsByTeam("team1", groupOpts).
			Return(groups, 2, &model.Response{Error: nil}).
			Times(1)

		cmd := &cobra.Command{}
		err := teamGroupListCmdF(s.client, cmd, []string{"team1"})

		s.Require().Nil(err)
		s.Require().Len(printer.GetLines(), 2)
		s.Require().Equal(printer.GetLines()[0], &group1)
		s.Require().Equal(printer.GetLines()[1], &group2)
	})
}

func (s *MmctlUnitTestSuite) TestTeamGroupStatusCmd() {
	s.Run("Should fail when team is not found", func() {
		printer.Clean()

		teamID := "teamId"
		arg := teamID
		args := []string{arg}
		cmd := &cobra.Command{}

		s.client.
			EXPECT().
			GetTeam(teamID, "").
>>>>>>> fa5a1392
			Return(nil, &model.Response{Error: nil}).
			Times(1)

		s.client.
			EXPECT().
<<<<<<< HEAD
			GetChannel(channelPart, "").
			Return(&mockChannel, &model.Response{Error: nil}).
			Times(1)

		s.client.
			EXPECT().
			GetGroupsByChannel(channelPart, *groupOpts).
			Return(mockGroups, 0, &model.Response{Error: nil}).
			Times(1)

		s.client.
			EXPECT().
			PatchChannel(channelPart, &model.ChannelPatch{GroupConstrained: model.NewBool(true)}).
			Return(&mockChannel, &model.Response{Error: nil}).
			Times(1)

		err := channelGroupEnableCmdF(s.client, &cobra.Command{}, []string{channelArg})
		s.Require().Nil(err)
		s.Require().Len(printer.GetLines(), 0)
		s.Require().Len(printer.GetErrorLines(), 0)
=======
			GetTeamByName(teamID, "").
			Return(nil, &model.Response{Error: nil}).
			Times(1)

		err := teamGroupStatusCmdF(s.client, cmd, args)

		s.Require().EqualError(err, "Unable to find team '"+args[0]+"'")
	})

	s.Run("Should show valid response when group constraints status for a team is not present", func() {
		printer.Clean()

		teamID := "teamId"
		arg := teamID
		args := []string{arg}
		cmd := &cobra.Command{}
		team := &model.Team{Id: teamID}

		s.client.
			EXPECT().
			GetTeam(teamID, "").
			Return(team, &model.Response{Error: nil}).
			Times(1)

		err := teamGroupStatusCmdF(s.client, cmd, args)

		s.Require().Nil(err)
		s.Require().Len(printer.GetErrorLines(), 0)
		s.Require().Len(printer.GetLines(), 1)
		s.Require().Equal(printer.GetLines()[0], "Disabled")
	})

	s.Run("Should show valid response when group constraints status for a team is enabled", func() {
		printer.Clean()

		teamID := "teamId"
		arg := teamID
		args := []string{arg}
		cmd := &cobra.Command{}
		team := &model.Team{Id: teamID, GroupConstrained: model.NewBool(true)}

		s.client.
			EXPECT().
			GetTeam(teamID, "").
			Return(team, &model.Response{Error: nil}).
			Times(1)

		err := teamGroupStatusCmdF(s.client, cmd, args)

		s.Require().Nil(err)
		s.Require().Len(printer.GetErrorLines(), 0)
		s.Require().Len(printer.GetLines(), 1)
		s.Require().Equal(printer.GetLines()[0], "Enabled")
	})

	s.Run("Should show valid response when group constraints status for a team is disabled", func() {
		printer.Clean()

		teamID := "teamId"
		arg := teamID
		args := []string{arg}
		cmd := &cobra.Command{}
		team := &model.Team{Id: teamID, GroupConstrained: model.NewBool(false)}

		s.client.
			EXPECT().
			GetTeam(teamID, "").
			Return(team, &model.Response{Error: nil}).
			Times(1)

		err := teamGroupStatusCmdF(s.client, cmd, args)

		s.Require().Nil(err)
		s.Require().Len(printer.GetErrorLines(), 0)
		s.Require().Len(printer.GetLines(), 1)
		s.Require().Equal(printer.GetLines()[0], "Disabled")
	})
}

func (s *MmctlUnitTestSuite) TestChannelGroupStatusCmd() {
	s.Run("Should fail to get group constrain status of a channel when team is not found", func() {
		printer.Clean()

		teamID := "teamId"
		channelID := "channelId"
		arg := strings.Join([]string{teamID, channelID}, ":")
		args := []string{arg}
		cmd := &cobra.Command{}

		s.client.
			EXPECT().
			GetTeam(teamID, "").
			Return(nil, &model.Response{Error: nil}).
			Times(1)

		s.client.
			EXPECT().
			GetTeamByName(teamID, "").
			Return(nil, &model.Response{Error: nil}).
			Times(1)

		err := channelGroupStatusCmdF(s.client, cmd, args)

		s.Require().EqualError(err, "Unable to find channel '"+args[0]+"'")
	})

	s.Run("Should fail to get group constrain status of a channel when channel is not found", func() {
		printer.Clean()

		teamID := "teamId"
		channelID := "channelId"
		arg := strings.Join([]string{teamID, channelID}, ":")
		args := []string{arg}
		cmd := &cobra.Command{}

		team := &model.Team{Id: teamID}

		s.client.
			EXPECT().
			GetTeam(teamID, "").
			Return(team, &model.Response{Error: nil}).
			Times(1)

		s.client.
			EXPECT().
			GetChannelByNameIncludeDeleted(channelID, teamID, "").
			Return(nil, &model.Response{Error: nil}).
			Times(1)

		s.client.
			EXPECT().
			GetChannel(channelID, "").
			Return(nil, &model.Response{Error: nil}).
			Times(1)

		err := channelGroupStatusCmdF(s.client, cmd, args)

		s.Require().EqualError(err, "Unable to find channel '"+args[0]+"'")
	})

	s.Run("Should get valid response when channel's group constrain status is enabled", func() {
		printer.Clean()

		teamID := "teamId"
		channelID := "channelId"
		arg := strings.Join([]string{teamID, channelID}, ":")
		args := []string{arg}
		cmd := &cobra.Command{}

		team := &model.Team{Id: teamID}
		channel := &model.Channel{Id: channelID, GroupConstrained: model.NewBool(true)}

		s.client.
			EXPECT().
			GetTeam(teamID, "").
			Return(team, &model.Response{Error: nil}).
			Times(1)

		s.client.
			EXPECT().
			GetChannelByNameIncludeDeleted(channelID, teamID, "").
			Return(channel, &model.Response{Error: nil}).
			Times(1)

		err := channelGroupStatusCmdF(s.client, cmd, args)

		s.Require().Nil(err)
		s.Require().Len(printer.GetErrorLines(), 0)
		s.Require().Len(printer.GetLines(), 1)
		s.Require().Equal(printer.GetLines()[0], "Enabled")
	})

	s.Run("Should get valid response when channel's group constrain status is disabled", func() {
		printer.Clean()

		teamID := "teamId"
		channelID := "channelId"
		arg := strings.Join([]string{teamID, channelID}, ":")
		args := []string{arg}
		cmd := &cobra.Command{}

		team := &model.Team{Id: teamID}
		channel := &model.Channel{Id: channelID, GroupConstrained: model.NewBool(false)}

		s.client.
			EXPECT().
			GetTeam(teamID, "").
			Return(team, &model.Response{Error: nil}).
			Times(1)

		s.client.
			EXPECT().
			GetChannelByNameIncludeDeleted(channelID, teamID, "").
			Return(channel, &model.Response{Error: nil}).
			Times(1)

		err := channelGroupStatusCmdF(s.client, cmd, args)

		s.Require().Nil(err)
		s.Require().Len(printer.GetErrorLines(), 0)
		s.Require().Len(printer.GetLines(), 1)
		s.Require().Equal(printer.GetLines()[0], "Disabled")
	})

	s.Run("Should get valid response when channel's group constrain status is not present", func() {
		printer.Clean()

		teamID := "teamId"
		channelID := "channelId"
		arg := strings.Join([]string{teamID, channelID}, ":")
		args := []string{arg}
		cmd := &cobra.Command{}

		team := &model.Team{Id: teamID}
		channel := &model.Channel{Id: channelID}

		s.client.
			EXPECT().
			GetTeam(teamID, "").
			Return(team, &model.Response{Error: nil}).
			Times(1)

		s.client.
			EXPECT().
			GetChannelByNameIncludeDeleted(channelID, teamID, "").
			Return(channel, &model.Response{Error: nil}).
			Times(1)

		err := channelGroupStatusCmdF(s.client, cmd, args)

		s.Require().Nil(err)
		s.Require().Len(printer.GetErrorLines(), 0)
		s.Require().Len(printer.GetLines(), 1)
		s.Require().Equal(printer.GetLines()[0], "Disabled")
>>>>>>> fa5a1392
	})
}<|MERGE_RESOLUTION|>--- conflicted
+++ resolved
@@ -214,32 +214,12 @@
 	})
 }
 
-<<<<<<< HEAD
-func (s *MmctlUnitTestSuite) TestChannelGroupEnableCmdF() {
-	s.Run("Enable group constraints with existing team and channel", func() {
-		printer.Clean()
-
-		teamArg := "team-id"
-		mockTeam := model.Team{Id: teamArg}
-		channelPart := "channel-id"
-		mockChannel := model.Channel{Id: channelPart}
-		channelArg := teamArg + ":" + channelPart
-		group := &model.Group{Name: "group-name"}
-		mockGroups := []*model.Group{group}
-		groupOpts := &model.GroupSearchOpts{
-			PageOpts: &model.PageOpts{
-				Page:    0,
-				PerPage: 10,
-			},
-		}
-=======
 func (s *MmctlUnitTestSuite) TestTeamGroupDisableCmd() {
 	s.Run("Disable existing team", func() {
 		printer.Clean()
 		teamArg := "example-team-id"
 		mockTeam := model.Team{Id: teamArg}
 		teamPatch := model.TeamPatch{GroupConstrained: model.NewBool(false)}
->>>>>>> fa5a1392
 
 		s.client.
 			EXPECT().
@@ -249,16 +229,6 @@
 
 		s.client.
 			EXPECT().
-<<<<<<< HEAD
-			GetChannelByNameIncludeDeleted(channelPart, teamArg, "").
-			Return(&mockChannel, &model.Response{Error: nil}).
-			Times(1)
-
-		s.client.
-			EXPECT().
-			GetGroupsByChannel(channelPart, *groupOpts).
-			Return(mockGroups, 0, &model.Response{Error: nil}).
-=======
 			PatchTeam(teamArg, &teamPatch).
 			Return(nil, &model.Response{Error: nil}).
 			Times(1)
@@ -276,30 +246,10 @@
 			EXPECT().
 			GetTeam(teamArg, "").
 			Return(nil, &model.Response{Error: nil}).
->>>>>>> fa5a1392
-			Times(1)
-
-		s.client.
-			EXPECT().
-<<<<<<< HEAD
-			PatchChannel(channelPart, &model.ChannelPatch{GroupConstrained: model.NewBool(true)}).
-			Return(&mockChannel, &model.Response{Error: nil}).
-			Times(1)
-
-		err := channelGroupEnableCmdF(s.client, &cobra.Command{}, []string{channelArg})
-		s.Require().Nil(err)
-		s.Require().Len(printer.GetLines(), 0)
-		s.Require().Len(printer.GetErrorLines(), 0)
-	})
-
-	s.Run("Enable group constraints with GetTeam error", func() {
-		printer.Clean()
-
-		teamArg := "team-id"
-		channelPart := "channel-id"
-		channelArg := teamArg + ":" + channelPart
-		mockError := model.AppError{Id: "Mock Error"}
-=======
+			Times(1)
+
+		s.client.
+			EXPECT().
 			GetTeamByName(teamArg, "").
 			Return(nil, &model.Response{Error: nil}).
 			Times(1)
@@ -318,45 +268,15 @@
 		teamPatch := model.TeamPatch{GroupConstrained: model.NewBool(false)}
 		errMessage := "PatchTeam Error"
 		mockError := &model.AppError{Message: errMessage}
->>>>>>> fa5a1392
 
 		s.client.
 			EXPECT().
 			GetTeam(teamArg, "").
-<<<<<<< HEAD
-			Return(nil, &model.Response{Error: &mockError}).
-=======
-			Return(&mockTeam, &model.Response{Error: nil}).
->>>>>>> fa5a1392
-			Times(1)
-
-		s.client.
-			EXPECT().
-<<<<<<< HEAD
-			GetTeamByName(teamArg, "").
-			Return(nil, &model.Response{Error: &mockError}).
-			Times(1)
-
-		err := channelGroupEnableCmdF(s.client, &cobra.Command{}, []string{channelArg})
-		s.Require().NotNil(err)
-		s.Require().Len(printer.GetLines(), 0)
-		s.Require().Len(printer.GetErrorLines(), 0)
-		s.EqualError(err, "Unable to find channel '"+channelArg+"'")
-	})
-
-	s.Run("Enable group constraints with GetChannelByNameIncludeDeleted error", func() {
-		printer.Clean()
-
-		teamArg := "team-id"
-		mockTeam := model.Team{Id: teamArg}
-		channelPart := "channel-id"
-		channelArg := teamArg + ":" + channelPart
-		mockError := model.AppError{Id: "Mock Error"}
-
-		s.client.
-			EXPECT().
-			GetTeam(teamArg, "").
-=======
+			Return(&mockTeam, &model.Response{Error: nil}).
+			Times(1)
+
+		s.client.
+			EXPECT().
 			PatchTeam(teamArg, &teamPatch).
 			Return(nil, &model.Response{Error: mockError}).
 			Times(1)
@@ -394,55 +314,17 @@
 		s.client.
 			EXPECT().
 			GetTeam(teamId, "").
->>>>>>> fa5a1392
-			Return(&mockTeam, &model.Response{Error: nil}).
-			Times(1)
-
-		s.client.
-			EXPECT().
-<<<<<<< HEAD
-			GetChannelByNameIncludeDeleted(channelPart, teamArg, "").
-			Return(nil, &model.Response{Error: &mockError}).
-=======
+			Return(&mockTeam, &model.Response{Error: nil}).
+			Times(1)
+
+		s.client.
+			EXPECT().
 			GetChannelByNameIncludeDeleted(channelId, teamId, "").
 			Return(&mockChannel, &model.Response{Error: nil}).
->>>>>>> fa5a1392
-			Times(1)
-
-		s.client.
-			EXPECT().
-<<<<<<< HEAD
-			GetChannel(channelPart, "").
-			Return(nil, &model.Response{Error: &mockError}).
-			Times(1)
-
-		err := channelGroupEnableCmdF(s.client, &cobra.Command{}, []string{channelArg})
-		s.Require().NotNil(err)
-		s.Require().Len(printer.GetLines(), 0)
-		s.Require().Len(printer.GetErrorLines(), 0)
-		s.EqualError(err, "Unable to find channel '"+channelArg+"'")
-	})
-
-	s.Run("Enable group constraints with GetGroupsByChannel error", func() {
-		printer.Clean()
-
-		teamArg := "team-id"
-		mockTeam := model.Team{Id: teamArg}
-		channelPart := "channel-id"
-		mockChannel := model.Channel{Id: channelPart}
-		channelArg := teamArg + ":" + channelPart
-		mockError := model.AppError{Id: "Mock Error"}
-		groupOpts := &model.GroupSearchOpts{
-			PageOpts: &model.PageOpts{
-				Page:    0,
-				PerPage: 10,
-			},
-		}
-
-		s.client.
-			EXPECT().
-			GetTeam(teamArg, "").
-=======
+			Times(1)
+
+		s.client.
+			EXPECT().
 			GetGroupsByChannel(channelId, *groupOpts).
 			Return(mockGroups, 0, &model.Response{Error: nil}).
 			Times(1)
@@ -479,56 +361,17 @@
 		s.client.
 			EXPECT().
 			GetTeam(teamId, "").
->>>>>>> fa5a1392
-			Return(&mockTeam, &model.Response{Error: nil}).
-			Times(1)
-
-		s.client.
-			EXPECT().
-<<<<<<< HEAD
-			GetChannelByNameIncludeDeleted(channelPart, teamArg, "").
-=======
+			Return(&mockTeam, &model.Response{Error: nil}).
+			Times(1)
+
+		s.client.
+			EXPECT().
 			GetChannelByNameIncludeDeleted(channelId, teamId, "").
->>>>>>> fa5a1392
 			Return(&mockChannel, &model.Response{Error: nil}).
 			Times(1)
 
 		s.client.
 			EXPECT().
-<<<<<<< HEAD
-			GetGroupsByChannel(channelPart, *groupOpts).
-			Return(nil, 0, &model.Response{Error: &mockError}).
-			Times(1)
-
-		err := channelGroupEnableCmdF(s.client, &cobra.Command{}, []string{channelArg})
-		s.Require().NotNil(err)
-		s.Require().Len(printer.GetLines(), 0)
-		s.Require().Len(printer.GetErrorLines(), 0)
-		s.EqualError(err, mockError.Error())
-	})
-
-	s.Run("Enable group constraints with PatchChannel error", func() {
-		printer.Clean()
-
-		teamArg := "team-id"
-		mockTeam := model.Team{Id: teamArg}
-		channelPart := "channel-id"
-		mockChannel := model.Channel{Id: channelPart}
-		channelArg := teamArg + ":" + channelPart
-		group := &model.Group{Name: "group-name"}
-		mockGroups := []*model.Group{group}
-		mockError := model.AppError{Id: "Mock Error"}
-		groupOpts := &model.GroupSearchOpts{
-			PageOpts: &model.PageOpts{
-				Page:    0,
-				PerPage: 10,
-			},
-		}
-
-		s.client.
-			EXPECT().
-			GetTeam(teamArg, "").
-=======
 			GetGroupsByChannel(channelId, *groupOpts).
 			Return(mockGroups, 0, &model.Response{Error: nil}).
 			Times(1)
@@ -563,60 +406,17 @@
 		s.client.
 			EXPECT().
 			GetTeam(teamId, "").
->>>>>>> fa5a1392
-			Return(&mockTeam, &model.Response{Error: nil}).
-			Times(1)
-
-		s.client.
-			EXPECT().
-<<<<<<< HEAD
-			GetChannelByNameIncludeDeleted(channelPart, teamArg, "").
-=======
+			Return(&mockTeam, &model.Response{Error: nil}).
+			Times(1)
+
+		s.client.
+			EXPECT().
 			GetChannelByNameIncludeDeleted(channelId, teamId, "").
->>>>>>> fa5a1392
 			Return(&mockChannel, &model.Response{Error: nil}).
 			Times(1)
 
 		s.client.
 			EXPECT().
-<<<<<<< HEAD
-			GetGroupsByChannel(channelPart, *groupOpts).
-			Return(mockGroups, 0, &model.Response{Error: nil}).
-			Times(1)
-
-		s.client.
-			EXPECT().
-			PatchChannel(channelPart, &model.ChannelPatch{GroupConstrained: model.NewBool(true)}).
-			Return(nil, &model.Response{Error: &mockError}).
-			Times(1)
-
-		err := channelGroupEnableCmdF(s.client, &cobra.Command{}, []string{channelArg})
-		s.Require().NotNil(err)
-		s.Require().Len(printer.GetLines(), 0)
-		s.Require().Len(printer.GetErrorLines(), 0)
-		s.EqualError(err, mockError.Error())
-	})
-
-	s.Run("Enable group constraints with no associated groups", func() {
-		printer.Clean()
-
-		teamArg := "team-id"
-		mockTeam := model.Team{Id: teamArg}
-		channelPart := "channel-id"
-		mockChannel := model.Channel{Id: channelPart}
-		channelArg := teamArg + ":" + channelPart
-		mockGroups := []*model.Group{}
-		groupOpts := &model.GroupSearchOpts{
-			PageOpts: &model.PageOpts{
-				Page:    0,
-				PerPage: 10,
-			},
-		}
-
-		s.client.
-			EXPECT().
-			GetTeam(teamArg, "").
-=======
 			GetGroupsByChannel(channelId, *groupOpts).
 			Return(mockGroups, 0, &model.Response{Error: nil}).
 			Times(1)
@@ -711,46 +511,17 @@
 		s.client.
 			EXPECT().
 			GetTeam(teamId, "").
->>>>>>> fa5a1392
-			Return(&mockTeam, &model.Response{Error: nil}).
-			Times(1)
-
-		s.client.
-			EXPECT().
-<<<<<<< HEAD
-			GetChannelByNameIncludeDeleted(channelPart, teamArg, "").
-=======
+			Return(&mockTeam, &model.Response{Error: nil}).
+			Times(1)
+
+		s.client.
+			EXPECT().
 			GetChannelByNameIncludeDeleted(channelId, teamId, "").
->>>>>>> fa5a1392
 			Return(&mockChannel, &model.Response{Error: nil}).
 			Times(1)
 
 		s.client.
 			EXPECT().
-<<<<<<< HEAD
-			GetGroupsByChannel(channelPart, *groupOpts).
-			Return(mockGroups, 0, &model.Response{Error: nil}).
-			Times(1)
-
-		err := channelGroupEnableCmdF(s.client, &cobra.Command{}, []string{channelArg})
-		s.Require().NotNil(err)
-		s.Require().Len(printer.GetLines(), 0)
-		s.Require().Len(printer.GetErrorLines(), 0)
-		s.EqualError(err, "Channel '"+channelArg+"' has no groups associated. It cannot be group-constrained")
-	})
-
-	s.Run("Enable group constraints with nonexistent team", func() {
-		printer.Clean()
-
-		teamArg := "team-id"
-		channelPart := "channel-id"
-		channelArg := teamArg + ":" + channelPart
-
-		s.client.
-			EXPECT().
-			GetTeam(teamArg, "").
-			Return(nil, &model.Response{Error: nil}).
-=======
 			GetGroupsByChannel(channelId, *groupOpts).
 			Return(nil, 0, &model.Response{Error: &mockError}).
 			Times(1)
@@ -776,36 +547,10 @@
 			EXPECT().
 			GetTeam(teamId, "").
 			Return(&mockTeam, &model.Response{Error: nil}).
->>>>>>> fa5a1392
-			Times(1)
-
-		s.client.
-			EXPECT().
-<<<<<<< HEAD
-			GetTeamByName(teamArg, "").
-			Return(nil, &model.Response{Error: nil}).
-			Times(1)
-
-		err := channelGroupEnableCmdF(s.client, &cobra.Command{}, []string{channelArg})
-		s.Require().NotNil(err)
-		s.Require().Len(printer.GetLines(), 0)
-		s.Require().Len(printer.GetErrorLines(), 0)
-		s.EqualError(err, "Unable to find channel '"+channelArg+"'")
-	})
-
-	s.Run("Enable group constraints with nonexistent channel", func() {
-		printer.Clean()
-
-		teamArg := "team-id"
-		mockTeam := model.Team{Id: teamArg}
-		channelPart := "channel-id"
-		channelArg := teamArg + ":" + channelPart
-
-		s.client.
-			EXPECT().
-			GetTeam(teamArg, "").
-			Return(&mockTeam, &model.Response{Error: nil}).
-=======
+			Times(1)
+
+		s.client.
+			EXPECT().
 			GetChannelByNameIncludeDeleted(channelId, teamId, "").
 			Return(nil, &model.Response{Error: &mockError}).
 			Times(1)
@@ -836,14 +581,10 @@
 			EXPECT().
 			GetTeam(teamId, "").
 			Return(nil, &model.Response{Error: &mockError}).
->>>>>>> fa5a1392
-			Times(1)
-
-		s.client.
-			EXPECT().
-<<<<<<< HEAD
-			GetChannelByNameIncludeDeleted(channelPart, teamArg, "").
-=======
+			Times(1)
+
+		s.client.
+			EXPECT().
 			GetTeamByName(teamId, "").
 			Return(nil, &model.Response{Error: &mockError}).
 			Times(1)
@@ -862,39 +603,11 @@
 		s.client.
 			EXPECT().
 			GetTeam("team1", "").
->>>>>>> fa5a1392
-			Return(nil, &model.Response{Error: nil}).
-			Times(1)
-
-		s.client.
-			EXPECT().
-<<<<<<< HEAD
-			GetChannel(channelPart, "").
-			Return(nil, &model.Response{Error: nil}).
-			Times(1)
-
-		err := channelGroupEnableCmdF(s.client, &cobra.Command{}, []string{channelArg})
-		s.Require().NotNil(err)
-		s.Require().Len(printer.GetLines(), 0)
-		s.Require().Len(printer.GetErrorLines(), 0)
-		s.EqualError(err, "Unable to find channel '"+channelArg+"'")
-	})
-
-	s.Run("Enable group constraints with GetChannelByNameIncludeDeleted error", func() {
-		printer.Clean()
-
-		teamArg := "team-id"
-		mockTeam := model.Team{Id: teamArg}
-		channelPart := "channel-id"
-		mockChannel := model.Channel{Id: channelPart}
-		channelArg := teamArg + ":" + channelPart
-		group := &model.Group{Name: "group-name"}
-		mockGroups := []*model.Group{group}
-		groupOpts := &model.GroupSearchOpts{
-			PageOpts: &model.PageOpts{
-				Page:    0,
-				PerPage: 10,
-=======
+			Return(nil, &model.Response{Error: nil}).
+			Times(1)
+
+		s.client.
+			EXPECT().
 			GetTeamByName("team1", "").
 			Return(nil, &model.Response{Error: nil}).
 			Times(1)
@@ -911,49 +624,6 @@
 		groupID := "group1"
 		groupID2 := "group2"
 		mockError := &model.AppError{Message: "Get groups by team error"}
-		group1 := model.Group{Id: groupID, DisplayName: "DisplayName1"}
-		group2 := model.Group{Id: groupID2, DisplayName: "DisplayName2"}
-
-		groups := []*model.Group{
-			&group1,
-			&group2,
-		}
-
-		mockTeam := model.Team{Id: "team1"}
-		groupOpts := model.GroupSearchOpts{
-			PageOpts: &model.PageOpts{
-				Page:    0,
-				PerPage: 9999,
->>>>>>> fa5a1392
-			},
-		}
-
-		s.client.
-			EXPECT().
-<<<<<<< HEAD
-			GetTeam(teamArg, "").
-=======
-			GetTeam("team1", "").
-			Return(&mockTeam, &model.Response{Error: nil}).
-			Times(1)
-
-		s.client.
-			EXPECT().
-			GetGroupsByTeam("team1", groupOpts).
-			Return(groups, 2, &model.Response{Error: mockError}).
-			Times(1)
-
-		cmd := &cobra.Command{}
-		err := teamGroupListCmdF(s.client, cmd, []string{"team1"})
-
-		s.Require().NotNil(err)
-		s.Require().Equal(err, mockError)
-	})
-
-	s.Run("Team group list should print group in console on success", func() {
-		printer.Clean()
-		groupID := "group1"
-		groupID2 := "group2"
 		group1 := model.Group{Id: groupID, DisplayName: "DisplayName1"}
 		group2 := model.Group{Id: groupID2, DisplayName: "DisplayName2"}
 
@@ -973,15 +643,50 @@
 		s.client.
 			EXPECT().
 			GetTeam("team1", "").
->>>>>>> fa5a1392
-			Return(&mockTeam, &model.Response{Error: nil}).
-			Times(1)
-
-		s.client.
-			EXPECT().
-<<<<<<< HEAD
-			GetChannelByNameIncludeDeleted(channelPart, teamArg, "").
-=======
+			Return(&mockTeam, &model.Response{Error: nil}).
+			Times(1)
+
+		s.client.
+			EXPECT().
+			GetGroupsByTeam("team1", groupOpts).
+			Return(groups, 2, &model.Response{Error: mockError}).
+			Times(1)
+
+		cmd := &cobra.Command{}
+		err := teamGroupListCmdF(s.client, cmd, []string{"team1"})
+
+		s.Require().NotNil(err)
+		s.Require().Equal(err, mockError)
+	})
+
+	s.Run("Team group list should print group in console on success", func() {
+		printer.Clean()
+		groupID := "group1"
+		groupID2 := "group2"
+		group1 := model.Group{Id: groupID, DisplayName: "DisplayName1"}
+		group2 := model.Group{Id: groupID2, DisplayName: "DisplayName2"}
+
+		groups := []*model.Group{
+			&group1,
+			&group2,
+		}
+
+		mockTeam := model.Team{Id: "team1"}
+		groupOpts := model.GroupSearchOpts{
+			PageOpts: &model.PageOpts{
+				Page:    0,
+				PerPage: 9999,
+			},
+		}
+
+		s.client.
+			EXPECT().
+			GetTeam("team1", "").
+			Return(&mockTeam, &model.Response{Error: nil}).
+			Times(1)
+
+		s.client.
+			EXPECT().
 			GetGroupsByTeam("team1", groupOpts).
 			Return(groups, 2, &model.Response{Error: nil}).
 			Times(1)
@@ -1008,34 +713,11 @@
 		s.client.
 			EXPECT().
 			GetTeam(teamID, "").
->>>>>>> fa5a1392
-			Return(nil, &model.Response{Error: nil}).
-			Times(1)
-
-		s.client.
-			EXPECT().
-<<<<<<< HEAD
-			GetChannel(channelPart, "").
-			Return(&mockChannel, &model.Response{Error: nil}).
-			Times(1)
-
-		s.client.
-			EXPECT().
-			GetGroupsByChannel(channelPart, *groupOpts).
-			Return(mockGroups, 0, &model.Response{Error: nil}).
-			Times(1)
-
-		s.client.
-			EXPECT().
-			PatchChannel(channelPart, &model.ChannelPatch{GroupConstrained: model.NewBool(true)}).
-			Return(&mockChannel, &model.Response{Error: nil}).
-			Times(1)
-
-		err := channelGroupEnableCmdF(s.client, &cobra.Command{}, []string{channelArg})
-		s.Require().Nil(err)
-		s.Require().Len(printer.GetLines(), 0)
-		s.Require().Len(printer.GetErrorLines(), 0)
-=======
+			Return(nil, &model.Response{Error: nil}).
+			Times(1)
+
+		s.client.
+			EXPECT().
 			GetTeamByName(teamID, "").
 			Return(nil, &model.Response{Error: nil}).
 			Times(1)
@@ -1270,6 +952,5 @@
 		s.Require().Len(printer.GetErrorLines(), 0)
 		s.Require().Len(printer.GetLines(), 1)
 		s.Require().Equal(printer.GetLines()[0], "Disabled")
->>>>>>> fa5a1392
 	})
 }