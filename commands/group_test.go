// Copyright (c) 2015-present Mattermost, Inc. All Rights Reserved.
// See LICENSE.txt for license information.

package commands

import (
	"strings"

	"github.com/mattermost/mattermost-server/v5/model"

	"github.com/mattermost/mmctl/printer"

	"github.com/spf13/cobra"
)

func (s *MmctlUnitTestSuite) TestListLdapGroupsCmd() {
	s.Run("Failure getting Ldap Groups", func() {
		printer.Clean()
		mockError := model.AppError{Id: "Mock Error"}

		s.client.
			EXPECT().
			GetLdapGroups().
			Return(nil, &model.Response{Error: &mockError}).
			Times(1)

		err := listLdapGroupsCmdF(s.client, &cobra.Command{}, []string{})
		s.Require().Equal(&mockError, err)
		s.Require().Len(printer.GetLines(), 0)
		s.Require().Len(printer.GetErrorLines(), 0)
	})

	s.Run("List several groups", func() {
		printer.Clean()
		mockList := []*model.Group{
			{DisplayName: "Group1"},
			{DisplayName: "Group2"},
			{DisplayName: "Group3"},
		}

		s.client.
			EXPECT().
			GetLdapGroups().
			Return(mockList, &model.Response{Error: nil}).
			Times(1)

		err := listLdapGroupsCmdF(s.client, &cobra.Command{}, []string{})
		s.Require().NoError(err)
		s.Require().Len(printer.GetLines(), 3)
		for i, v := range mockList {
			s.Require().Equal(v, printer.GetLines()[i])
		}
		s.Require().Len(printer.GetErrorLines(), 0)
	})
}

func (s *MmctlUnitTestSuite) TestTeamGroupEnableCmd() {
	s.Run("Enable unexisting team", func() {
		printer.Clean()

		arg := "teamID"

		s.client.
			EXPECT().
			GetTeam(arg, "").
			Return(nil, &model.Response{Error: &model.AppError{}}).
			Times(1)

		s.client.
			EXPECT().
			GetTeamByName(arg, "").
			Return(nil, &model.Response{Error: &model.AppError{}}).
			Times(1)

		err := teamGroupEnableCmdF(s.client, &cobra.Command{}, []string{arg})
		s.Require().EqualError(err, "Unable to find team '"+arg+"'")
		s.Len(printer.GetLines(), 0)
		s.Len(printer.GetErrorLines(), 0)
	})

	s.Run("Error while getting the team groups", func() {
		printer.Clean()

		arg := "teamID"
		mockTeam := model.Team{Id: arg}
		mockError := model.AppError{Message: "Mock error"}
		groupOpts := model.GroupSearchOpts{
			PageOpts: &model.PageOpts{
				Page:    0,
				PerPage: 10,
			},
		}

		s.client.
			EXPECT().
			GetTeam(arg, "").
			Return(&mockTeam, &model.Response{Error: nil}).
			Times(1)

		s.client.
			EXPECT().
			GetGroupsByTeam(mockTeam.Id, groupOpts).
			Return(nil, 0, &model.Response{Error: &mockError}).
			Times(1)

		err := teamGroupEnableCmdF(s.client, &cobra.Command{}, []string{arg})
		s.Require().Equal(&mockError, err)
		s.Len(printer.GetLines(), 0)
		s.Len(printer.GetErrorLines(), 0)
	})

	s.Run("No groups on team", func() {
		printer.Clean()

		arg := "teamID"
		mockTeam := model.Team{Id: arg}
		groupOpts := model.GroupSearchOpts{
			PageOpts: &model.PageOpts{
				Page:    0,
				PerPage: 10,
			},
		}

		s.client.
			EXPECT().
			GetTeam(arg, "").
			Return(&mockTeam, &model.Response{Error: nil}).
			Times(1)

		s.client.
			EXPECT().
			GetGroupsByTeam(mockTeam.Id, groupOpts).
			Return([]*model.GroupWithSchemeAdmin{}, 0, &model.Response{Error: nil}).
			Times(1)

		err := teamGroupEnableCmdF(s.client, &cobra.Command{}, []string{arg})
		s.Require().EqualError(err, "Team '"+arg+"' has no groups associated. It cannot be group-constrained")
		s.Len(printer.GetLines(), 0)
		s.Len(printer.GetErrorLines(), 0)
	})

	s.Run("Error patching the team", func() {
		printer.Clean()

		arg := "teamID"
		mockTeam := model.Team{Id: arg}
		mockError := model.AppError{Message: "Mock error"}
		groupOpts := model.GroupSearchOpts{
			PageOpts: &model.PageOpts{
				Page:    0,
				PerPage: 10,
			},
		}
		teamPatch := model.TeamPatch{GroupConstrained: model.NewBool(true)}

		s.client.
			EXPECT().
			GetTeam(arg, "").
			Return(&mockTeam, &model.Response{Error: nil}).
			Times(1)

		s.client.
			EXPECT().
			GetGroupsByTeam(mockTeam.Id, groupOpts).
			Return([]*model.GroupWithSchemeAdmin{{}}, 1, &model.Response{Error: nil}).
			Times(1)

		s.client.
			EXPECT().
			PatchTeam(mockTeam.Id, &teamPatch).
			Return(nil, &model.Response{Error: &mockError}).
			Times(1)

		err := teamGroupEnableCmdF(s.client, &cobra.Command{}, []string{arg})
		s.Require().Equal(&mockError, err)
		s.Len(printer.GetLines(), 0)
		s.Len(printer.GetErrorLines(), 0)
	})

	s.Run("Successfully enable group", func() {
		printer.Clean()

		arg := "teamID"
		mockTeam := model.Team{Id: arg}
		groupOpts := model.GroupSearchOpts{
			PageOpts: &model.PageOpts{
				Page:    0,
				PerPage: 10,
			},
		}
		teamPatch := model.TeamPatch{GroupConstrained: model.NewBool(true)}

		s.client.
			EXPECT().
			GetTeam(arg, "").
			Return(&mockTeam, &model.Response{Error: nil}).
			Times(1)

		s.client.
			EXPECT().
			GetGroupsByTeam(mockTeam.Id, groupOpts).
			Return([]*model.GroupWithSchemeAdmin{{}}, 1, &model.Response{Error: nil}).
			Times(1)

		s.client.
			EXPECT().
			PatchTeam(mockTeam.Id, &teamPatch).
			Return(&mockTeam, &model.Response{Error: nil}).
			Times(1)

		err := teamGroupEnableCmdF(s.client, &cobra.Command{}, []string{arg})
		s.Require().NoError(err)
		s.Len(printer.GetLines(), 0)
		s.Len(printer.GetErrorLines(), 0)
	})
}

func (s *MmctlUnitTestSuite) TestTeamGroupDisableCmd() {
	s.Run("Disable existing team", func() {
		printer.Clean()
		teamArg := "example-team-id"
		mockTeam := model.Team{Id: teamArg}
		teamPatch := model.TeamPatch{GroupConstrained: model.NewBool(false)}

		s.client.
			EXPECT().
			GetTeam(teamArg, "").
			Return(&mockTeam, &model.Response{Error: nil}).
			Times(1)

		s.client.
			EXPECT().
			PatchTeam(teamArg, &teamPatch).
			Return(nil, &model.Response{Error: nil}).
			Times(1)

		err := teamGroupDisableCmdF(s.client, &cobra.Command{}, []string{teamArg})
		s.Require().Nil(err)
		s.Len(printer.GetLines(), 0)
	})

	s.Run("Disable nonexisting team", func() {
		printer.Clean()
		teamArg := "example-team-id"

		s.client.
			EXPECT().
			GetTeam(teamArg, "").
			Return(nil, &model.Response{Error: nil}).
			Times(1)

		s.client.
			EXPECT().
			GetTeamByName(teamArg, "").
			Return(nil, &model.Response{Error: nil}).
			Times(1)

		err := teamGroupDisableCmdF(s.client, &cobra.Command{}, []string{teamArg})
		s.Require().NotNil(err)
		s.Len(printer.GetLines(), 0)
		s.Len(printer.GetErrorLines(), 0)
		s.EqualError(err, "Unable to find team '"+teamArg+"'")
	})

	s.Run("Error response from PatchTeam", func() {
		printer.Clean()
		teamArg := "example-team-id"
		mockTeam := model.Team{Id: teamArg}
		teamPatch := model.TeamPatch{GroupConstrained: model.NewBool(false)}
		errMessage := "PatchTeam Error"
		mockError := &model.AppError{Message: errMessage}

		s.client.
			EXPECT().
			GetTeam(teamArg, "").
			Return(&mockTeam, &model.Response{Error: nil}).
			Times(1)

		s.client.
			EXPECT().
			PatchTeam(teamArg, &teamPatch).
			Return(nil, &model.Response{Error: mockError}).
			Times(1)

		err := teamGroupDisableCmdF(s.client, &cobra.Command{}, []string{teamArg})
		s.Require().NotNil(err)
		s.Len(printer.GetLines(), 0)
		s.Len(printer.GetErrorLines(), 0)
		s.EqualError(err, mockError.Error())
	})
}

func (s *MmctlUnitTestSuite) TestChannelGroupListCmd() {
	s.Run("List groups for existing channel and team, when a single group exists", func() {
		printer.Clean()

		teamID := "team-id"
		channelID := "channel-id"
		groupName := "group-name"

		mockTeam := model.Team{Id: teamID}
		mockChannel := model.Channel{Id: channelID}
		mockGroup := &model.GroupWithSchemeAdmin{Group: model.Group{Name: model.NewString(groupName)}}
		mockGroups := []*model.GroupWithSchemeAdmin{mockGroup}

		groupOpts := &model.GroupSearchOpts{
			PageOpts: &model.PageOpts{
				Page:    0,
				PerPage: 9999,
			},
		}

		cmdArg := teamID + ":" + channelID

		s.client.
			EXPECT().
			GetTeam(teamID, "").
			Return(&mockTeam, &model.Response{Error: nil}).
			Times(1)

		s.client.
			EXPECT().
			GetChannelByNameIncludeDeleted(channelID, teamID, "").
			Return(&mockChannel, &model.Response{Error: nil}).
			Times(1)

		s.client.
			EXPECT().
			GetGroupsByChannel(channelID, *groupOpts).
			Return(mockGroups, 0, &model.Response{Error: nil}).
			Times(1)

		err := channelGroupListCmdF(s.client, &cobra.Command{}, []string{cmdArg})
		s.Require().Nil(err)
		s.Require().Len(printer.GetErrorLines(), 0)
		s.Require().Len(printer.GetLines(), 1)
		s.Require().Equal(printer.GetLines()[0], mockGroup)
	})

	s.Run("List groups for existing channel and team, when multiple groups exist", func() {
		printer.Clean()

		teamID := "team-id"
		channelID := "channel-id"

		mockTeam := model.Team{Id: teamID}
		mockChannel := model.Channel{Id: channelID}
		mockGroups := []*model.GroupWithSchemeAdmin{
			{Group: model.Group{Name: model.NewString("group1")}},
			{Group: model.Group{Name: model.NewString("group2")}},
		}

		groupOpts := &model.GroupSearchOpts{
			PageOpts: &model.PageOpts{
				Page:    0,
				PerPage: 9999,
			},
		}

		cmdArg := teamID + ":" + channelID

		s.client.
			EXPECT().
			GetTeam(teamID, "").
			Return(&mockTeam, &model.Response{Error: nil}).
			Times(1)

		s.client.
			EXPECT().
			GetChannelByNameIncludeDeleted(channelID, teamID, "").
			Return(&mockChannel, &model.Response{Error: nil}).
			Times(1)

		s.client.
			EXPECT().
			GetGroupsByChannel(channelID, *groupOpts).
			Return(mockGroups, 0, &model.Response{Error: nil}).
			Times(1)

		err := channelGroupListCmdF(s.client, &cobra.Command{}, []string{cmdArg})
		s.Require().Nil(err)
		s.Require().Len(printer.GetErrorLines(), 0)
		s.Require().Len(printer.GetLines(), 2)
		s.Require().Equal(printer.GetLines()[0], mockGroups[0])
		s.Require().Equal(printer.GetLines()[1], mockGroups[1])
	})

	s.Run("List groups for existing channel and team, when no groups exist", func() {
		printer.Clean()

		teamID := "team-id"
		channelID := "channel-id"

		mockTeam := model.Team{Id: teamID}
		mockChannel := model.Channel{Id: channelID}
		mockGroups := []*model.GroupWithSchemeAdmin{}

		groupOpts := &model.GroupSearchOpts{
			PageOpts: &model.PageOpts{
				Page:    0,
				PerPage: 9999,
			},
		}

		cmdArg := teamID + ":" + channelID

		s.client.
			EXPECT().
			GetTeam(teamID, "").
			Return(&mockTeam, &model.Response{Error: nil}).
			Times(1)

		s.client.
			EXPECT().
			GetChannelByNameIncludeDeleted(channelID, teamID, "").
			Return(&mockChannel, &model.Response{Error: nil}).
			Times(1)

		s.client.
			EXPECT().
			GetGroupsByChannel(channelID, *groupOpts).
			Return(mockGroups, 0, &model.Response{Error: nil}).
			Times(1)

		err := channelGroupListCmdF(s.client, &cobra.Command{}, []string{cmdArg})
		s.Require().Nil(err)
		s.Require().Len(printer.GetErrorLines(), 0)
		s.Require().Len(printer.GetLines(), 0)
	})

	s.Run("List groups for a nonexistent channel", func() {
		printer.Clean()

		teamID := "team-id"
		channelID := "channel-id"

		mockTeam := model.Team{Id: teamID}

		cmdArg := teamID + ":" + channelID

		s.client.
			EXPECT().
			GetTeam(teamID, "").
			Return(&mockTeam, &model.Response{Error: nil}).
			Times(1)

		s.client.
			EXPECT().
			GetChannelByNameIncludeDeleted(channelID, teamID, "").
			Return(nil, &model.Response{Error: nil}).
			Times(1)

		s.client.
			EXPECT().
			GetChannel(channelID, "").
			Return(nil, &model.Response{Error: nil}).
			Times(1)

		err := channelGroupListCmdF(s.client, &cobra.Command{}, []string{cmdArg})
		s.Require().NotNil(err)
		s.EqualError(err, "Unable to find channel '"+cmdArg+"'")
		s.Require().Len(printer.GetErrorLines(), 0)
		s.Require().Len(printer.GetLines(), 0)
	})

	s.Run("List groups for a nonexistent team", func() {
		printer.Clean()

		teamID := "team-id"
		channelID := "channel-id"

		cmdArg := teamID + ":" + channelID

		s.client.
			EXPECT().
			GetTeam(teamID, "").
			Return(nil, &model.Response{Error: nil}).
			Times(1)

		s.client.
			EXPECT().
			GetTeamByName(teamID, "").
			Return(nil, &model.Response{Error: nil}).
			Times(1)

		err := channelGroupListCmdF(s.client, &cobra.Command{}, []string{cmdArg})
		s.Require().NotNil(err)
		s.EqualError(err, "Unable to find channel '"+cmdArg+"'")
		s.Require().Len(printer.GetErrorLines(), 0)
		s.Require().Len(printer.GetLines(), 0)
	})

	s.Run("Return error when GetGroupsByChannel returns error", func() {
		printer.Clean()

		teamID := "team-id"
		channelID := "channel-id"

		mockTeam := model.Team{Id: teamID}
		mockChannel := model.Channel{Id: channelID}
		mockError := model.AppError{Message: "Mock error"}

		groupOpts := &model.GroupSearchOpts{
			PageOpts: &model.PageOpts{
				Page:    0,
				PerPage: 9999,
			},
		}

		cmdArg := teamID + ":" + channelID

		s.client.
			EXPECT().
			GetTeam(teamID, "").
			Return(&mockTeam, &model.Response{Error: nil}).
			Times(1)

		s.client.
			EXPECT().
			GetChannelByNameIncludeDeleted(channelID, teamID, "").
			Return(&mockChannel, &model.Response{Error: nil}).
			Times(1)

		s.client.
			EXPECT().
			GetGroupsByChannel(channelID, *groupOpts).
			Return(nil, 0, &model.Response{Error: &mockError}).
			Times(1)

		err := channelGroupListCmdF(s.client, &cobra.Command{}, []string{cmdArg})
		s.Require().Equal(err, &mockError)
		s.Require().Len(printer.GetErrorLines(), 0)
		s.Require().Len(printer.GetLines(), 0)
	})

	s.Run("Return error when GetChannelByNameIncludeDeleted returns error", func() {
		printer.Clean()

		teamID := "team-id"
		channelID := "channel-id"

		mockTeam := model.Team{Id: teamID}
		mockError := model.AppError{Message: "Mock error"}

		cmdArg := teamID + ":" + channelID

		s.client.
			EXPECT().
			GetTeam(teamID, "").
			Return(&mockTeam, &model.Response{Error: nil}).
			Times(1)

		s.client.
			EXPECT().
			GetChannelByNameIncludeDeleted(channelID, teamID, "").
			Return(nil, &model.Response{Error: &mockError}).
			Times(1)

		s.client.
			EXPECT().
			GetChannel(channelID, "").
			Return(nil, &model.Response{Error: &mockError}).
			Times(1)

		err := channelGroupListCmdF(s.client, &cobra.Command{}, []string{cmdArg})
		s.EqualError(err, "Unable to find channel '"+cmdArg+"'")
		s.Require().Len(printer.GetErrorLines(), 0)
		s.Require().Len(printer.GetLines(), 0)
	})

	s.Run("Return error when GetTeam returns error", func() {
		printer.Clean()

		teamID := "team-id"
		channelID := "channel-id"

		mockError := model.AppError{Message: "Mock error"}

		cmdArg := teamID + ":" + channelID

		s.client.
			EXPECT().
			GetTeam(teamID, "").
			Return(nil, &model.Response{Error: &mockError}).
			Times(1)

		s.client.
			EXPECT().
			GetTeamByName(teamID, "").
			Return(nil, &model.Response{Error: &mockError}).
			Times(1)

		err := channelGroupListCmdF(s.client, &cobra.Command{}, []string{cmdArg})
		s.EqualError(err, "Unable to find channel '"+cmdArg+"'")
		s.Require().Len(printer.GetErrorLines(), 0)
		s.Require().Len(printer.GetLines(), 0)
	})
}

func (s *MmctlUnitTestSuite) TestTeamGroupListCmd() {
	s.Run("Team group list returns error when passing a nonexistent team", func() {
		printer.Clean()

		s.client.
			EXPECT().
			GetTeam("team1", "").
			Return(nil, &model.Response{Error: nil}).
			Times(1)

		s.client.
			EXPECT().
			GetTeamByName("team1", "").
			Return(nil, &model.Response{Error: nil}).
			Times(1)

		cmd := &cobra.Command{}
		err := teamGroupListCmdF(s.client, cmd, []string{"team1"})

		s.Require().NotNil(err)
		s.Require().Equal(err.Error(), "Unable to find team 'team1'")
	})

	s.Run("Team group list return error when GetGroupsByTeam returns error", func() {
		printer.Clean()
		groupID := "group1"
		groupID2 := "group2"
		mockError := &model.AppError{Message: "Get groups by team error"}

<<<<<<< HEAD
		// grp1 := model.GroupWithSchemeAdmin{}

=======
>>>>>>> 63592cd9
		group1 := model.GroupWithSchemeAdmin{Group: model.Group{Id: groupID, DisplayName: "DisplayName1"}}
		group2 := model.GroupWithSchemeAdmin{Group: model.Group{Id: groupID2, DisplayName: "DisplayName2"}}

		groups := []*model.GroupWithSchemeAdmin{
			&group1,
			&group2,
		}

		mockTeam := model.Team{Id: "team1"}
		groupOpts := model.GroupSearchOpts{
			PageOpts: &model.PageOpts{
				Page:    0,
				PerPage: 9999,
			},
		}

		s.client.
			EXPECT().
			GetTeam("team1", "").
			Return(&mockTeam, &model.Response{Error: nil}).
			Times(1)

		s.client.
			EXPECT().
			GetGroupsByTeam("team1", groupOpts).
			Return(groups, 2, &model.Response{Error: mockError}).
			Times(1)

		cmd := &cobra.Command{}
		err := teamGroupListCmdF(s.client, cmd, []string{"team1"})

		s.Require().NotNil(err)
		s.Require().Equal(err, mockError)
	})

	s.Run("Team group list should print group in console on success", func() {
		printer.Clean()
		groupID := "group1"
		groupID2 := "group2"
		group1 := model.GroupWithSchemeAdmin{Group: model.Group{Id: groupID, DisplayName: "DisplayName1"}}
		group2 := model.GroupWithSchemeAdmin{Group: model.Group{Id: groupID2, DisplayName: "DisplayName2"}}

		groups := []*model.GroupWithSchemeAdmin{
			&group1,
			&group2,
		}

		mockTeam := model.Team{Id: "team1"}
		groupOpts := model.GroupSearchOpts{
			PageOpts: &model.PageOpts{
				Page:    0,
				PerPage: 9999,
			},
		}

		s.client.
			EXPECT().
			GetTeam("team1", "").
			Return(&mockTeam, &model.Response{Error: nil}).
			Times(1)

		s.client.
			EXPECT().
			GetGroupsByTeam("team1", groupOpts).
			Return(groups, 2, &model.Response{Error: nil}).
			Times(1)

		cmd := &cobra.Command{}
		err := teamGroupListCmdF(s.client, cmd, []string{"team1"})

		s.Require().Nil(err)
		s.Require().Len(printer.GetLines(), 2)
		s.Require().Equal(printer.GetLines()[0], &group1)
		s.Require().Equal(printer.GetLines()[1], &group2)
	})
}

func (s *MmctlUnitTestSuite) TestTeamGroupStatusCmd() {
	s.Run("Should fail when team is not found", func() {
		printer.Clean()

		teamID := "teamID"
		arg := teamID
		args := []string{arg}
		cmd := &cobra.Command{}

		s.client.
			EXPECT().
			GetTeam(teamID, "").
			Return(nil, &model.Response{Error: nil}).
			Times(1)

		s.client.
			EXPECT().
			GetTeamByName(teamID, "").
			Return(nil, &model.Response{Error: nil}).
			Times(1)

		err := teamGroupStatusCmdF(s.client, cmd, args)

		s.Require().EqualError(err, "Unable to find team '"+args[0]+"'")
	})

	s.Run("Should show valid response when group constraints status for a team is not present", func() {
		printer.Clean()

		teamID := "teamID"
		arg := teamID
		args := []string{arg}
		cmd := &cobra.Command{}
		team := &model.Team{Id: teamID}

		s.client.
			EXPECT().
			GetTeam(teamID, "").
			Return(team, &model.Response{Error: nil}).
			Times(1)

		err := teamGroupStatusCmdF(s.client, cmd, args)

		s.Require().Nil(err)
		s.Require().Len(printer.GetErrorLines(), 0)
		s.Require().Len(printer.GetLines(), 1)
		s.Require().Equal(printer.GetLines()[0], "Disabled")
	})

	s.Run("Should show valid response when group constraints status for a team is enabled", func() {
		printer.Clean()

		teamID := "teamID"
		arg := teamID
		args := []string{arg}
		cmd := &cobra.Command{}
		team := &model.Team{Id: teamID, GroupConstrained: model.NewBool(true)}

		s.client.
			EXPECT().
			GetTeam(teamID, "").
			Return(team, &model.Response{Error: nil}).
			Times(1)

		err := teamGroupStatusCmdF(s.client, cmd, args)

		s.Require().Nil(err)
		s.Require().Len(printer.GetErrorLines(), 0)
		s.Require().Len(printer.GetLines(), 1)
		s.Require().Equal(printer.GetLines()[0], "Enabled")
	})

	s.Run("Should show valid response when group constraints status for a team is disabled", func() {
		printer.Clean()

		teamID := "teamID"
		arg := teamID
		args := []string{arg}
		cmd := &cobra.Command{}
		team := &model.Team{Id: teamID, GroupConstrained: model.NewBool(false)}

		s.client.
			EXPECT().
			GetTeam(teamID, "").
			Return(team, &model.Response{Error: nil}).
			Times(1)

		err := teamGroupStatusCmdF(s.client, cmd, args)

		s.Require().Nil(err)
		s.Require().Len(printer.GetErrorLines(), 0)
		s.Require().Len(printer.GetLines(), 1)
		s.Require().Equal(printer.GetLines()[0], "Disabled")
	})
}

func (s *MmctlUnitTestSuite) TestChannelGroupStatusCmd() {
	s.Run("Should fail to get group constrain status of a channel when team is not found", func() {
		printer.Clean()

		teamID := "teamID"
		channelID := "channelID"
		arg := strings.Join([]string{teamID, channelID}, ":")
		args := []string{arg}
		cmd := &cobra.Command{}

		s.client.
			EXPECT().
			GetTeam(teamID, "").
			Return(nil, &model.Response{Error: nil}).
			Times(1)

		s.client.
			EXPECT().
			GetTeamByName(teamID, "").
			Return(nil, &model.Response{Error: nil}).
			Times(1)

		err := channelGroupStatusCmdF(s.client, cmd, args)

		s.Require().EqualError(err, "Unable to find channel '"+args[0]+"'")
	})

	s.Run("Should fail to get group constrain status of a channel when channel is not found", func() {
		printer.Clean()

		teamID := "teamID"
		channelID := "channelID"
		arg := strings.Join([]string{teamID, channelID}, ":")
		args := []string{arg}
		cmd := &cobra.Command{}

		team := &model.Team{Id: teamID}

		s.client.
			EXPECT().
			GetTeam(teamID, "").
			Return(team, &model.Response{Error: nil}).
			Times(1)

		s.client.
			EXPECT().
			GetChannelByNameIncludeDeleted(channelID, teamID, "").
			Return(nil, &model.Response{Error: nil}).
			Times(1)

		s.client.
			EXPECT().
			GetChannel(channelID, "").
			Return(nil, &model.Response{Error: nil}).
			Times(1)

		err := channelGroupStatusCmdF(s.client, cmd, args)

		s.Require().EqualError(err, "Unable to find channel '"+args[0]+"'")
	})

	s.Run("Should get valid response when channel's group constrain status is enabled", func() {
		printer.Clean()

		teamID := "teamID"
		channelID := "channelID"
		arg := strings.Join([]string{teamID, channelID}, ":")
		args := []string{arg}
		cmd := &cobra.Command{}

		team := &model.Team{Id: teamID}
		channel := &model.Channel{Id: channelID, GroupConstrained: model.NewBool(true)}

		s.client.
			EXPECT().
			GetTeam(teamID, "").
			Return(team, &model.Response{Error: nil}).
			Times(1)

		s.client.
			EXPECT().
			GetChannelByNameIncludeDeleted(channelID, teamID, "").
			Return(channel, &model.Response{Error: nil}).
			Times(1)

		err := channelGroupStatusCmdF(s.client, cmd, args)

		s.Require().Nil(err)
		s.Require().Len(printer.GetErrorLines(), 0)
		s.Require().Len(printer.GetLines(), 1)
		s.Require().Equal(printer.GetLines()[0], "Enabled")
	})

	s.Run("Should get valid response when channel's group constrain status is disabled", func() {
		printer.Clean()

		teamID := "teamID"
		channelID := "channelID"
		arg := strings.Join([]string{teamID, channelID}, ":")
		args := []string{arg}
		cmd := &cobra.Command{}

		team := &model.Team{Id: teamID}
		channel := &model.Channel{Id: channelID, GroupConstrained: model.NewBool(false)}

		s.client.
			EXPECT().
			GetTeam(teamID, "").
			Return(team, &model.Response{Error: nil}).
			Times(1)

		s.client.
			EXPECT().
			GetChannelByNameIncludeDeleted(channelID, teamID, "").
			Return(channel, &model.Response{Error: nil}).
			Times(1)

		err := channelGroupStatusCmdF(s.client, cmd, args)

		s.Require().Nil(err)
		s.Require().Len(printer.GetErrorLines(), 0)
		s.Require().Len(printer.GetLines(), 1)
		s.Require().Equal(printer.GetLines()[0], "Disabled")
	})

	s.Run("Should get valid response when channel's group constrain status is not present", func() {
		printer.Clean()

		teamID := "teamID"
		channelID := "channelID"
		arg := strings.Join([]string{teamID, channelID}, ":")
		args := []string{arg}
		cmd := &cobra.Command{}

		team := &model.Team{Id: teamID}
		channel := &model.Channel{Id: channelID}

		s.client.
			EXPECT().
			GetTeam(teamID, "").
			Return(team, &model.Response{Error: nil}).
			Times(1)

		s.client.
			EXPECT().
			GetChannelByNameIncludeDeleted(channelID, teamID, "").
			Return(channel, &model.Response{Error: nil}).
			Times(1)

		err := channelGroupStatusCmdF(s.client, cmd, args)

		s.Require().Nil(err)
		s.Require().Len(printer.GetErrorLines(), 0)
		s.Require().Len(printer.GetLines(), 1)
		s.Require().Equal(printer.GetLines()[0], "Disabled")
	})
}

func (s *MmctlUnitTestSuite) TestChannelGroupEnableCmdF() {
	s.Run("Enable group constraints with existing team and channel", func() {
		printer.Clean()

		teamArg := "team-id"
		mockTeam := model.Team{Id: teamArg}
		channelPart := "channel-id"
		mockChannel := model.Channel{Id: channelPart}
		channelArg := teamArg + ":" + channelPart
		group := &model.GroupWithSchemeAdmin{Group: model.Group{Name: model.NewString("group-name")}}
		mockGroups := []*model.GroupWithSchemeAdmin{group}
		groupOpts := &model.GroupSearchOpts{
			PageOpts: &model.PageOpts{
				Page:    0,
				PerPage: 10,
			},
		}

		s.client.
			EXPECT().
			GetTeam(teamArg, "").
			Return(&mockTeam, &model.Response{Error: nil}).
			Times(1)

		s.client.
			EXPECT().
			GetChannelByNameIncludeDeleted(channelPart, teamArg, "").
			Return(&mockChannel, &model.Response{Error: nil}).
			Times(1)

		s.client.
			EXPECT().
			GetGroupsByChannel(channelPart, *groupOpts).
			Return(mockGroups, 0, &model.Response{Error: nil}).
			Times(1)

		s.client.
			EXPECT().
			PatchChannel(channelPart, &model.ChannelPatch{GroupConstrained: model.NewBool(true)}).
			Return(&mockChannel, &model.Response{Error: nil}).
			Times(1)

		err := channelGroupEnableCmdF(s.client, &cobra.Command{}, []string{channelArg})
		s.Require().Nil(err)
		s.Require().Len(printer.GetLines(), 0)
		s.Require().Len(printer.GetErrorLines(), 0)
	})

	s.Run("Enable group constraints with GetTeam error", func() {
		printer.Clean()

		teamArg := "team-id"
		channelPart := "channel-id"
		channelArg := teamArg + ":" + channelPart
		mockError := model.AppError{Id: "Mock Error"}

		s.client.
			EXPECT().
			GetTeam(teamArg, "").
			Return(nil, &model.Response{Error: &mockError}).
			Times(1)

		s.client.
			EXPECT().
			GetTeamByName(teamArg, "").
			Return(nil, &model.Response{Error: &mockError}).
			Times(1)

		err := channelGroupEnableCmdF(s.client, &cobra.Command{}, []string{channelArg})
		s.Require().NotNil(err)
		s.Require().Len(printer.GetLines(), 0)
		s.Require().Len(printer.GetErrorLines(), 0)
		s.EqualError(err, "Unable to find channel '"+channelArg+"'")
	})

	s.Run("Enable group constraints with GetChannelByNameIncludeDeleted error", func() {
		printer.Clean()

		teamArg := "team-id"
		mockTeam := model.Team{Id: teamArg}
		channelPart := "channel-id"
		channelArg := teamArg + ":" + channelPart
		mockError := model.AppError{Id: "Mock Error"}

		s.client.
			EXPECT().
			GetTeam(teamArg, "").
			Return(&mockTeam, &model.Response{Error: nil}).
			Times(1)

		s.client.
			EXPECT().
			GetChannelByNameIncludeDeleted(channelPart, teamArg, "").
			Return(nil, &model.Response{Error: &mockError}).
			Times(1)

		s.client.
			EXPECT().
			GetChannel(channelPart, "").
			Return(nil, &model.Response{Error: &mockError}).
			Times(1)

		err := channelGroupEnableCmdF(s.client, &cobra.Command{}, []string{channelArg})
		s.Require().NotNil(err)
		s.Require().Len(printer.GetLines(), 0)
		s.Require().Len(printer.GetErrorLines(), 0)
		s.EqualError(err, "Unable to find channel '"+channelArg+"'")
	})

	s.Run("Enable group constraints with GetGroupsByChannel error", func() {
		printer.Clean()

		teamArg := "team-id"
		mockTeam := model.Team{Id: teamArg}
		channelPart := "channel-id"
		mockChannel := model.Channel{Id: channelPart}
		channelArg := teamArg + ":" + channelPart
		mockError := model.AppError{Id: "Mock Error"}
		groupOpts := &model.GroupSearchOpts{
			PageOpts: &model.PageOpts{
				Page:    0,
				PerPage: 10,
			},
		}

		s.client.
			EXPECT().
			GetTeam(teamArg, "").
			Return(&mockTeam, &model.Response{Error: nil}).
			Times(1)

		s.client.
			EXPECT().
			GetChannelByNameIncludeDeleted(channelPart, teamArg, "").
			Return(&mockChannel, &model.Response{Error: nil}).
			Times(1)

		s.client.
			EXPECT().
			GetGroupsByChannel(channelPart, *groupOpts).
			Return(nil, 0, &model.Response{Error: &mockError}).
			Times(1)

		err := channelGroupEnableCmdF(s.client, &cobra.Command{}, []string{channelArg})
		s.Require().NotNil(err)
		s.Require().Len(printer.GetLines(), 0)
		s.Require().Len(printer.GetErrorLines(), 0)
		s.EqualError(err, mockError.Error())
	})

	s.Run("Enable group constraints with PatchChannel error", func() {
		printer.Clean()

		teamArg := "team-id"
		mockTeam := model.Team{Id: teamArg}
		channelPart := "channel-id"
		mockChannel := model.Channel{Id: channelPart}
		channelArg := teamArg + ":" + channelPart
		group := &model.GroupWithSchemeAdmin{Group: model.Group{Name: model.NewString("group-name")}}
		mockGroups := []*model.GroupWithSchemeAdmin{group}
		mockError := model.AppError{Id: "Mock Error"}
		groupOpts := &model.GroupSearchOpts{
			PageOpts: &model.PageOpts{
				Page:    0,
				PerPage: 10,
			},
		}

		s.client.
			EXPECT().
			GetTeam(teamArg, "").
			Return(&mockTeam, &model.Response{Error: nil}).
			Times(1)

		s.client.
			EXPECT().
			GetChannelByNameIncludeDeleted(channelPart, teamArg, "").
			Return(&mockChannel, &model.Response{Error: nil}).
			Times(1)

		s.client.
			EXPECT().
			GetGroupsByChannel(channelPart, *groupOpts).
			Return(mockGroups, 0, &model.Response{Error: nil}).
			Times(1)

		s.client.
			EXPECT().
			PatchChannel(channelPart, &model.ChannelPatch{GroupConstrained: model.NewBool(true)}).
			Return(nil, &model.Response{Error: &mockError}).
			Times(1)

		err := channelGroupEnableCmdF(s.client, &cobra.Command{}, []string{channelArg})
		s.Require().NotNil(err)
		s.Require().Len(printer.GetLines(), 0)
		s.Require().Len(printer.GetErrorLines(), 0)
		s.EqualError(err, mockError.Error())
	})

	s.Run("Enable group constraints with no associated groups", func() {
		printer.Clean()

		teamArg := "team-id"
		mockTeam := model.Team{Id: teamArg}
		channelPart := "channel-id"
		mockChannel := model.Channel{Id: channelPart}
		channelArg := teamArg + ":" + channelPart
		mockGroups := []*model.GroupWithSchemeAdmin{}
		groupOpts := &model.GroupSearchOpts{
			PageOpts: &model.PageOpts{
				Page:    0,
				PerPage: 10,
			},
		}

		s.client.
			EXPECT().
			GetTeam(teamArg, "").
			Return(&mockTeam, &model.Response{Error: nil}).
			Times(1)

		s.client.
			EXPECT().
			GetChannelByNameIncludeDeleted(channelPart, teamArg, "").
			Return(&mockChannel, &model.Response{Error: nil}).
			Times(1)

		s.client.
			EXPECT().
			GetGroupsByChannel(channelPart, *groupOpts).
			Return(mockGroups, 0, &model.Response{Error: nil}).
			Times(1)

		err := channelGroupEnableCmdF(s.client, &cobra.Command{}, []string{channelArg})
		s.Require().NotNil(err)
		s.Require().Len(printer.GetLines(), 0)
		s.Require().Len(printer.GetErrorLines(), 0)
		s.EqualError(err, "Channel '"+channelArg+"' has no groups associated. It cannot be group-constrained")
	})

	s.Run("Enable group constraints with nonexistent team", func() {
		printer.Clean()

		teamArg := "team-id"
		channelPart := "channel-id"
		channelArg := teamArg + ":" + channelPart

		s.client.
			EXPECT().
			GetTeam(teamArg, "").
			Return(nil, &model.Response{Error: nil}).
			Times(1)

		s.client.
			EXPECT().
			GetTeamByName(teamArg, "").
			Return(nil, &model.Response{Error: nil}).
			Times(1)

		err := channelGroupEnableCmdF(s.client, &cobra.Command{}, []string{channelArg})
		s.Require().NotNil(err)
		s.Require().Len(printer.GetLines(), 0)
		s.Require().Len(printer.GetErrorLines(), 0)
		s.EqualError(err, "Unable to find channel '"+channelArg+"'")
	})

	s.Run("Enable group constraints with nonexistent channel", func() {
		printer.Clean()

		teamArg := "team-id"
		mockTeam := model.Team{Id: teamArg}
		channelPart := "channel-id"
		channelArg := teamArg + ":" + channelPart

		s.client.
			EXPECT().
			GetTeam(teamArg, "").
			Return(&mockTeam, &model.Response{Error: nil}).
			Times(1)

		s.client.
			EXPECT().
			GetChannelByNameIncludeDeleted(channelPart, teamArg, "").
			Return(nil, &model.Response{Error: nil}).
			Times(1)

		s.client.
			EXPECT().
			GetChannel(channelPart, "").
			Return(nil, &model.Response{Error: nil}).
			Times(1)

		err := channelGroupEnableCmdF(s.client, &cobra.Command{}, []string{channelArg})
		s.Require().NotNil(err)
		s.Require().Len(printer.GetLines(), 0)
		s.Require().Len(printer.GetErrorLines(), 0)
		s.EqualError(err, "Unable to find channel '"+channelArg+"'")
	})

	s.Run("Enable group constraints with GetChannelByNameIncludeDeleted error", func() {
		printer.Clean()

		teamArg := "team-id"
		mockTeam := model.Team{Id: teamArg}
		channelPart := "channel-id"
		mockChannel := model.Channel{Id: channelPart}
		channelArg := teamArg + ":" + channelPart
		group := &model.GroupWithSchemeAdmin{Group: model.Group{Name: model.NewString("group-name")}}
		mockGroups := []*model.GroupWithSchemeAdmin{group}
		mockError := model.AppError{Id: "Mock Error"}
		groupOpts := &model.GroupSearchOpts{
			PageOpts: &model.PageOpts{
				Page:    0,
				PerPage: 10,
			},
		}

		s.client.
			EXPECT().
			GetTeam(teamArg, "").
			Return(&mockTeam, &model.Response{Error: nil}).
			Times(1)

		s.client.
			EXPECT().
			GetChannelByNameIncludeDeleted(channelPart, teamArg, "").
			Return(nil, &model.Response{Error: &mockError}).
			Times(1)

		s.client.
			EXPECT().
			GetChannel(channelPart, "").
			Return(&mockChannel, &model.Response{Error: nil}).
			Times(1)

		s.client.
			EXPECT().
			GetGroupsByChannel(channelPart, *groupOpts).
			Return(mockGroups, 0, &model.Response{Error: nil}).
			Times(1)

		s.client.
			EXPECT().
			PatchChannel(channelPart, &model.ChannelPatch{GroupConstrained: model.NewBool(true)}).
			Return(&mockChannel, &model.Response{Error: nil}).
			Times(1)

		err := channelGroupEnableCmdF(s.client, &cobra.Command{}, []string{channelArg})
		s.Require().Nil(err)
		s.Require().Len(printer.GetLines(), 0)
		s.Require().Len(printer.GetErrorLines(), 0)
	})
}

func (s *MmctlUnitTestSuite) TestChannelGroupDisableCmdF() {
	s.Run("Disable group constraints with existing team and channel", func() {
		printer.Clean()

		teamArg := "team-id"
		mockTeam := model.Team{Id: teamArg}
		channelPart := "channel-id"
		mockChannel := model.Channel{Id: channelPart}
		channelArg := strings.Join([]string{teamArg, channelPart}, ":")

		s.client.
			EXPECT().
			GetTeam(teamArg, "").
			Return(&mockTeam, &model.Response{Error: nil}).
			Times(1)

		s.client.
			EXPECT().
			GetChannelByNameIncludeDeleted(channelPart, teamArg, "").
			Return(&mockChannel, &model.Response{Error: nil}).
			Times(1)

		s.client.
			EXPECT().
			PatchChannel(channelPart, &model.ChannelPatch{GroupConstrained: model.NewBool(false)}).
			Return(&mockChannel, &model.Response{Error: nil}).
			Times(1)

		err := channelGroupDisableCmdF(s.client, &cobra.Command{}, []string{channelArg})
		s.Require().Nil(err)
		s.Require().Len(printer.GetLines(), 0)
		s.Require().Len(printer.GetErrorLines(), 0)
	})

	s.Run("Disable group constraints with nonexistent team", func() {
		printer.Clean()

		teamArg := "team-id"
		channelPart := "channel-id"
		channelArg := strings.Join([]string{teamArg, channelPart}, ":")

		s.client.
			EXPECT().
			GetTeam(teamArg, "").
			Return(nil, &model.Response{Error: nil}).
			Times(1)

		s.client.
			EXPECT().
			GetTeamByName(teamArg, "").
			Return(nil, &model.Response{Error: nil}).
			Times(1)

		err := channelGroupDisableCmdF(s.client, &cobra.Command{}, []string{channelArg})
		s.Require().NotNil(err)
		s.Require().Len(printer.GetLines(), 0)
		s.Require().Len(printer.GetErrorLines(), 0)
		s.EqualError(err, "Unable to find channel '"+channelArg+"'")
	})

	s.Run("Disable group constraints with nonexistent channel", func() {
		printer.Clean()

		teamArg := "team-id"
		mockTeam := model.Team{Id: teamArg}
		channelPart := "channel-id"
		channelArg := strings.Join([]string{teamArg, channelPart}, ":")

		s.client.
			EXPECT().
			GetTeam(teamArg, "").
			Return(&mockTeam, &model.Response{Error: nil}).
			Times(1)

		s.client.
			EXPECT().
			GetChannelByNameIncludeDeleted(channelPart, teamArg, "").
			Return(nil, &model.Response{Error: nil}).
			Times(1)

		s.client.
			EXPECT().
			GetChannel(channelPart, "").
			Return(nil, &model.Response{Error: nil}).
			Times(1)

		err := channelGroupDisableCmdF(s.client, &cobra.Command{}, []string{channelArg})
		s.Require().NotNil(err)
		s.Require().Len(printer.GetLines(), 0)
		s.Require().Len(printer.GetErrorLines(), 0)
		s.EqualError(err, "Unable to find channel '"+channelArg+"'")
	})

	s.Run("Disable group constraints with GetTeam error", func() {
		printer.Clean()

		teamArg := "team-id"
		mockTeam := model.Team{Id: teamArg}
		channelPart := "channel-id"
		mockChannel := model.Channel{Id: channelPart}
		channelArg := teamArg + ":" + channelPart
		mockError := model.AppError{Id: "Mock Error"}

		s.client.
			EXPECT().
			GetTeam(teamArg, "").
			Return(nil, &model.Response{Error: &mockError}).
			Times(1)

		s.client.
			EXPECT().
			GetTeamByName(teamArg, "").
			Return(&mockTeam, &model.Response{Error: nil}).
			Times(1)

		s.client.
			EXPECT().
			GetChannelByNameIncludeDeleted(channelPart, teamArg, "").
			Return(&mockChannel, &model.Response{Error: nil}).
			Times(1)

		s.client.
			EXPECT().
			PatchChannel(channelPart, &model.ChannelPatch{GroupConstrained: model.NewBool(false)}).
			Return(&mockChannel, &model.Response{Error: nil}).
			Times(1)

		err := channelGroupDisableCmdF(s.client, &cobra.Command{}, []string{channelArg})
		s.Require().Nil(err)
		s.Require().Len(printer.GetLines(), 0)
		s.Require().Len(printer.GetErrorLines(), 0)
	})

	s.Run("Disable group constraints with GetTeamByName error", func() {
		printer.Clean()

		teamArg := "team-id"
		channelPart := "channel-id"
		channelArg := teamArg + ":" + channelPart
		mockError := model.AppError{Id: "Mock Error"}

		s.client.
			EXPECT().
			GetTeam(teamArg, "").
			Return(nil, &model.Response{Error: &mockError}).
			Times(1)

		s.client.
			EXPECT().
			GetTeamByName(teamArg, "").
			Return(nil, &model.Response{Error: &mockError}).
			Times(1)

		err := channelGroupDisableCmdF(s.client, &cobra.Command{}, []string{channelArg})
		s.Require().NotNil(err)
		s.Require().Len(printer.GetLines(), 0)
		s.Require().Len(printer.GetErrorLines(), 0)
		s.EqualError(err, "Unable to find channel '"+channelArg+"'")
	})

	s.Run("Disable group constraints with GetChannelByNameIncludeDeleted error", func() {
		printer.Clean()

		teamArg := "team-id"
		mockTeam := model.Team{Id: teamArg}
		channelPart := "channel-id"
		channelArg := teamArg + ":" + channelPart
		mockError := model.AppError{Id: "Mock Error"}

		s.client.
			EXPECT().
			GetTeam(teamArg, "").
			Return(&mockTeam, &model.Response{Error: nil}).
			Times(1)

		s.client.
			EXPECT().
			GetChannelByNameIncludeDeleted(channelPart, teamArg, "").
			Return(nil, &model.Response{Error: &mockError}).
			Times(1)

		s.client.
			EXPECT().
			GetChannel(channelPart, "").
			Return(nil, &model.Response{Error: &mockError}).
			Times(1)

		err := channelGroupDisableCmdF(s.client, &cobra.Command{}, []string{channelArg})
		s.Require().NotNil(err)
		s.Require().Len(printer.GetLines(), 0)
		s.Require().Len(printer.GetErrorLines(), 0)
		s.EqualError(err, "Unable to find channel '"+channelArg+"'")
	})

	s.Run("Disable group constraints with PatchChannel error", func() {
		printer.Clean()

		teamArg := "team-id"
		mockTeam := model.Team{Id: teamArg}
		channelPart := "channel-id"
		mockChannel := model.Channel{Id: channelPart}
		channelArg := teamArg + ":" + channelPart
		mockError := model.AppError{Id: "Mock Error"}

		s.client.
			EXPECT().
			GetTeam(teamArg, "").
			Return(&mockTeam, &model.Response{Error: nil}).
			Times(1)

		s.client.
			EXPECT().
			GetChannelByNameIncludeDeleted(channelPart, teamArg, "").
			Return(&mockChannel, &model.Response{Error: nil}).
			Times(1)

		s.client.
			EXPECT().
			PatchChannel(channelPart, &model.ChannelPatch{GroupConstrained: model.NewBool(false)}).
			Return(nil, &model.Response{Error: &mockError}).
			Times(1)

		err := channelGroupDisableCmdF(s.client, &cobra.Command{}, []string{channelArg})
		s.Require().NotNil(err)
		s.Require().Len(printer.GetLines(), 0)
		s.Require().Len(printer.GetErrorLines(), 0)
		s.EqualError(err, mockError.Error())
	})
}<|MERGE_RESOLUTION|>--- conflicted
+++ resolved
@@ -626,11 +626,6 @@
 		groupID2 := "group2"
 		mockError := &model.AppError{Message: "Get groups by team error"}
 
-<<<<<<< HEAD
-		// grp1 := model.GroupWithSchemeAdmin{}
-
-=======
->>>>>>> 63592cd9
 		group1 := model.GroupWithSchemeAdmin{Group: model.Group{Id: groupID, DisplayName: "DisplayName1"}}
 		group2 := model.GroupWithSchemeAdmin{Group: model.Group{Id: groupID2, DisplayName: "DisplayName2"}}
 
