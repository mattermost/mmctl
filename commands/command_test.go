package commands

import (
	"errors"

	"github.com/mattermost/mattermost-server/model"
	"github.com/mattermost/mmctl/printer"

	"github.com/spf13/cobra"
)

<<<<<<< HEAD
func (s *MmctlUnitTestSuite) TestCommandCreateCmd() {
	s.Run("Create a new custom slash command for a specified team", func() {
		printer.Clean()
		teamArg := "example-team-id"
		titleArg := "example-command-name"
		descriptionArg := "example-description-text"
		triggerWordArg := "example-trigger-word"
		urlArg := "http://localhost:8000/example"
		creatorIdArg := "example-user-id"
		creatorUsernameArg := "example-user"
		responseUsernameArg := "example-username2"
		iconArg := "icon-url"
		method := "G"
		autocomplete := false
		autocompleteDesc := "autocompleteDesc"
		autocompleteHint := "autocompleteHint"

		mockTeam := model.Team{Id: teamArg}
		mockUser := model.User{Id: creatorIdArg, Username: creatorUsernameArg}
		mockCommand := model.Command{
			TeamId:           teamArg,
			DisplayName:      titleArg,
			Description:      descriptionArg,
			Trigger:          triggerWordArg,
			URL:              urlArg,
			CreatorId:        creatorIdArg,
			Username:         responseUsernameArg,
			IconURL:          iconArg,
			Method:           method,
			AutoComplete:     autocomplete,
			AutoCompleteDesc: autocompleteDesc,
			AutoCompleteHint: autocompleteHint,
		}

		cmd := &cobra.Command{}
		cmd.Flags().String("team", teamArg, "")
		cmd.Flags().String("title", titleArg, "")
		cmd.Flags().String("description", descriptionArg, "")
		cmd.Flags().String("trigger-word", triggerWordArg, "")
		cmd.Flags().String("url", urlArg, "")
		cmd.Flags().String("creator", creatorIdArg, "")
		cmd.Flags().String("response-username", responseUsernameArg, "")
		cmd.Flags().String("icon", iconArg, "")
		cmd.Flags().String("method", method, "")
		cmd.Flags().Bool("autocomplete", autocomplete, "")
		cmd.Flags().String("autocompleteDesc", autocompleteDesc, "")
		cmd.Flags().String("autocompleteHint", autocompleteHint, "")

		// createCommandCmdF will call getTeamFromTeamArg,  getUserFromUserArg which then calls GetUserByEmail
		s.client.
			EXPECT().
			GetTeam(teamArg, "").
			Return(&mockTeam, &model.Response{Error: nil}).
			Times(1)
		s.client.
			EXPECT().
			GetUserByEmail(creatorIdArg, "").
			Return(&mockUser, &model.Response{Error: nil}).
			Times(1)
		s.client.
			EXPECT().
			CreateCommand(&mockCommand).
			Return(&mockCommand, &model.Response{Error: nil}).
			Times(1)

		err := createCommandCmdF(s.client, cmd, []string{teamArg})
		s.Require().Nil(err)
		s.Len(printer.GetLines(), 1)
		s.Equal(&mockCommand, printer.GetLines()[0])
		s.Len(printer.GetErrorLines(), 0)
	})

	s.Run("Create a slash command only providing team, trigger word, url, creator", func() {
		printer.Clean()
		teamArg := "example-team-id"
		triggerWordArg := "example-trigger-word"
		urlArg := "http://localhost:8000/example"
		creatorIdArg := "example-user-id"
		creatorUsernameArg := "example-user"
		method := "G"

		mockTeam := model.Team{Id: teamArg}
		mockUser := model.User{Id: creatorIdArg, Username: creatorUsernameArg}
		mockCommand := model.Command{
			TeamId:    teamArg,
			Trigger:   triggerWordArg,
			URL:       urlArg,
			CreatorId: creatorIdArg,
			Method:    method,
		}

		cmd := &cobra.Command{}
		cmd.Flags().String("team", teamArg, "")
		cmd.Flags().String("trigger-word", triggerWordArg, "")
		cmd.Flags().String("url", urlArg, "")
		cmd.Flags().String("creator", creatorIdArg, "")

		s.client.
			EXPECT().
			GetTeam(teamArg, "").
			Return(&mockTeam, &model.Response{Error: nil}).
			Times(1)
		s.client.
			EXPECT().
			GetUserByEmail(creatorIdArg, "").
			Return(&mockUser, &model.Response{Error: nil}).
			Times(1)
		s.client.
			EXPECT().
			CreateCommand(&mockCommand).
			Return(&mockCommand, &model.Response{Error: nil}).
			Times(1)

		err := createCommandCmdF(s.client, cmd, []string{teamArg})
		s.Require().Nil(err)
		s.Len(printer.GetLines(), 1)
		s.Equal(&mockCommand, printer.GetLines()[0])
		s.Len(printer.GetErrorLines(), 0)
	})

	s.Run("Create slash command for a nonexistent team", func() {
		printer.Clean()
		teamArg := "example-team-id"
		cmd := &cobra.Command{}
		cmd.Flags().String("team", teamArg, "")

		s.client.
			EXPECT().
			GetTeam(teamArg, "").
			Return(nil, &model.Response{Error: nil}).
			Times(1)
		s.client.
			EXPECT().
			GetTeamByName(teamArg, "").
			Return(nil, &model.Response{Error: nil}).
			Times(1)

		err := createCommandCmdF(s.client, cmd, []string{teamArg})
		s.Require().NotNil(err)
		s.Len(printer.GetLines(), 0)
		s.Len(printer.GetErrorLines(), 0)
		s.EqualError(err, "unable to find team '"+teamArg+"'")
	})

	s.Run("Create slash command with a space in trigger word", func() {
		printer.Clean()
		teamArg := "example-team-id"
		titleArg := "example-command-name"
		descriptionArg := "example-description-text"
		triggerWordArg := "example    trigger    word"
		urlArg := "http://localhost:8000/example"
		creatorIdArg := "example-user-id"
		creatorUsernameArg := "example-user"
		responseUsernameArg := "example-username2"
		iconArg := "icon-url"
		method := "G"
		autocomplete := false
		autocompleteDesc := "autocompleteDesc"
		autocompleteHint := "autocompleteHint"

		mockTeam := model.Team{Id: teamArg}
		mockUser := model.User{Id: creatorIdArg, Username: creatorUsernameArg}

		cmd := &cobra.Command{}
		cmd.Flags().String("team", teamArg, "")
		cmd.Flags().String("title", titleArg, "")
		cmd.Flags().String("description", descriptionArg, "")
		cmd.Flags().String("trigger-word", triggerWordArg, "")
		cmd.Flags().String("url", urlArg, "")
		cmd.Flags().String("creator", creatorIdArg, "")
		cmd.Flags().String("response-username", responseUsernameArg, "")
		cmd.Flags().String("icon", iconArg, "")
		cmd.Flags().String("method", method, "")
		cmd.Flags().Bool("autocomplete", autocomplete, "")
		cmd.Flags().String("autocompleteDesc", autocompleteDesc, "")
		cmd.Flags().String("autocompleteHint", autocompleteHint, "")

		s.client.
			EXPECT().
			GetTeam(teamArg, "").
			Return(&mockTeam, &model.Response{Error: nil}).
			Times(1)
		s.client.
			EXPECT().
			GetUserByEmail(creatorIdArg, "").
			Return(&mockUser, &model.Response{Error: nil}).
			Times(1)

		err := createCommandCmdF(s.client, cmd, []string{teamArg})
		s.Require().NotNil(err)
		s.Len(printer.GetLines(), 0)
		s.Len(printer.GetErrorLines(), 0)
		s.EqualError(err, "a trigger word must not contain spaces")
=======
func (s *MmctlUnitTestSuite) TestDeleteCommandCmd() {
	s.Run("Delete without errors", func() {
		printer.Clean()
		arg := "cmd1"
		outputMessage := map[string]interface{}{"status": "ok"}

		s.client.
			EXPECT().
			DeleteCommand(arg).
			Return(true, &model.Response{Error: nil}).
			Times(1)

		err := deleteCommandCmdF(s.client, &cobra.Command{}, []string{arg})
		s.Require().Nil(err)
		s.Require().Len(printer.GetLines(), 1)
		s.Require().Equal(printer.GetLines()[0], outputMessage)
		s.Require().Len(printer.GetErrorLines(), 0)
	})

	s.Run("Not able to delete", func() {
		printer.Clean()
		arg := "cmd1"
		outputMessage := map[string]interface{}{"status": "error"}

		s.client.
			EXPECT().
			DeleteCommand(arg).
			Return(false, &model.Response{Error: nil}).
			Times(1)

		err := deleteCommandCmdF(s.client, &cobra.Command{}, []string{arg})
		s.Require().Nil(err)
		s.Require().Len(printer.GetLines(), 1)
		s.Require().Equal(printer.GetLines()[0], outputMessage)
		s.Require().Len(printer.GetErrorLines(), 0)
	})

	s.Run("Delete with response error", func() {
		printer.Clean()
		arg := "cmd1"
		mockError := &model.AppError{Message: "Mock Error"}

		s.client.
			EXPECT().
			DeleteCommand(arg).
			Return(false, &model.Response{Error: mockError}).
			Times(1)

		err := deleteCommandCmdF(s.client, &cobra.Command{}, []string{arg})
		s.Require().NotNil(err)
		s.Require().Equal(err, errors.New("Unable to delete command '"+arg+"' error: "+mockError.Error()))
		s.Require().Len(printer.GetLines(), 0)
		s.Require().Len(printer.GetErrorLines(), 0)
>>>>>>> f09cbc77
	})
}

func (s *MmctlUnitTestSuite) TestCommandListCmdF() {
	s.Run("List all commands from all teams", func() {
		printer.Clean()
		team1ID := "team-id-1"
		team2Id := "team-id-2"

		commandTeam1ID := "command-team1-id"
		commandTeam2Id := "command-team2-id"
		teams := []*model.Team{
			&model.Team{Id: team1ID},
			&model.Team{Id: team2Id},
		}

		team1Commands := []*model.Command{
			&model.Command{
				Id: commandTeam1ID,
			},
		}
		team2Commands := []*model.Command{
			&model.Command{
				Id: commandTeam2Id,
			},
		}

		cmd := &cobra.Command{}
		s.client.EXPECT().GetAllTeams("", 0, 10000).Return(teams, &model.Response{Error: nil}).Times(1)
		s.client.EXPECT().ListCommands(team1ID, true).Return(team1Commands, &model.Response{Error: nil}).Times(1)
		s.client.EXPECT().ListCommands(team2Id, true).Return(team2Commands, &model.Response{Error: nil}).Times(1)
		err := listCommandCmdF(s.client, cmd, []string{})
		s.Require().Nil(err)
		s.Len(printer.GetLines(), 2)
		s.Equal(team1Commands[0], printer.GetLines()[0])
		s.Equal(team2Commands[0], printer.GetLines()[1])
		s.Len(printer.GetErrorLines(), 0)
	})

	s.Run("List commands for a specific team", func() {
		printer.Clean()
		teamID := "team-id"
		commandID := "command-id"
		team := &model.Team{Id: teamID}
		teamCommand := []*model.Command{
			&model.Command{
				Id: commandID,
			},
		}

		cmd := &cobra.Command{}
		s.client.EXPECT().GetTeam(teamID, "").Return(team, &model.Response{Error: nil}).Times(1)
		s.client.EXPECT().ListCommands(teamID, true).Return(teamCommand, &model.Response{Error: nil}).Times(1)
		err := listCommandCmdF(s.client, cmd, []string{teamID})
		s.Require().Nil(err)
		s.Len(printer.GetLines(), 1)
		s.Equal(teamCommand[0], printer.GetLines()[0])
		s.Len(printer.GetErrorLines(), 0)
	})

	s.Run("List commands for a non existing team", func() {
		teamID := "non-existing-team"
		printer.Clean()
		cmd := &cobra.Command{}
		// first try to get team by id
		s.client.EXPECT().GetTeam(teamID, "").Return(nil, &model.Response{Error: nil}).Times(1)
		// second try to search the team by name
		s.client.EXPECT().GetTeamByName(teamID, "").Return(nil, &model.Response{Error: nil}).Times(1)
		err := listCommandCmdF(s.client, cmd, []string{teamID})
		s.Require().Nil(err)
		s.Len(printer.GetLines(), 0)
		s.Len(printer.GetErrorLines(), 1)
		s.Equal("Unable to find team '"+teamID+"'", printer.GetErrorLines()[0])
	})

	s.Run("Failling to list commands for an existing team", func() {
		teamID := "team-id"
		printer.Clean()
		cmd := &cobra.Command{}
		team := &model.Team{Id: teamID}
		s.client.EXPECT().GetTeam(teamID, "").Return(team, &model.Response{Error: nil}).Times(1)
		s.client.EXPECT().ListCommands(teamID, true).Return(nil, &model.Response{Error: &model.AppError{}}).Times(1)
		err := listCommandCmdF(s.client, cmd, []string{teamID})
		s.Require().Nil(err)
		s.Len(printer.GetLines(), 0)
		s.Len(printer.GetErrorLines(), 1)
		s.Equal("Unable to list commands for '"+teamID+"'", printer.GetErrorLines()[0])
	})
}<|MERGE_RESOLUTION|>--- conflicted
+++ resolved
@@ -9,7 +9,6 @@
 	"github.com/spf13/cobra"
 )
 
-<<<<<<< HEAD
 func (s *MmctlUnitTestSuite) TestCommandCreateCmd() {
 	s.Run("Create a new custom slash command for a specified team", func() {
 		printer.Clean()
@@ -203,7 +202,9 @@
 		s.Len(printer.GetLines(), 0)
 		s.Len(printer.GetErrorLines(), 0)
 		s.EqualError(err, "a trigger word must not contain spaces")
-=======
+	})
+
+}
 func (s *MmctlUnitTestSuite) TestDeleteCommandCmd() {
 	s.Run("Delete without errors", func() {
 		printer.Clean()
@@ -257,7 +258,6 @@
 		s.Require().Equal(err, errors.New("Unable to delete command '"+arg+"' error: "+mockError.Error()))
 		s.Require().Len(printer.GetLines(), 0)
 		s.Require().Len(printer.GetErrorLines(), 0)
->>>>>>> f09cbc77
 	})
 }
 
