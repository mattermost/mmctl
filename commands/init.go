--- conflicted
+++ resolved
@@ -8,18 +8,13 @@
 	"strings"
 
 	"github.com/mattermost/mattermost-server/v5/model"
-<<<<<<< HEAD
-	"github.com/mattermost/mmctl/client"
-	"github.com/mattermost/mmctl/printer"
+
 	"github.com/pkg/errors"
 	"github.com/spf13/cobra"
 	"github.com/spf13/viper"
-=======
-	"github.com/pkg/errors"
-	"github.com/spf13/cobra"
 
 	"github.com/mattermost/mmctl/client"
->>>>>>> 99b017b1
+	"github.com/mattermost/mmctl/printer"
 )
 
 func CheckVersionMatch(version, serverVersion string) bool {
@@ -39,23 +34,17 @@
 		valid := CheckVersionMatch(Version, serverVersion)
 		if !valid {
 			if viper.GetBool("strict") {
-				return fmt.Errorf("Server version %s doesn't match with mmctl version %s. Please update mmctl or use --skip-version-check to ignore", serverVersion, Version)
-			} else {
-				printer.PrintError("WARNING: server version " + serverVersion + " doesn't match mmctl version " + Version)
+				return fmt.Errorf("server version %s doesn't match with mmctl version %s. Please update mmctl or use --skip-version-check to ignore", serverVersion, Version)
 			}
+			printer.PrintError("WARNING: server version " + serverVersion + " doesn't match mmctl version " + Version)
 		}
 
 		return fn(c, cmd, args)
 	}
 }
 
-<<<<<<< HEAD
-func InitClientWithUsernameAndPassword(username, password, instanceUrl string) (*model.Client4, string, error) {
-	client := model.NewAPIv4Client(instanceUrl)
-=======
-func InitClientWithUsernameAndPassword(username, password, instanceURL string) (*model.Client4, error) {
+func InitClientWithUsernameAndPassword(username, password, instanceURL string) (*model.Client4, string, error) {
 	client := model.NewAPIv4Client(instanceURL)
->>>>>>> 99b017b1
 	_, response := client.Login(username, password)
 	if response.Error != nil {
 		return nil, "", response.Error
@@ -63,13 +52,8 @@
 	return client, response.ServerVersion, nil
 }
 
-<<<<<<< HEAD
-func InitClientWithMFA(username, password, mfaToken, instanceUrl string) (*model.Client4, string, error) {
-	client := model.NewAPIv4Client(instanceUrl)
-=======
-func InitClientWithMFA(username, password, mfaToken, instanceURL string) (*model.Client4, error) {
+func InitClientWithMFA(username, password, mfaToken, instanceURL string) (*model.Client4, string, error) {
 	client := model.NewAPIv4Client(instanceURL)
->>>>>>> 99b017b1
 	_, response := client.LoginWithMFA(username, password, mfaToken)
 	if response.Error != nil {
 		return nil, "", response.Error
@@ -77,13 +61,8 @@
 	return client, response.ServerVersion, nil
 }
 
-<<<<<<< HEAD
 func InitClientWithCredentials(credentials *Credentials) (*model.Client4, string, error) {
-	client := model.NewAPIv4Client(credentials.InstanceUrl)
-=======
-func InitClientWithCredentials(credentials *Credentials) (*model.Client4, error) {
 	client := model.NewAPIv4Client(credentials.InstanceURL)
->>>>>>> 99b017b1
 
 	client.AuthType = model.HEADER_BEARER
 	client.AuthToken = credentials.AuthToken
