--- conflicted
+++ resolved
@@ -326,14 +326,11 @@
 	s.Run("MM-T3885 - no permissions", func() {
 		printer.Clean()
 
-<<<<<<< HEAD
-=======
 		job, appErr := s.th.App.CreateJob(&model.Job{
 			Type: model.JOB_TYPE_EXPORT_PROCESS,
 		})
 		s.Require().Nil(appErr)
 
->>>>>>> 3705dc5c
 		err := exportJobShowCmdF(s.th.Client, &cobra.Command{}, []string{job.Id})
 		s.Require().EqualError(err, "failed to get export job: : You do not have the appropriate permissions., ")
 		s.Require().Empty(printer.GetLines())
