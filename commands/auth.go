// Copyright (c) 2015-present Mattermost, Inc. All Rights Reserved.
// See LICENSE.txt for license information.

package commands

import (
	"bufio"
	"fmt"
	"os"
	"sort"
	"strings"
	"syscall"

	"github.com/pkg/errors"
	"github.com/spf13/cobra"
	"golang.org/x/crypto/ssh/terminal"

	"github.com/mattermost/mattermost-server/v5/model"

	"github.com/mattermost/mmctl/printer"
)

var AuthCmd = &cobra.Command{
	Use:   "auth",
	Short: "Manages the credentials of the remote Mattermost instances",
}

var LoginCmd = &cobra.Command{
	Use:   "login [instance url] --name [server name] --username [username] --password [password]",
	Short: "Login into an instance",
	Long:  "Login into an instance and store credentials",
	Example: `  auth login https://mattermost.example.com
  auth login https://mattermost.example.com --name local-server --username sysadmin --password mysupersecret
  auth login https://mattermost.example.com --name local-server --username sysadmin --password mysupersecret --mfa-token 123456
  auth login https://mattermost.example.com --name local-server --access-token myaccesstoken`,
	Args: cobra.ExactArgs(1),
	RunE: loginCmdF,
}

var CurrentCmd = &cobra.Command{
	Use:     "current",
	Short:   "Show current user credentials",
	Long:    "Show the currently stored user credentials",
	Example: `  auth current`,
	RunE:    currentCmdF,
}

var SetCmd = &cobra.Command{
	Use:     "set [server name]",
	Short:   "Set the credentials to use",
	Long:    "Set an credentials to use in the following commands",
	Example: `  auth set local-server`,
	Args:    cobra.ExactArgs(1),
	RunE:    setCmdF,
}

var ListCmd = &cobra.Command{
	Use:     "list",
	Short:   "Lists the credentials",
	Long:    "Print a list of the registered credentials",
	Example: `  auth list`,
	RunE:    listCmdF,
}

var RenewCmd = &cobra.Command{
	Use:     "renew",
	Short:   "Renews a set of credentials",
	Long:    "Renews the credentials for a given server",
	Example: `  auth renew local-server`,
	Args:    cobra.ExactArgs(1),
	RunE:    renewCmdF,
}

var DeleteCmd = &cobra.Command{
	Use:     "delete [server name]",
	Short:   "Delete an credentials",
	Long:    "Delete an credentials by its name",
	Example: `  auth delete local-server`,
	Args:    cobra.ExactArgs(1),
	RunE:    deleteCmdF,
}

var CleanCmd = &cobra.Command{
	Use:     "clean",
	Short:   "Clean all credentials",
	Long:    "Clean the currently stored credentials",
	Example: `  auth clean`,
	RunE:    cleanCmdF,
}

func init() {
	LoginCmd.Flags().StringP("name", "n", "", "Name for the credentials")
	LoginCmd.Flags().StringP("username", "u", "", "Username for the credentials")
	LoginCmd.Flags().StringP("access-token", "a", "", "Access token to use instead of username/password")
	LoginCmd.Flags().StringP("mfa-token", "m", "", "MFA token for the credentials")
	LoginCmd.Flags().StringP("password", "p", "", "Password for the credentials")
	LoginCmd.Flags().Bool("no-activate", false, "If present, it won't activate the credentials after login")

	RenewCmd.Flags().StringP("password", "p", "", "Password for the credentials")
	RenewCmd.Flags().StringP("access-token", "a", "", "Access token to use instead of username/password")
	RenewCmd.Flags().StringP("mfa-token", "m", "", "MFA token for the credentials")

	AuthCmd.AddCommand(
		LoginCmd,
		CurrentCmd,
		SetCmd,
		ListCmd,
		RenewCmd,
		DeleteCmd,
		CleanCmd,
	)

	RootCmd.AddCommand(AuthCmd)
}

func loginCmdF(cmd *cobra.Command, args []string) error {
	name, err := cmd.Flags().GetString("name")
	if err != nil {
		return err
	}
	username, err := cmd.Flags().GetString("username")
	if err != nil {
		return err
	}
	password, err := cmd.Flags().GetString("password")
	if err != nil {
		return err
	}
	accessToken, err := cmd.Flags().GetString("access-token")
	if err != nil {
		return err
	}
	mfaToken, err := cmd.Flags().GetString("mfa-token")
	if err != nil {
		return err
	}

	url := args[0]
	method := MethodPassword

	if name == "" {
		reader := bufio.NewReader(os.Stdin)
		fmt.Printf("Connection name: ")
		name, err = reader.ReadString('\n')
		if err != nil {
			return err
		}
		name = strings.TrimSpace(name)
	}

	if accessToken != "" && username != "" {
		return errors.New("you must use --access-token or --username, but not both")
	}

	if accessToken == "" && username == "" {
		reader := bufio.NewReader(os.Stdin)
		fmt.Printf("Username: ")
		username, err = reader.ReadString('\n')
		if err != nil {
			return err
		}
		username = strings.TrimSpace(username)
	}

	if username != "" && password == "" {
		stdinPassword, err := getPasswordFromStdin()
		if err != nil {
			return errors.WithMessage(err, "couldn't read password")
		}
		password = stdinPassword
	}

	if username != "" {
		var c *model.Client4
		var err error
		if mfaToken != "" {
<<<<<<< HEAD
			c, _, err = InitClientWithMFA(username, password, mfaToken, url)
			method = METHOD_MFA
=======
			c, err = InitClientWithMFA(username, password, mfaToken, url)
			method = MethodMFA
>>>>>>> 99b017b1
		} else {
			c, _, err = InitClientWithUsernameAndPassword(username, password, url)
		}
		if err != nil {
			printer.PrintError(err.Error())
			// We don't want usage to be printed as the command was correctly built
			return nil
		}
		accessToken = c.AuthToken
	} else {
		username = "Personal Access Token"
		method = MethodToken
		credentials := Credentials{
			InstanceURL: url,
			AuthToken:   accessToken,
		}
		if _, _, err := InitClientWithCredentials(&credentials); err != nil {
			printer.PrintError(err.Error())
			// We don't want usage to be printed as the command was correctly built
			return nil
		}
	}

	credentials := Credentials{
		Name:        name,
		InstanceURL: url,
		Username:    username,
		AuthToken:   accessToken,
		AuthMethod:  method,
	}

	if err := SaveCredentials(credentials); err != nil {
		return err
	}

	noActivate, _ := cmd.Flags().GetBool("no-activate")
	if !noActivate {
		if err := SetCurrent(name); err != nil {
			return err
		}
	}

	fmt.Printf("\n  credentials for %q: \"%s@%s\" stored\n\n", name, username, url)
	return nil
}

func getPasswordFromStdin() (string, error) {
	fmt.Printf("Password: ")
	bytePassword, err := terminal.ReadPassword(syscall.Stdin)
	fmt.Println("")
	if err != nil {
		return "", err
	}
	return string(bytePassword), nil
}

func currentCmdF(cmd *cobra.Command, args []string) error {
	credentials, err := GetCurrentCredentials()
	if err != nil {
		return err
	}

	fmt.Printf("\n  found credentials for %q: \"%s@%s\"\n\n", credentials.Name, credentials.Username, credentials.InstanceURL)
	return nil
}

func setCmdF(cmd *cobra.Command, args []string) error {
	if err := SetCurrent(args[0]); err != nil {
		return err
	}

	fmt.Printf("Credentials for server %q set as active\n", args[0])

	return nil
}

func listCmdF(cmd *cobra.Command, args []string) error {
	credentialsList, err := ReadCredentialsList()
	if err != nil {
		return err
	}

	if len(*credentialsList) == 0 {
		return errors.New("there are no registered credentials, maybe you need to use login first")
	}

	serverNames := []string{}
	var maxNameLen, maxUsernameLen, maxInstanceURLLen int
	for _, c := range *credentialsList {
		serverNames = append(serverNames, c.Name)
		if maxNameLen <= len(c.Name) {
			maxNameLen = len(c.Name)
		}
		if maxUsernameLen <= len(c.Username) {
			maxUsernameLen = len(c.Username)
		}
		if maxInstanceURLLen <= len(c.InstanceURL) {
			maxInstanceURLLen = len(c.InstanceURL)
		}
	}
	sort.Slice(serverNames, func(i, j int) bool {
		return serverNames[i] < serverNames[j]
	})

	fmt.Printf("\n    | Active | %*s | %*s | %*s |\n", maxNameLen, "Name", maxUsernameLen, "Username", maxInstanceURLLen, "InstanceURL")
	fmt.Printf("    |%s|%s|%s|%s|\n", strings.Repeat("-", 8), strings.Repeat("-", maxNameLen+2), strings.Repeat("-", maxUsernameLen+2), strings.Repeat("-", maxInstanceURLLen+2))
	for _, name := range serverNames {
		c := (*credentialsList)[name]
		if c.Active {
			fmt.Printf("    |      * | %*s | %*s | %*s |\n", maxNameLen, c.Name, maxUsernameLen, c.Username, maxInstanceURLLen, c.InstanceURL)
		} else {
			fmt.Printf("    |        | %*s | %*s | %*s |\n", maxNameLen, c.Name, maxUsernameLen, c.Username, maxInstanceURLLen, c.InstanceURL)
		}
	}
	fmt.Println("")
	return nil
}

func renewCmdF(cmd *cobra.Command, args []string) error {
	printer.SetSingle(true)
	password, _ := cmd.Flags().GetString("password")
	accessToken, _ := cmd.Flags().GetString("access-token")
	mfaToken, _ := cmd.Flags().GetString("mfa-token")

	credentials, err := GetCredentials(args[0])
	if err != nil {
		return err
	}

	if (credentials.AuthMethod == MethodPassword || credentials.AuthMethod == MethodMFA) && password == "" {
		if password == "" {
			stdinPassword, err := getPasswordFromStdin()
			if err != nil {
				return errors.WithMessage(err, "couldn't read password")
			}
			password = stdinPassword
		}
	}

	switch credentials.AuthMethod {
<<<<<<< HEAD
	case METHOD_PASSWORD:
		c, _, err := InitClientWithUsernameAndPassword(credentials.Username, password, credentials.InstanceUrl)
=======
	case MethodPassword:
		c, err := InitClientWithUsernameAndPassword(credentials.Username, password, credentials.InstanceURL)
>>>>>>> 99b017b1
		if err != nil {
			return err
		}

		credentials.AuthToken = c.AuthToken

	case MethodToken:
		if accessToken == "" {
			return errors.New("requires the --access-token parameter to be set")
		}

		credentials.AuthToken = accessToken
		if _, _, err := InitClientWithCredentials(credentials); err != nil {
			return err
		}

	case MethodMFA:
		if mfaToken == "" {
			return errors.New("requires the --mfa-token parameter to be set")
		}

<<<<<<< HEAD
		c, _, err := InitClientWithMFA(credentials.Username, password, mfaToken, credentials.InstanceUrl)
=======
		c, err := InitClientWithMFA(credentials.Username, password, mfaToken, credentials.InstanceURL)
>>>>>>> 99b017b1
		if err != nil {
			return err
		}
		credentials.AuthToken = c.AuthToken

	default:
		return errors.Errorf("invalid auth method %q", credentials.AuthMethod)
	}

	if err := SaveCredentials(*credentials); err != nil {
		return err
	}

	printer.PrintT("Credentials for server \"{{.Name}}\" successfully renewed", credentials)

	return nil
}

func deleteCmdF(cmd *cobra.Command, args []string) error {
	credentialsList, err := ReadCredentialsList()
	if err != nil {
		return err
	}

	name := args[0]
	credentials := (*credentialsList)[name]
	if credentials == nil {
		return errors.Errorf("cannot find credentials for server name %q", name)
	}

	delete(*credentialsList, name)
	return SaveCredentialsList(credentialsList)
}

func cleanCmdF(cmd *cobra.Command, args []string) error {
	if err := CleanCredentials(); err != nil {
		return err
	}
	return nil
}<|MERGE_RESOLUTION|>--- conflicted
+++ resolved
@@ -174,13 +174,8 @@
 		var c *model.Client4
 		var err error
 		if mfaToken != "" {
-<<<<<<< HEAD
 			c, _, err = InitClientWithMFA(username, password, mfaToken, url)
-			method = METHOD_MFA
-=======
-			c, err = InitClientWithMFA(username, password, mfaToken, url)
 			method = MethodMFA
->>>>>>> 99b017b1
 		} else {
 			c, _, err = InitClientWithUsernameAndPassword(username, password, url)
 		}
@@ -321,13 +316,8 @@
 	}
 
 	switch credentials.AuthMethod {
-<<<<<<< HEAD
-	case METHOD_PASSWORD:
-		c, _, err := InitClientWithUsernameAndPassword(credentials.Username, password, credentials.InstanceUrl)
-=======
 	case MethodPassword:
-		c, err := InitClientWithUsernameAndPassword(credentials.Username, password, credentials.InstanceURL)
->>>>>>> 99b017b1
+		c, _, err := InitClientWithUsernameAndPassword(credentials.Username, password, credentials.InstanceURL)
 		if err != nil {
 			return err
 		}
@@ -349,11 +339,7 @@
 			return errors.New("requires the --mfa-token parameter to be set")
 		}
 
-<<<<<<< HEAD
-		c, _, err := InitClientWithMFA(credentials.Username, password, mfaToken, credentials.InstanceUrl)
-=======
-		c, err := InitClientWithMFA(credentials.Username, password, mfaToken, credentials.InstanceURL)
->>>>>>> 99b017b1
+		c, _, err := InitClientWithMFA(credentials.Username, password, mfaToken, credentials.InstanceURL)
 		if err != nil {
 			return err
 		}
