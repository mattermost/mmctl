--- conflicted
+++ resolved
@@ -51,18 +51,14 @@
 	DisableAutoGenTag: true,
 	PersistentPreRun: func(cmd *cobra.Command, args []string) {
 		format := viper.GetString("format")
-<<<<<<< HEAD
-		printer.SetFormat(format)
-		quiet := viper.GetBool("quiet")
-		printer.SetQuiet(quiet)
-=======
 		isJSON := viper.GetBool("json")
 		if isJSON || format == printer.FormatJSON {
 			printer.SetFormat(printer.FormatJSON)
 		} else {
 			printer.SetFormat(printer.FormatPlain)
 		}
->>>>>>> 65da2e91
+		quiet := viper.GetBool("quiet")
+		printer.SetQuiet(quiet)
 	},
 	PersistentPostRun: func(cmd *cobra.Command, args []string) {
 		printer.Flush()
