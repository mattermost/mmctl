// Copyright (c) 2015-present Mattermost, Inc. All Rights Reserved.
// See LICENSE.txt for license information.

package commands

import (
<<<<<<< HEAD
	"fmt"
	"os"
	"runtime/debug"
=======
	"path/filepath"
>>>>>>> 41b3f6a9
	"strings"

	"github.com/spf13/cobra"
	"github.com/spf13/viper"

	"github.com/mattermost/mattermost-server/v6/model"

	"github.com/mattermost/mmctl/printer"
)

func Run(args []string) error {
	viper.SetEnvPrefix("mmctl")
	viper.SetEnvKeyReplacer(strings.NewReplacer("-", "_"))
	viper.SetDefault("local-socket-path", model.LocalModeSocketPath)
	viper.AutomaticEnv()

	RootCmd.PersistentFlags().String("config", filepath.Join(xdgConfigHomeVar, configParent, configFileName), "path to the configuration file")
	_ = viper.BindPFlag("config", RootCmd.PersistentFlags().Lookup("config"))
	RootCmd.PersistentFlags().String("config-path", xdgConfigHomeVar, "path to the configuration directory.")
	_ = viper.BindPFlag("config-path", RootCmd.PersistentFlags().Lookup("config-path"))
	_ = RootCmd.PersistentFlags().MarkHidden("config-path")
	RootCmd.PersistentFlags().Bool("suppress-warnings", false, "disables printing warning messages")
	_ = viper.BindPFlag("suppress-warnings", RootCmd.PersistentFlags().Lookup("suppress-warnings"))
	RootCmd.PersistentFlags().String("format", "plain", "the format of the command output [plain, json]")
	_ = viper.BindPFlag("format", RootCmd.PersistentFlags().Lookup("format"))
	_ = RootCmd.PersistentFlags().MarkHidden("format")
	RootCmd.PersistentFlags().Bool("json", false, "the output format will be in json format")
	_ = viper.BindPFlag("json", RootCmd.PersistentFlags().Lookup("json"))
	RootCmd.PersistentFlags().Bool("strict", false, "will only run commands if the mmctl version matches the server one")
	_ = viper.BindPFlag("strict", RootCmd.PersistentFlags().Lookup("strict"))
	RootCmd.PersistentFlags().Bool("insecure-sha1-intermediate", false, "allows to use insecure TLS protocols, such as SHA-1")
	_ = viper.BindPFlag("insecure-sha1-intermediate", RootCmd.PersistentFlags().Lookup("insecure-sha1-intermediate"))
	RootCmd.PersistentFlags().Bool("insecure-tls-version", false, "allows to use TLS versions 1.0 and 1.1")
	_ = viper.BindPFlag("insecure-tls-version", RootCmd.PersistentFlags().Lookup("insecure-tls-version"))
	RootCmd.PersistentFlags().Bool("local", false, "allows communicating with the server through a unix socket")
	_ = viper.BindPFlag("local", RootCmd.PersistentFlags().Lookup("local"))
<<<<<<< HEAD
	RootCmd.PersistentFlags().Bool("short-stat", false, "short stat will provide useful statistical data")
	_ = RootCmd.PersistentFlags().MarkHidden("short-stat")
	RootCmd.PersistentFlags().Bool("no-stat", false, "the statistical data won't be displayed")
	_ = RootCmd.PersistentFlags().MarkHidden("no-stat")
	RootCmd.PersistentFlags().Bool("disable-pager", false, "disables paged output")
	_ = viper.BindPFlag("disable-pager", RootCmd.PersistentFlags().Lookup("disable-pager"))
=======
	RootCmd.PersistentFlags().Bool("quiet", false, "prevent mmctl to generate output for the commands")
	_ = viper.BindPFlag("quiet", RootCmd.PersistentFlags().Lookup("quiet"))
>>>>>>> 41b3f6a9

	RootCmd.SetArgs(args)

	defer func() {
		if x := recover(); x != nil {
			printer.PrintError("Uh oh! Something unexpected happened :( Would you mind reporting it?\n")
			printer.PrintError(`https://github.com/mattermost/mmctl/issues/new?title=%5Bbug%5D%20panic%20on%20mmctl%20v` + Version + "&body=%3C!---%20Please%20provide%20the%20stack%20trace%20--%3E\n")
			printer.PrintError(string(debug.Stack()))

			os.Exit(1)
		}
	}()

	return RootCmd.Execute()
}

var RootCmd = &cobra.Command{
	Use:               "mmctl",
	Short:             "Remote client for the Open Source, self-hosted Slack-alternative",
	Long:              `Mattermost offers workplace messaging across web, PC and phones with archiving, search and integration with your existing systems. Documentation available at https://docs.mattermost.com`,
	DisableAutoGenTag: true,
	PersistentPreRun: func(cmd *cobra.Command, args []string) {
		format := viper.GetString("format")
<<<<<<< HEAD
		if viper.GetBool("disable-pager") {
			printer.OverrideEnablePager(false)
		}

		printer.SetFormat(format)
		printer.SetCommand(cmd)
=======
		isJSON := viper.GetBool("json")
		if isJSON || format == printer.FormatJSON {
			printer.SetFormat(printer.FormatJSON)
		} else {
			printer.SetFormat(printer.FormatPlain)
		}
		quiet := viper.GetBool("quiet")
		printer.SetQuiet(quiet)
>>>>>>> 41b3f6a9
	},
	PersistentPostRun: func(cmd *cobra.Command, args []string) {
		_ = printer.Flush()
	},
	SilenceUsage: true,
}<|MERGE_RESOLUTION|>--- conflicted
+++ resolved
@@ -4,13 +4,9 @@
 package commands
 
 import (
-<<<<<<< HEAD
-	"fmt"
 	"os"
+	"path/filepath"
 	"runtime/debug"
-=======
-	"path/filepath"
->>>>>>> 41b3f6a9
 	"strings"
 
 	"github.com/spf13/cobra"
@@ -47,17 +43,14 @@
 	_ = viper.BindPFlag("insecure-tls-version", RootCmd.PersistentFlags().Lookup("insecure-tls-version"))
 	RootCmd.PersistentFlags().Bool("local", false, "allows communicating with the server through a unix socket")
 	_ = viper.BindPFlag("local", RootCmd.PersistentFlags().Lookup("local"))
-<<<<<<< HEAD
 	RootCmd.PersistentFlags().Bool("short-stat", false, "short stat will provide useful statistical data")
 	_ = RootCmd.PersistentFlags().MarkHidden("short-stat")
 	RootCmd.PersistentFlags().Bool("no-stat", false, "the statistical data won't be displayed")
 	_ = RootCmd.PersistentFlags().MarkHidden("no-stat")
 	RootCmd.PersistentFlags().Bool("disable-pager", false, "disables paged output")
 	_ = viper.BindPFlag("disable-pager", RootCmd.PersistentFlags().Lookup("disable-pager"))
-=======
 	RootCmd.PersistentFlags().Bool("quiet", false, "prevent mmctl to generate output for the commands")
 	_ = viper.BindPFlag("quiet", RootCmd.PersistentFlags().Lookup("quiet"))
->>>>>>> 41b3f6a9
 
 	RootCmd.SetArgs(args)
 
@@ -81,14 +74,11 @@
 	DisableAutoGenTag: true,
 	PersistentPreRun: func(cmd *cobra.Command, args []string) {
 		format := viper.GetString("format")
-<<<<<<< HEAD
 		if viper.GetBool("disable-pager") {
 			printer.OverrideEnablePager(false)
 		}
 
-		printer.SetFormat(format)
 		printer.SetCommand(cmd)
-=======
 		isJSON := viper.GetBool("json")
 		if isJSON || format == printer.FormatJSON {
 			printer.SetFormat(printer.FormatJSON)
@@ -97,7 +87,6 @@
 		}
 		quiet := viper.GetBool("quiet")
 		printer.SetQuiet(quiet)
->>>>>>> 41b3f6a9
 	},
 	PersistentPostRun: func(cmd *cobra.Command, args []string) {
 		_ = printer.Flush()
