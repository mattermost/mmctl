.. _mmctl:

mmctl
-----

Remote client for the Open Source, self-hosted Slack-alternative

Synopsis
~~~~~~~~


Mattermost offers workplace messaging across web, PC and phones with archiving, search and integration with your existing systems. Documentation available at https://docs.mattermost.com

Options
~~~~~~~

::

      --config-path string           path to the configuration directory. If "$HOME/.mmctl" exists it will take precedence over the default value (default "$XDG_CONFIG_HOME")
      --format string                the format of the command output [plain, json] (default "plain")
  -h, --help                         help for mmctl
      --insecure-sha1-intermediate   allows to use insecure TLS protocols, such as SHA-1
      --insecure-tls-version         allows to use TLS versions 1.0 and 1.1
      --local                        allows communicating with the server through a unix socket
      --strict                       will only run commands if the mmctl version matches the server one

SEE ALSO
~~~~~~~~

* `mmctl auth <mmctl_auth.rst>`_ 	 - Manages the credentials of the remote Mattermost instances
* `mmctl bot <mmctl_bot.rst>`_ 	 - Management of bots
* `mmctl channel <mmctl_channel.rst>`_ 	 - Management of channels
* `mmctl command <mmctl_command.rst>`_ 	 - Management of slash commands
* `mmctl completion <mmctl_completion.rst>`_ 	 - Generates autocompletion scripts for bash and zsh
* `mmctl config <mmctl_config.rst>`_ 	 - Configuration
* `mmctl docs <mmctl_docs.rst>`_ 	 - Generates mmctl documentation
* `mmctl export <mmctl_export.rst>`_ 	 - Management of exports
* `mmctl group <mmctl_group.rst>`_ 	 - Management of groups
* `mmctl import <mmctl_import.rst>`_ 	 - Management of imports
* `mmctl integrity <mmctl_integrity.rst>`_ 	 - Check database records integrity.
* `mmctl ldap <mmctl_ldap.rst>`_ 	 - LDAP related utilities
* `mmctl license <mmctl_license.rst>`_ 	 - Licensing commands
* `mmctl logs <mmctl_logs.rst>`_ 	 - Display logs in a human-readable format
* `mmctl permissions <mmctl_permissions.rst>`_ 	 - Management of permissions
* `mmctl plugin <mmctl_plugin.rst>`_ 	 - Management of plugins
* `mmctl post <mmctl_post.rst>`_ 	 - Management of posts
<<<<<<< HEAD
* `mmctl roles <mmctl_roles.rst>`_ 	 - Management of user roles
* `mmctl sampledata <mmctl_sampledata.rst>`_ 	 - Generate sample data
=======
* `mmctl roles <mmctl_roles.rst>`_ 	 - Manage user roles
* `mmctl saml <mmctl_saml.rst>`_ 	 - SAML related utilities
>>>>>>> 9891d392
* `mmctl system <mmctl_system.rst>`_ 	 - System management
* `mmctl team <mmctl_team.rst>`_ 	 - Management of teams
* `mmctl token <mmctl_token.rst>`_ 	 - manage users' access tokens
* `mmctl user <mmctl_user.rst>`_ 	 - Management of users
* `mmctl version <mmctl_version.rst>`_ 	 - Prints the version of mmctl.
* `mmctl webhook <mmctl_webhook.rst>`_ 	 - Management of webhooks
* `mmctl websocket <mmctl_websocket.rst>`_ 	 - Display websocket in a human-readable format
<|MERGE_RESOLUTION|>--- conflicted
+++ resolved
@@ -44,13 +44,9 @@
 * `mmctl permissions <mmctl_permissions.rst>`_ 	 - Management of permissions
 * `mmctl plugin <mmctl_plugin.rst>`_ 	 - Management of plugins
 * `mmctl post <mmctl_post.rst>`_ 	 - Management of posts
-<<<<<<< HEAD
-* `mmctl roles <mmctl_roles.rst>`_ 	 - Management of user roles
-* `mmctl sampledata <mmctl_sampledata.rst>`_ 	 - Generate sample data
-=======
 * `mmctl roles <mmctl_roles.rst>`_ 	 - Manage user roles
 * `mmctl saml <mmctl_saml.rst>`_ 	 - SAML related utilities
->>>>>>> 9891d392
+* `mmctl sampledata <mmctl_sampledata.rst>`_ 	 - Generate sample data
 * `mmctl system <mmctl_system.rst>`_ 	 - System management
 * `mmctl team <mmctl_team.rst>`_ 	 - Management of teams
 * `mmctl token <mmctl_token.rst>`_ 	 - manage users' access tokens
