--- conflicted
+++ resolved
@@ -35,13 +35,8 @@
 
 ::
 
-<<<<<<< HEAD
-      --config-path string           path to the configuration directory. If "$HOME/.mmctl" exists it will take precedence over the default value (default "$XDG_CONFIG_HOME")
+      --config string                path to the configuration file (default "$XDG_CONFIG_HOME/mmctl/config")
       --disable-pager                disables paged output
-      --format string                the format of the command output [plain, json] (default "plain")
-=======
-      --config string                path to the configuration file (default "$XDG_CONFIG_HOME/mmctl/config")
->>>>>>> 41b3f6a9
       --insecure-sha1-intermediate   allows to use insecure TLS protocols, such as SHA-1
       --insecure-tls-version         allows to use TLS versions 1.0 and 1.1
       --json                         the output format will be in json format
