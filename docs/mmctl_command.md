## mmctl command

Management of slash commands

### Synopsis

Management of slash commands

### Options

```
  -h, --help   help for command
```

### Options inherited from parent commands

```
      --format string   the format of the command output [plain, json] (default "plain")
```

### SEE ALSO

<<<<<<< HEAD
* [mmctl](mmctl.md)  - Remote client for the Open Source, self-hosted Slack-alternative
* [mmctl command create](mmctl_command_create.md)  - Create a custom slash command
* [mmctl command delete](mmctl_command_delete.md)  - Delete a slash command
* [mmctl command list](mmctl_command_list.md)  - List all commands on specified teams
* [mmctl command create](mmctl_command_modify.md)  - Modify a slash command
* [mmctl command delete](mmctl_command_move.md)  - Move a slash command to a different team
* [mmctl command list](mmctl_command_show.md)  - Show a custom slash command
=======
* [mmctl](mmctl.md)	 - Remote client for the Open Source, self-hosted Slack-alternative
* [mmctl command archive](mmctl_command_archive.md)	 - Archive a slash command
* [mmctl command create](mmctl_command_create.md)	 - Create a custom slash command
* [mmctl command list](mmctl_command_list.md)	 - List all commands on specified teams.
>>>>>>> 5e47360c
<|MERGE_RESOLUTION|>--- conflicted
+++ resolved
@@ -20,17 +20,10 @@
 
 ### SEE ALSO
 
-<<<<<<< HEAD
 * [mmctl](mmctl.md)  - Remote client for the Open Source, self-hosted Slack-alternative
+* [mmctl command archive](mmctl_command_archive.md)  - Archive a slash command
 * [mmctl command create](mmctl_command_create.md)  - Create a custom slash command
-* [mmctl command delete](mmctl_command_delete.md)  - Delete a slash command
 * [mmctl command list](mmctl_command_list.md)  - List all commands on specified teams
-* [mmctl command create](mmctl_command_modify.md)  - Modify a slash command
-* [mmctl command delete](mmctl_command_move.md)  - Move a slash command to a different team
-* [mmctl command list](mmctl_command_show.md)  - Show a custom slash command
-=======
-* [mmctl](mmctl.md)	 - Remote client for the Open Source, self-hosted Slack-alternative
-* [mmctl command archive](mmctl_command_archive.md)	 - Archive a slash command
-* [mmctl command create](mmctl_command_create.md)	 - Create a custom slash command
-* [mmctl command list](mmctl_command_list.md)	 - List all commands on specified teams.
->>>>>>> 5e47360c
+* [mmctl command modify](mmctl_command_modify.md)  - Modify a slash command
+* [mmctl command move](mmctl_command_move.md)  - Move a slash command to a different team
+* [mmctl command show](mmctl_command_show.md)  - Show a custom slash command