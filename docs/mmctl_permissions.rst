.. _mmctl_permissions:

mmctl permissions
-----------------

Management of permissions

Synopsis
~~~~~~~~


Management of permissions

Options
~~~~~~~

::

  -h, --help   help for permissions

Options inherited from parent commands
~~~~~~~~~~~~~~~~~~~~~~~~~~~~~~~~~~~~~~

::

      --format string                the format of the command output [plain, json] (default "plain")
      --insecure-sha1-intermediate   allows to use insecure TLS protocols, such as SHA-1
      --local                        allows communicating with the server through a unix socket
      --strict                       will only run commands if the mmctl version matches the server one

SEE ALSO
~~~~~~~~

* `mmctl <mmctl.rst>`_ 	 - Remote client for the Open Source, self-hosted Slack-alternative
* `mmctl permissions add <mmctl_permissions_add.rst>`_ 	 - Add permissions to a role (EE Only)
* `mmctl permissions assign <mmctl_permissions_assign.rst>`_ 	 - Assign users to role (EE Only)
* `mmctl permissions remove <mmctl_permissions_remove.rst>`_ 	 - Remove permissions from a role (EE Only)
<<<<<<< HEAD
* `mmctl permissions show <mmctl_permissions_show.rst>`_ 	 - Show the role information
* `mmctl permissions unassign <mmctl_permissions_unassign.rst>`_ 	 - Unassign users from role (EE Only)
=======
* `mmctl permissions role <mmctl_permissions_role.rst>`_ 	 - Management of roles
>>>>>>> 10c95715
<|MERGE_RESOLUTION|>--- conflicted
+++ resolved
@@ -35,9 +35,5 @@
 * `mmctl permissions add <mmctl_permissions_add.rst>`_ 	 - Add permissions to a role (EE Only)
 * `mmctl permissions assign <mmctl_permissions_assign.rst>`_ 	 - Assign users to role (EE Only)
 * `mmctl permissions remove <mmctl_permissions_remove.rst>`_ 	 - Remove permissions from a role (EE Only)
-<<<<<<< HEAD
 * `mmctl permissions show <mmctl_permissions_show.rst>`_ 	 - Show the role information
 * `mmctl permissions unassign <mmctl_permissions_unassign.rst>`_ 	 - Unassign users from role (EE Only)
-=======
-* `mmctl permissions role <mmctl_permissions_role.rst>`_ 	 - Management of roles
->>>>>>> 10c95715
